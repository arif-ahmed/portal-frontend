--- conflicted
+++ resolved
@@ -14,11 +14,8 @@
 * Feature - Connect My App API on Home Page
 * Feature - App Release Process - Business logic & API connect for document upload
 * Feature - My App User Experience
-<<<<<<< HEAD
 * Bugfix - Semantic Hub Page - Fixing filter & "load more" interaction logic
-=======
 * BugFix - Application Request Board - Correct api endpoint to display documents
->>>>>>> 515624c0
 
 ### 0.5.5
 
