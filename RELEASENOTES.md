# Release Notes

New features, fixed bugs, known defects and other noteworthy changes to each release of the Catena-X Portal Frontend.


### 0.5.5

<<<<<<< HEAD
* Feature - App Overview page
=======
* Feature - Add and edit Identity Provider details
>>>>>>> fe32e7de
* Bugfix - Connect Partner Network to BPDM
* Bugfix - UI updates in UltimateToolbar component
* Bugfix - Registration table UI fixes
* Bugfix - App Release Process - Fixed browser back button issue
* Bugfix - App Release Process - Fixed user directing to bottom of the page, changed notifications
* Bugfix - Services Card Responsive UI Fix

### 0.5.4

* Feature - Service Marketplace
* Feature - Identity Providers
* Feature - My Organization page
* Feature - App Release Process Steps 2 with business logic, 3 with api binding, 6 with UI, 4 with UI
* Feature - Search functionality added in Register Request table
* Feature - Add "CX Membership" flag in Partner Network
* Bugfix - Show loader on clicking decline or confirm from application request screen
* Bugfix - Show error popup on failure of approve or decline request
* Bugfix - Text updates on company data overlay
* Bugfix - Fixed modal width, subscribe refetch and services loading effect
* Bugfix - User Management - AddUser Roles missing


### 0.5.3

* Feature - App Release Process Step 1 implementation with api binding
* Feature - Show app roles in user details
* Feature - Connect Notifications API
* Feature - App Release Process Step 5 - Beta Test
* Feature - Search functionality added in Invite Business Partner page
* Feature - Identity provider list and detail view


### 0.5.2

* Feature - Added Release Notes ;)
* Feature - Technical User details page
* Feature - Technical User role selection dropdown
* Feature - User Management App Access Carousel
* Feature - App Release Process Step 1
* Feature - Digital Twin Table component exchange and deletion of faulty filters
* Feature - Partner Network single search for multiple endpoints & UI update
* Feature - Search in User and App User table
* Feature - New components date picker, table style, lightweight dropzone, in screen navigation, single dropdown, load button
* Bugfix - Business Apps displayed correcty and links working
* Bugfix - Restrict supported languages to 'en' and 'de' without local variants
* Bugfix - Removed empty 'Organization' option from user menu
* Bugfix - Footer fixed to bottom of window
* Bugfix - Some alignment and content fixes


### Older

* Defect - Page reloads when the auth token is renewed
* Defect - Latest apps are static
* Defect - Some footer pages and menu items are empty<|MERGE_RESOLUTION|>--- conflicted
+++ resolved
@@ -5,11 +5,8 @@
 
 ### 0.5.5
 
-<<<<<<< HEAD
 * Feature - App Overview page
-=======
 * Feature - Add and edit Identity Provider details
->>>>>>> fe32e7de
 * Bugfix - Connect Partner Network to BPDM
 * Bugfix - UI updates in UltimateToolbar component
 * Bugfix - Registration table UI fixes
