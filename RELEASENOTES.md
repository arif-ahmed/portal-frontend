--- conflicted
+++ resolved
@@ -5,11 +5,8 @@
 
 ### 0.6.1
 * Feature - App Detail Page - Privacy Policy content not supported tag added
-<<<<<<< HEAD
 * Feature - Add download document in app detail page
-=======
 * Feature - App Overview Page - Design updates
->>>>>>> 36383f97
 
 
 ### 0.5.5
