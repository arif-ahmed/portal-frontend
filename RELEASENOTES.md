# Release Notes

New features, fixed bugs, known defects and other noteworthy changes to each release of the Catena-X Portal Frontend.


### 0.5.5

* Bugfix - Connect Partner Network to BPDM
* Bugfix - UI updates in UltimateToolbar component
* Bugfix - Registration table UI fixes
* Bugfix - App Release Process - Fixed browser back button issue
<<<<<<< HEAD
* Bugfix - App Release Process - Fixed user directing to bottom of the page, changed notifications
=======
* Bugfix - App Release Process - Fixed user directing to bottom of the page
* Bugfix - Services Card Responsive UI Fix
>>>>>>> d17132f7

### 0.5.4

* Feature - Service Marketplace
* Feature - Identity Providers
* Feature - My Organization page
* Feature - App Release Process Steps 2 with business logic, 3 with api binding, 6 with UI, 4 with UI
* Feature - Search functionality added in Register Request table
* Feature - Add "CX Membership" flag in Partner Network
* Bugfix - Show loader on clicking decline or confirm from application request screen
* Bugfix - Show error popup on failure of approve or decline request
* Bugfix - Text updates on company data overlay
* Bugfix - Fixed modal width, subscribe refetch and services loading effect
* Bugfix - User Management - AddUser Roles missing


### 0.5.3

* Feature - App Release Process Step 1 implementation with api binding
* Feature - Show app roles in user details
* Feature - Connect Notifications API
* Feature - App Release Process Step 5 - Beta Test
* Feature - Search functionality added in Invite Business Partner page
* Feature - Identity provider list and detail view


### 0.5.2

* Feature - Added Release Notes ;)
* Feature - Technical User details page
* Feature - Technical User role selection dropdown
* Feature - User Management App Access Carousel
* Feature - App Release Process Step 1
* Feature - Digital Twin Table component exchange and deletion of faulty filters
* Feature - Partner Network single search for multiple endpoints & UI update
* Feature - Search in User and App User table
* Feature - New components date picker, table style, lightweight dropzone, in screen navigation, single dropdown, load button
* Bugfix - Business Apps displayed correcty and links working
* Bugfix - Restrict supported languages to 'en' and 'de' without local variants
* Bugfix - Removed empty 'Organization' option from user menu
* Bugfix - Footer fixed to bottom of window
* Bugfix - Some alignment and content fixes


### Older

* Defect - Page reloads when the auth token is renewed
* Defect - Latest apps are static
* Defect - Some footer pages and menu items are empty<|MERGE_RESOLUTION|>--- conflicted
+++ resolved
@@ -9,12 +9,8 @@
 * Bugfix - UI updates in UltimateToolbar component
 * Bugfix - Registration table UI fixes
 * Bugfix - App Release Process - Fixed browser back button issue
-<<<<<<< HEAD
 * Bugfix - App Release Process - Fixed user directing to bottom of the page, changed notifications
-=======
-* Bugfix - App Release Process - Fixed user directing to bottom of the page
 * Bugfix - Services Card Responsive UI Fix
->>>>>>> d17132f7
 
 ### 0.5.4
 
