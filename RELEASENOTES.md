# Release Notes

New features, fixed bugs, known defects and other noteworthy changes to each release of the Catena-X Portal Frontend.


### 0.5.3

<<<<<<< HEAD
* Feature - Show app roles in user details
=======
* Feature - App Release Process Step 1 implementation with api binding
>>>>>>> 1fe4a1b0


### 0.5.2 (2022-08-23)

* Feature - Added Release Notes ;)
* Feature - Technical User details page
* Feature - Technical User role selection dropdown
* Feature - User Management App Access Carousel
* Feature - App Release Process Step 1
* Feature - Digital Twin Table component exchange and deletion of faulty filters
* Feature - Partner Network single search for multiple endpoints & UI update
* Feature - Search in User and App User table
* Feature - New components date picker, table style, lightweight dropzone, in screen navigation, single dropdown, load button
* Bugfix - Business Apps displayed correcty and links working
* Bugfix - Restrict supported languages to 'en' and 'de' without local variants
* Bugfix - Removed empty 'Organization' option from user menu
* Bugfix - Footer fixed to bottom of window
* Bugfix - Some alignment and content fixes


### Older

* Defect - No roles available when adding a user
* Defect - Page reloads when the auth token is renewed
* Defect - Partner Network not working on localhost and dev (only int)
* Defect - Notifications are static
* Defect - Latest apps are static
* Defect - Some footer pages and menu items are empty
<|MERGE_RESOLUTION|>--- conflicted
+++ resolved
@@ -5,11 +5,8 @@
 
 ### 0.5.3
 
-<<<<<<< HEAD
+* Feature - App Release Process Step 1 implementation with api binding
 * Feature - Show app roles in user details
-=======
-* Feature - App Release Process Step 1 implementation with api binding
->>>>>>> 1fe4a1b0
 
 
 ### 0.5.2 (2022-08-23)
