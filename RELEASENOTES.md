--- conflicted
+++ resolved
@@ -4,13 +4,9 @@
 
 
 ### 0.6.1
-<<<<<<< HEAD
 
 * Bugfix - Description field validation adjustment in app release process
-
-=======
 * Feature - App Detail Page - Privacy Policy content not supported tag added
->>>>>>> 532fd5bb
 
 
 ### 0.5.5
