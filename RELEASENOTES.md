--- conflicted
+++ resolved
@@ -13,14 +13,11 @@
 * Feature - Connect My App API on Home Page
 * Feature - App Release Process - Business logic & API connect for document upload
 * Feature - My App User Experience
-<<<<<<< HEAD
 * Feature - Feature - App Overview: App detail overlay added for apps in status "in review"
 * BugFix - Application Request Board - Correct api endpoint to display documents
-=======
 * Bugfix - Application Request Board - Correct api endpoint to display documents
 * Bugfix - Description field validation adjustment in app release process
 * Bugfix - Logo image from shared components works now 
->>>>>>> 611071e5
 
 ### 0.5.5
 
