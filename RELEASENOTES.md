# Release Notes

New features, fixed bugs, known defects and other noteworthy changes to each release of the Catena-X Portal Frontend.


### 0.5.4

* Feature - Create, enable and delete Identity Providers
* Feature - App Release Process Step 2
* Feature - App Release Process Step 3
* Bugs - Show loader on clicking decline or confirm from application request screen
* Bugs - Show error popup on failure of approve or decline request
* Bugs - Text updates on company data overlay
<<<<<<< HEAD
* Feature - Add "CX Membership" flag in Partner Network
=======
* Feature - My Organization page
>>>>>>> 56565a30
* Feature - Search functionality added in Register Request table

### 0.5.3

* Feature - App Release Process Step 1 implementation with api binding
* Feature - Show app roles in user details
* Feature - Connect Notifications API
* Feature - App Release Process Step 5 - Beta Test
* Feature - Search functionality added in Invite Business Partner page
* Feature - Identity provider list and detail view


### 0.5.2

* Feature - Added Release Notes ;)
* Feature - Technical User details page
* Feature - Technical User role selection dropdown
* Feature - User Management App Access Carousel
* Feature - App Release Process Step 1
* Feature - Digital Twin Table component exchange and deletion of faulty filters
* Feature - Partner Network single search for multiple endpoints & UI update
* Feature - Search in User and App User table
* Feature - New components date picker, table style, lightweight dropzone, in screen navigation, single dropdown, load button
* Bugfix - Business Apps displayed correcty and links working
* Bugfix - Restrict supported languages to 'en' and 'de' without local variants
* Bugfix - Removed empty 'Organization' option from user menu
* Bugfix - Footer fixed to bottom of window
* Bugfix - Some alignment and content fixes


### Older

* Defect - No roles available when adding a user
* Defect - Page reloads when the auth token is renewed
* Defect - Partner Network not working on localhost and dev (only int)
* Defect - Notifications are static
* Defect - Latest apps are static
* Defect - Some footer pages and menu items are empty
<|MERGE_RESOLUTION|>--- conflicted
+++ resolved
@@ -8,15 +8,13 @@
 * Feature - Create, enable and delete Identity Providers
 * Feature - App Release Process Step 2
 * Feature - App Release Process Step 3
+* Feature - Add "CX Membership" flag in Partner Network
+* Feature - My Organization page
+* Feature - Search functionality added in Register Request table
 * Bugs - Show loader on clicking decline or confirm from application request screen
 * Bugs - Show error popup on failure of approve or decline request
 * Bugs - Text updates on company data overlay
-<<<<<<< HEAD
-* Feature - Add "CX Membership" flag in Partner Network
-=======
-* Feature - My Organization page
->>>>>>> 56565a30
-* Feature - Search functionality added in Register Request table
+
 
 ### 0.5.3
 
