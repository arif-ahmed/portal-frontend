# Release Notes

New features, fixed bugs, known defects and other noteworthy changes to each release of the Catena-X Portal Frontend.


### 0.5.5

* Feature - App Overview page
* Feature - Add and edit Identity Provider details
* Bugfix - Connect Partner Network to BPDM
* Bugfix - UI updates in UltimateToolbar component
* Bugfix - Registration table UI fixes
* Bugfix - App Release Process - Fixed browser back button issue
* Bugfix - App Release Process - Fixed user directing to bottom of the page
* Bugfix - User Management Main Page Style fix
* Bugfix - App Release Process - Fixed user directing to bottom of the page, changed notifications
* Bugfix - Services Card Responsive UI Fix
* Feature - BPN add/delete flow in User Account Screen
* Feature - User Management - Success/Fail Message
* Bugfix - Partner netowrk search issue fix
<<<<<<< HEAD
=======
* Bugfix - CardHorizontal - Height issue fix
* feature - Expand on hover feature added to  CardHorizontal component.
>>>>>>> 8b1c0f4a
* Feature - Add download document in application request page
* Feature - Add User Role Overlay (refactoring)

### 0.5.4

* Feature - Service Marketplace
* Feature - Identity Providers
* Feature - My Organization page
* Feature - App Release Process Steps 2 with business logic, 3 with api binding, 6 with UI, 4 with UI
* Feature - Search functionality added in Register Request table
* Feature - Add "CX Membership" flag in Partner Network
* Bugfix - Show loader on clicking decline or confirm from application request screen
* Bugfix - Show error popup on failure of approve or decline request
* Bugfix - Text updates on company data overlay
* Bugfix - Fixed modal width, subscribe refetch and services loading effect
* Bugfix - User Management - AddUser Roles missing
* Feature - App Release Process - upload


### 0.5.3

* Feature - App Release Process Step 1 implementation with api binding
* Feature - Show app roles in user details
* Feature - Connect Notifications API
* Feature - App Release Process Step 5 - Beta Test
* Feature - Search functionality added in Invite Business Partner page
* Feature - Identity provider list and detail view


### 0.5.2

* Feature - Added Release Notes ;)
* Feature - Technical User details page
* Feature - Technical User role selection dropdown
* Feature - User Management App Access Carousel
* Feature - App Release Process Step 1
* Feature - Digital Twin Table component exchange and deletion of faulty filters
* Feature - Partner Network single search for multiple endpoints & UI update
* Feature - Search in User and App User table
* Feature - New components date picker, table style, lightweight dropzone, in screen navigation, single dropdown, load button
* Bugfix - Business Apps displayed correcty and links working
* Bugfix - Restrict supported languages to 'en' and 'de' without local variants
* Bugfix - Removed empty 'Organization' option from user menu
* Bugfix - Footer fixed to bottom of window
* Bugfix - Some alignment and content fixes


### Older

* Defect - Page reloads when the auth token is renewed
* Defect - Latest apps are static
* Defect - Some footer pages and menu items are empty<|MERGE_RESOLUTION|>--- conflicted
+++ resolved
@@ -18,11 +18,8 @@
 * Feature - BPN add/delete flow in User Account Screen
 * Feature - User Management - Success/Fail Message
 * Bugfix - Partner netowrk search issue fix
-<<<<<<< HEAD
-=======
 * Bugfix - CardHorizontal - Height issue fix
 * feature - Expand on hover feature added to  CardHorizontal component.
->>>>>>> 8b1c0f4a
 * Feature - Add download document in application request page
 * Feature - Add User Role Overlay (refactoring)
 
