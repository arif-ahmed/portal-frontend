--- conflicted
+++ resolved
@@ -8,13 +8,9 @@
 * Feature - Add download document in app detail page
 * Feature - App Overview Page - Design updates
 * Feature - Assign User Role
-<<<<<<< HEAD
 * Feature - App overview - Show overlay when Application status is in "in progress"
-=======
 * Feature - Connect My App API on Home Page
 * Feature - My App User Experience
->>>>>>> 7af019e2
-
 
 ### 0.5.5
 
