--- conflicted
+++ resolved
@@ -13,17 +13,13 @@
 * Feature - Connect My App API on Home Page
 * Feature - App Release Process - Business logic & API connect for document upload
 * Feature - My App User Experience
-<<<<<<< HEAD
 * Bugfix - Application Request Board - Correct api endpoint to display documents
 * Bugfix - App roles going out of the card - Break word to the next line and card height adjusted to the adjacent card
-=======
 * Feature - Feature - App Overview: App detail overlay added for apps in status "in review"
 * Bugfix - Semantic Hub Page - Fixing filter & "load more" interaction logic
 * Bugfix - Application Request Board - Correct api endpoint to display documents
 * Bugfix - Description field validation adjustment in app release process
 * Bugfix - Logo image from shared components works now 
-
->>>>>>> 1afeed10
 
 ### 0.5.5
 
