--- conflicted
+++ resolved
@@ -5,33 +5,19 @@
 
 ### 0.6.1
 
-* Feature - App Detail Page - Privacy Policy content not supported tag added
-* Feature - Add download document in app detail page
-* Feature - App Overview Page - Design updates
+* Feature - Home Page - Connect My App API
 * Feature - Assign User Role
-<<<<<<< HEAD
-* Feature - App Overview - Confirm overlay added for apps in status "in progress"
-=======
-* Feature - App Overview: Confirm overlay added for apps in status "in progress"
->>>>>>> 9b932241
-* Feature - Connect My App API on Home Page
+* Feature - App Detail Page - Download document & tags added
+* Feature - App Overview - Confirm and detail overlays & design updates
 * Feature - App Release Process - Business logic & API connect for document upload
 * Feature - My App User Experience
-* Feature - Success/Failure Message as an overlay in Add User
-<<<<<<< HEAD
-* Feature - App Overview - App detail overlay added for apps in status "in review"
-* Bugfix - Application Request Board - Correct api endpoint to display documents
-=======
-* Feature - New Tooltip Component added
-* Feature - App Marketplace details page - Show Tooltip component on hover Subscribe and Pending button
-* Feature - App Overview: App detail overlay added for apps in status "in review"
->>>>>>> 9b932241
-* Bugfix - Application Request Board - Correct api endpoint to display documents
-* Bugfix - App roles going out of the card - Break word to the next line and card height adjusted to the adjacent card
+* Feature - Add User - Success/Failure message as an overlay
+* Feature - Shared Components - New tooltip added
+* Feature - App Marketplace - Show tooltips
+* Bugfix - App roles - Fixed text align issues
 * Bugfix - Semantic Hub Page - Fixing filter & "load more" interaction logic
 * Bugfix - Application Request Board - Correct api endpoint to display documents
 * Bugfix - Description field validation adjustment in app release process
-* Bugfix - Logo image from shared components works now
 * Bugfix - Logo image from shared components works now
 * Bugfix - App overview page - Filter business logic update
 
