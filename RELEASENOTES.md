--- conflicted
+++ resolved
@@ -14,11 +14,8 @@
 * Bugs - Show loader on clicking decline or confirm from application request screen
 * Bugs - Show error popup on failure of approve or decline request
 * Bugs - Text updates on company data overlay
-<<<<<<< HEAD
 * Bugs - Fixed modal width, subscribe refetch and services loading effect
-=======
 * Bugs - User Management - AddUser Roles missing
->>>>>>> a5f9a6ea
 
 
 ### 0.5.3
