# Release Notes

New features, fixed bugs, known defects and other noteworthy changes to each release of the Catena-X Portal Frontend.


### 0.6.1
* Feature - App Detail Page - Privacy Policy content not supported tag added
* Feature - Add download document in app detail page
* Feature - App Overview Page - Design updates
* Feature - Assign User Role
* Feature - Connect My App API on Home Page
<<<<<<< HEAD
* Feature - App Release Process - Business logic & API connect for document upload
=======
* Feature - My App User Experience

>>>>>>> 7af019e2

### 0.5.5

* Feature - App Overview page
* Feature - Add and edit Identity Provider details
* Bugfix - Connect Partner Network to BPDM
* Bugfix - UI updates in UltimateToolbar component
* Bugfix - Registration table UI fixes
* Bugfix - App Release Process - Fixed browser back button issue
* Bugfix - User Management Main Page Style fix
* Bugfix - App Release Process - Fixed user directing to bottom of the page
* Bugfix - Services Card Responsive UI Fix
* Feature - BPN add/delete flow in User Account Screen
* Feature - User Management - Success/Fail Message
* Bugfix - Partner netowrk search issue fix
* Bugfix - CardHorizontal - Height issue fix
* Feature - Expand on hover feature added to  CardHorizontal component.
* Feature - Add download document in application request page
* Feature - Add User Role Overlay (refactoring)
* Bugfix - Bind app subscribe status in my organization page
* Feature - Assign user role (refactoring)
* Feature - Show subscription box after subscribed immediately
* Bugfix - App Marketplace - Subscription Button update needed
* Feature - App Release Process - upload functionality
* Feature - App Detail - Fetch Documents
* User Experience - delete request id from registration admin board
* Feature - TrasmissionChip button component
* Feature - App Release Process - Business Logic & API - Submit App for review
* Bugfix - Description field validation adjustment in app release process
* Bugfix - Service Marketplace - Page Padding Margin UI Fix and Provider Table Border Fix 
* Feature - Transition button added to Registration table



### 0.5.4

* Feature - Service Marketplace
* Feature - Identity Providers
* Feature - My Organization page
* Feature - App Release Process Steps 2 with business logic, 3 with api binding, 6 with UI, 4 with UI
* Feature - Search functionality added in Register Request table
* Feature - Add "CX Membership" flag in Partner Network
* Bugfix - Show loader on clicking decline or confirm from application request screen
* Bugfix - Show error popup on failure of approve or decline request
* Bugfix - Text updates on company data overlay
* Bugfix - Fixed modal width, subscribe refetch and services loading effect
* Bugfix - User Management - AddUser Roles missing


### 0.5.3

* Feature - App Release Process Step 1 implementation with api binding
* Feature - Show app roles in user details
* Feature - Connect Notifications API
* Feature - App Release Process Step 5 - Beta Test
* Feature - Search functionality added in Invite Business Partner page
* Feature - Identity provider list and detail view


### 0.5.2

* Feature - Added Release Notes ;)
* Feature - Technical User details page
* Feature - Technical User role selection dropdown
* Feature - User Management App Access Carousel
* Feature - App Release Process Step 1
* Feature - Digital Twin Table component exchange and deletion of faulty filters
* Feature - Partner Network single search for multiple endpoints & UI update
* Feature - Search in User and App User table
* Feature - New components date picker, table style, lightweight dropzone, in screen navigation, single dropdown, load button
* Bugfix - Business Apps displayed correcty and links working
* Bugfix - Restrict supported languages to 'en' and 'de' without local variants
* Bugfix - Removed empty 'Organization' option from user menu
* Bugfix - Footer fixed to bottom of window
* Bugfix - Some alignment and content fixes


### Older

* Defect - Page reloads when the auth token is renewed
* Defect - Latest apps are static
* Defect - Some footer pages and menu items are empty<|MERGE_RESOLUTION|>--- conflicted
+++ resolved
@@ -9,12 +9,10 @@
 * Feature - App Overview Page - Design updates
 * Feature - Assign User Role
 * Feature - Connect My App API on Home Page
-<<<<<<< HEAD
 * Feature - App Release Process - Business logic & API connect for document upload
-=======
 * Feature - My App User Experience
 
->>>>>>> 7af019e2
+
 
 ### 0.5.5
 
