--- conflicted
+++ resolved
@@ -25,12 +25,9 @@
 * Feature - Show subscription box after subscribed immediately
 * Bugfix - App Marketplace - Subscription Button update needed
 * Feature - App Release Process - upload functionality
-<<<<<<< HEAD
 * Feature - App Detail - Fetch Documents
-=======
 * User Experience - delete request id from registration admin board
 * Feature - TrasmissionChip button component
->>>>>>> 5b6f970d
 
 ### 0.5.4
 
