--- conflicted
+++ resolved
@@ -11,11 +11,8 @@
 * Bugs - Show loader on clicking decline or confirm from application request screen
 * Bugs - Show error popup on failure of approve or decline request
 * Bugs - Text updates on company data overlay
-<<<<<<< HEAD
 * Feature - Add "CX Membership" flag in Partner Network
-=======
 * Feature - Search functionality added in Register Request table
->>>>>>> ad837f25
 
 ### 0.5.3
 
