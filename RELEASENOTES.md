--- conflicted
+++ resolved
@@ -11,7 +11,6 @@
 * Feature - App Release Process Steps 2 with business logic, 3 with api binding, 6 with UI, 4 with UI
 * Feature - Search functionality added in Register Request table
 * Feature - Add "CX Membership" flag in Partner Network
-<<<<<<< HEAD
 * Bugs - Show loader on clicking decline or confirm from application request screen
 * Bugs - Show error popup on failure of approve or decline request
 * Bugs - Text updates on company data overlay
@@ -22,13 +21,11 @@
 * Feature - App Release Process Step 6
 * Bug - Partner network detail overlay implemented
 * Feature - App Release Process Step 2 - business logic
-=======
 * Bugfix - Show loader on clicking decline or confirm from application request screen
 * Bugfix - Show error popup on failure of approve or decline request
 * Bugfix - Text updates on company data overlay
 * Bugfix - Fixed modal width, subscribe refetch and services loading effect
 * Bugfix - User Management - AddUser Roles missing
->>>>>>> d7e16159
 
 
 ### 0.5.3
