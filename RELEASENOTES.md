# Release Notes

New features, fixed bugs, known defects and other noteworthy changes to each release of the Catena-X Portal Frontend.


### 0.5.5

* Feature - App Overview page
* Feature - Add and edit Identity Provider details
* Bugfix - Connect Partner Network to BPDM
* Bugfix - UI updates in UltimateToolbar component
* Bugfix - Registration table UI fixes
* Bugfix - App Release Process - Fixed browser back button issue
* Bugfix - App Release Process - Fixed user directing to bottom of the page
* Bugfix - User Management Main Page Style fix
* Bugfix - App Release Process - Fixed user directing to bottom of the page, changed notifications
* Bugfix - Services Card Responsive UI Fix
<<<<<<< HEAD
* Feature - User Management - Success/Fail Message
=======
* Bugfix - Partner netowrk search issue fix
>>>>>>> 538dc884

### 0.5.4

* Feature - Service Marketplace
* Feature - Identity Providers
* Feature - My Organization page
* Feature - App Release Process Steps 2 with business logic, 3 with api binding, 6 with UI, 4 with UI
* Feature - Search functionality added in Register Request table
* Feature - Add "CX Membership" flag in Partner Network
* Bugfix - Show loader on clicking decline or confirm from application request screen
* Bugfix - Show error popup on failure of approve or decline request
* Bugfix - Text updates on company data overlay
* Bugfix - Fixed modal width, subscribe refetch and services loading effect
* Bugfix - User Management - AddUser Roles missing


### 0.5.3

* Feature - App Release Process Step 1 implementation with api binding
* Feature - Show app roles in user details
* Feature - Connect Notifications API
* Feature - App Release Process Step 5 - Beta Test
* Feature - Search functionality added in Invite Business Partner page
* Feature - Identity provider list and detail view


### 0.5.2

* Feature - Added Release Notes ;)
* Feature - Technical User details page
* Feature - Technical User role selection dropdown
* Feature - User Management App Access Carousel
* Feature - App Release Process Step 1
* Feature - Digital Twin Table component exchange and deletion of faulty filters
* Feature - Partner Network single search for multiple endpoints & UI update
* Feature - Search in User and App User table
* Feature - New components date picker, table style, lightweight dropzone, in screen navigation, single dropdown, load button
* Bugfix - Business Apps displayed correcty and links working
* Bugfix - Restrict supported languages to 'en' and 'de' without local variants
* Bugfix - Removed empty 'Organization' option from user menu
* Bugfix - Footer fixed to bottom of window
* Bugfix - Some alignment and content fixes


### Older

* Defect - Page reloads when the auth token is renewed
* Defect - Latest apps are static
* Defect - Some footer pages and menu items are empty<|MERGE_RESOLUTION|>--- conflicted
+++ resolved
@@ -15,11 +15,8 @@
 * Bugfix - User Management Main Page Style fix
 * Bugfix - App Release Process - Fixed user directing to bottom of the page, changed notifications
 * Bugfix - Services Card Responsive UI Fix
-<<<<<<< HEAD
 * Feature - User Management - Success/Fail Message
-=======
 * Bugfix - Partner netowrk search issue fix
->>>>>>> 538dc884
 
 ### 0.5.4
 
