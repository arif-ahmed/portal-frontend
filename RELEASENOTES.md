--- conflicted
+++ resolved
@@ -19,11 +19,8 @@
 * Feature - Show country information in the Partner Network table
 * Feature - Show CX Member info in the Partner Network table
 * Feature - App Release Process Step 6
-<<<<<<< HEAD
 * Bug - Partner network detail overlay implemented
-=======
 * Feature - App Release Process Step 2 - business logic
->>>>>>> bee2c069
 
 
 ### 0.5.3
