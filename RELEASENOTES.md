# Release Notes

New features, fixed bugs, known defects and other noteworthy changes to each release of the Catena-X Portal Frontend.


### 0.5.5

* Feature - Add and edit Identity Provider details
* Bugfix - Connect Partner Network to BPDM
* Bugfix - UI updates in UltimateToolbar component
* Bugfix - Registration table UI fixes
* Bugfix - App Release Process - Fixed browser back button issue
<<<<<<< HEAD
* Bugfix - App Release Process - Fixed user directing to bottom of the page
* Bugfix - User Management Main Page Style fix
=======
* Bugfix - App Release Process - Fixed user directing to bottom of the page, changed notifications
>>>>>>> fe32e7de
* Bugfix - Services Card Responsive UI Fix

### 0.5.4

* Feature - Service Marketplace
* Feature - Identity Providers
* Feature - My Organization page
* Feature - App Release Process Steps 2 with business logic, 3 with api binding, 6 with UI, 4 with UI
* Feature - Search functionality added in Register Request table
* Feature - Add "CX Membership" flag in Partner Network
* Bugfix - Show loader on clicking decline or confirm from application request screen
* Bugfix - Show error popup on failure of approve or decline request
* Bugfix - Text updates on company data overlay
* Bugfix - Fixed modal width, subscribe refetch and services loading effect
* Bugfix - User Management - AddUser Roles missing


### 0.5.3

* Feature - App Release Process Step 1 implementation with api binding
* Feature - Show app roles in user details
* Feature - Connect Notifications API
* Feature - App Release Process Step 5 - Beta Test
* Feature - Search functionality added in Invite Business Partner page
* Feature - Identity provider list and detail view


### 0.5.2

* Feature - Added Release Notes ;)
* Feature - Technical User details page
* Feature - Technical User role selection dropdown
* Feature - User Management App Access Carousel
* Feature - App Release Process Step 1
* Feature - Digital Twin Table component exchange and deletion of faulty filters
* Feature - Partner Network single search for multiple endpoints & UI update
* Feature - Search in User and App User table
* Feature - New components date picker, table style, lightweight dropzone, in screen navigation, single dropdown, load button
* Bugfix - Business Apps displayed correcty and links working
* Bugfix - Restrict supported languages to 'en' and 'de' without local variants
* Bugfix - Removed empty 'Organization' option from user menu
* Bugfix - Footer fixed to bottom of window
* Bugfix - Some alignment and content fixes


### Older

* Defect - Page reloads when the auth token is renewed
* Defect - Latest apps are static
* Defect - Some footer pages and menu items are empty<|MERGE_RESOLUTION|>--- conflicted
+++ resolved
@@ -10,12 +10,9 @@
 * Bugfix - UI updates in UltimateToolbar component
 * Bugfix - Registration table UI fixes
 * Bugfix - App Release Process - Fixed browser back button issue
-<<<<<<< HEAD
 * Bugfix - App Release Process - Fixed user directing to bottom of the page
 * Bugfix - User Management Main Page Style fix
-=======
 * Bugfix - App Release Process - Fixed user directing to bottom of the page, changed notifications
->>>>>>> fe32e7de
 * Bugfix - Services Card Responsive UI Fix
 
 ### 0.5.4
