# Release Notes

New features, fixed bugs, known defects and other noteworthy changes to each release of the Catena-X Portal Frontend.


### 0.5.5

* Bugfix - Connect Partner Network to BPDM
<<<<<<< HEAD
* Bugfix - UI updates in UltimateToolbar component
=======
* Bugfix - Registration table UI fixes
>>>>>>> 8213b465
* Bugfix - App Release Process - Fixed browser back button issue
* Bugfix - App Release Process - Fixed user directing to bottom of the page

### 0.5.4

* Feature - Service Marketplace
* Feature - Identity Providers
* Feature - My Organization page
* Feature - App Release Process Steps 2 with business logic, 3 with api binding, 6 with UI, 4 with UI
* Feature - Search functionality added in Register Request table
* Feature - Add "CX Membership" flag in Partner Network
* Bugfix - Show loader on clicking decline or confirm from application request screen
* Bugfix - Show error popup on failure of approve or decline request
* Bugfix - Text updates on company data overlay
* Bugfix - Fixed modal width, subscribe refetch and services loading effect
* Bugfix - User Management - AddUser Roles missing


### 0.5.3

* Feature - App Release Process Step 1 implementation with api binding
* Feature - Show app roles in user details
* Feature - Connect Notifications API
* Feature - App Release Process Step 5 - Beta Test
* Feature - Search functionality added in Invite Business Partner page
* Feature - Identity provider list and detail view


### 0.5.2

* Feature - Added Release Notes ;)
* Feature - Technical User details page
* Feature - Technical User role selection dropdown
* Feature - User Management App Access Carousel
* Feature - App Release Process Step 1
* Feature - Digital Twin Table component exchange and deletion of faulty filters
* Feature - Partner Network single search for multiple endpoints & UI update
* Feature - Search in User and App User table
* Feature - New components date picker, table style, lightweight dropzone, in screen navigation, single dropdown, load button
* Bugfix - Business Apps displayed correcty and links working
* Bugfix - Restrict supported languages to 'en' and 'de' without local variants
* Bugfix - Removed empty 'Organization' option from user menu
* Bugfix - Footer fixed to bottom of window
* Bugfix - Some alignment and content fixes


### Older

* Defect - Page reloads when the auth token is renewed
* Defect - Latest apps are static
* Defect - Some footer pages and menu items are empty<|MERGE_RESOLUTION|>--- conflicted
+++ resolved
@@ -6,11 +6,8 @@
 ### 0.5.5
 
 * Bugfix - Connect Partner Network to BPDM
-<<<<<<< HEAD
 * Bugfix - UI updates in UltimateToolbar component
-=======
 * Bugfix - Registration table UI fixes
->>>>>>> 8213b465
 * Bugfix - App Release Process - Fixed browser back button issue
 * Bugfix - App Release Process - Fixed user directing to bottom of the page
 
