--- conflicted
+++ resolved
@@ -5,18 +5,12 @@
 
 ### 0.5.5
 
-<<<<<<< HEAD
-* Bugfix - Services Card Responsive UI Fix
-
-* ...
-
-=======
 * Bugfix - Connect Partner Network to BPDM
 * Bugfix - UI updates in UltimateToolbar component
 * Bugfix - Registration table UI fixes
 * Bugfix - App Release Process - Fixed browser back button issue
 * Bugfix - App Release Process - Fixed user directing to bottom of the page
->>>>>>> 5f587df8
+* Bugfix - Services Card Responsive UI Fix
 
 ### 0.5.4
 
