# Release Notes

New features, fixed bugs, known defects and other noteworthy changes to each release of the Catena-X Portal Frontend.


### 0.5.3

* Feature - App Release Process Step 1 implementation with api binding
* Feature - Show app roles in user details
* Feature - Connect Notifications API
* Feature - App Release Process Step 5 - Beta Test
<<<<<<< HEAD
* Feature - Identity Provider List
=======
* Feature - Search functionality added in Invite Business Partner page
>>>>>>> a9e379c3


### 0.5.2 (2022-08-23)

* Feature - Added Release Notes ;)
* Feature - Technical User details page
* Feature - Technical User role selection dropdown
* Feature - User Management App Access Carousel
* Feature - App Release Process Step 1
* Feature - Digital Twin Table component exchange and deletion of faulty filters
* Feature - Partner Network single search for multiple endpoints & UI update
* Feature - Search in User and App User table
* Feature - New components date picker, table style, lightweight dropzone, in screen navigation, single dropdown, load button
* Bugfix - Business Apps displayed correcty and links working
* Bugfix - Restrict supported languages to 'en' and 'de' without local variants
* Bugfix - Removed empty 'Organization' option from user menu
* Bugfix - Footer fixed to bottom of window
* Bugfix - Some alignment and content fixes


### Older

* Defect - No roles available when adding a user
* Defect - Page reloads when the auth token is renewed
* Defect - Partner Network not working on localhost and dev (only int)
* Defect - Notifications are static
* Defect - Latest apps are static
* Defect - Some footer pages and menu items are empty
<|MERGE_RESOLUTION|>--- conflicted
+++ resolved
@@ -9,11 +9,8 @@
 * Feature - Show app roles in user details
 * Feature - Connect Notifications API
 * Feature - App Release Process Step 5 - Beta Test
-<<<<<<< HEAD
+* Feature - Search functionality added in Invite Business Partner page
 * Feature - Identity Provider List
-=======
-* Feature - Search functionality added in Invite Business Partner page
->>>>>>> a9e379c3
 
 
 ### 0.5.2 (2022-08-23)
