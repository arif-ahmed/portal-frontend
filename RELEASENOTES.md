--- conflicted
+++ resolved
@@ -21,16 +21,14 @@
 * feature - Expand on hover feature added to  CardHorizontal component.
 * Feature - Add download document in application request page
 * Feature - Add User Role Overlay (refactoring)
-<<<<<<< HEAD
 * Bugfix - Bind app subscribe status in my organization page
-=======
 * Feature - Assign user role (refactoring)
 * Feature - Show subscription box after subscribed immediately
 * Bugfix - App Marketplace - Subscription Button update needed
 * Feature - App Release Process - upload functionality
 * User Experience - delete request id from registration admin board
 * Feature - TrasmissionChip button component
->>>>>>> 4c2e6491
+
 
 ### 0.5.4
 
