/********************************************************************************
 * Copyright (c) 2021, 2023 BMW Group AG
 * Copyright (c) 2021, 2023 Contributors to the Eclipse Foundation
 *
 * See the NOTICE file(s) distributed with this work for additional
 * information regarding copyright ownership.
 *
 * This program and the accompanying materials are made available under the
 * terms of the Apache License, Version 2.0 which is available at
 * https://www.apache.org/licenses/LICENSE-2.0.
 *
 * Unless required by applicable law or agreed to in writing, software
 * distributed under the License is distributed on an "AS IS" BASIS, WITHOUT
 * WARRANTIES OR CONDITIONS OF ANY KIND, either express or implied. See the
 * License for the specific language governing permissions and limitations
 * under the License.
 *
 * SPDX-License-Identifier: Apache-2.0
 ********************************************************************************/
.service-marketplace-header {
  width: 928px;
  height: 288px;
  display: flex;
  flex-wrap: wrap;
<<<<<<< HEAD
  .lead-image > img {
    border-radius: 16px;
    width: '288px';
    height: '288px';
  }
  .marketplace-app-content {
    padding: 0px 0px 0px 56px;
=======
  .lead-image {
    img {
      border-radius: 16px;
      width: '288px';
      height: '288px';
    }
>>>>>>> bdf4a482
  }
  .marketplace-app-content {
    width: 50%;
    padding: 0px 0px 0px 56px;
  }
}<|MERGE_RESOLUTION|>--- conflicted
+++ resolved
@@ -22,22 +22,12 @@
   height: 288px;
   display: flex;
   flex-wrap: wrap;
-<<<<<<< HEAD
-  .lead-image > img {
-    border-radius: 16px;
-    width: '288px';
-    height: '288px';
-  }
-  .marketplace-app-content {
-    padding: 0px 0px 0px 56px;
-=======
   .lead-image {
     img {
       border-radius: 16px;
       width: '288px';
       height: '288px';
     }
->>>>>>> bdf4a482
   }
   .marketplace-app-content {
     width: 50%;
