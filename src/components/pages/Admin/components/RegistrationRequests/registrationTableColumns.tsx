--- conflicted
+++ resolved
@@ -66,33 +66,6 @@
     statusText: string
   ) => {
     return (
-<<<<<<< HEAD
-      <div
-        className="progressMain"
-        style={{
-          border: `2px solid ${style.border}`,
-          background: style.background,
-          width:
-            statusText ===
-            t('content.admin.registration-requests.buttonPartiallyCompleted')
-              ? 'max-width'
-              : '140px',
-        }}
-      >
-        <Progress
-          applicationStatus={row.applicationStatus}
-          items={items}
-          totalItems={row.applicationChecklist.length}
-        />
-        <Typography
-          variant="body3"
-          className="statusText"
-          sx={{ color: style.color }}
-        >
-          {statusText}
-        </Typography>
-      </div>
-=======
       <>
         {isProgressOnly ? (
           <Progress
@@ -130,7 +103,6 @@
           </div>
         )}
       </>
->>>>>>> 4e559e14
     )
   }
 
