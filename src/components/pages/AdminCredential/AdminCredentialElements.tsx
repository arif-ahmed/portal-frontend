/********************************************************************************
 * Copyright (c) 2021, 2023 BMW Group AG
 * Copyright (c) 2021, 2023 Contributors to the Eclipse Foundation
 *
 * See the NOTICE file(s) distributed with this work for additional
 * information regarding copyright ownership.
 *
 * This program and the accompanying materials are made available under the
 * terms of the Apache License, Version 2.0 which is available at
 * https://www.apache.org/licenses/LICENSE-2.0.
 *
 * Unless required by applicable law or agreed to in writing, software
 * distributed under the License is distributed on an "AS IS" BASIS, WITHOUT
 * WARRANTIES OR CONDITIONS OF ANY KIND, either express or implied. See the
 * License for the specific language governing permissions and limitations
 * under the License.
 *
 * SPDX-License-Identifier: Apache-2.0
 ********************************************************************************/
import { useEffect, useState } from 'react'
import { useTranslation } from 'react-i18next'
import { Button } from '@mui/material'
import ArticleOutlinedIcon from '@mui/icons-material/ArticleOutlined'
import { PageLoadingTable } from '@catena-x/portal-shared-components'
import './AdminCredential.scss'
import {
  CredentialData,
  CredentialResponse,
  useApproveCredentialMutation,
  useDeclineCredentialMutation,
  useFetchCredentialsSearchQuery,
} from 'features/certification/certificationApiSlice'
import { download } from 'utils/downloadUtils'
import { useFetchNewDocumentByIdMutation } from 'features/appManagement/apiSlice'
import { error, success } from 'services/NotifyService'
import { uniqueId } from 'lodash'
import { SubscriptionStatus } from 'features/apps/apiSlice'
import { setSearchInput } from 'features/appManagement/actions'
import { useDispatch } from 'react-redux'

enum FilterType {
  ALL = 'all',
  OPEN = 'open',
  CONFIRMED = 'confirmed',
  DECLINED = 'declined',
}

enum StatusType {
  APPROVE = 'approve',
  DECLINE = 'decline',
}

export default function AdminCredentialElements() {
  const { t } = useTranslation()
  const dispatch = useDispatch()

  const [refresh, setRefresh] = useState<number>(0)
  const [group, setGroup] = useState<string>(FilterType.ALL)
  const [searchExpr, setSearchExpr] = useState<string>('')
<<<<<<< HEAD
  const [filterStatus, setFilterStatus] = useState<string>()
=======
>>>>>>> 1c876860
  const [filterValueAPI, setFilterValueAPI] = useState<string>('')
  const [fetchHookArgs, setFetchHookArgs] = useState({})

  const [getDocumentById] = useFetchNewDocumentByIdMutation()
  const [approveCredential] = useApproveCredentialMutation()
  const [declineCredential] = useDeclineCredentialMutation()

  const setView = (e: React.MouseEvent<HTMLInputElement>) => {
    const viewValue = e.currentTarget.value
    if (viewValue === FilterType.OPEN)
      setFilterValueAPI(SubscriptionStatus.PENDING)
<<<<<<< HEAD
    if (viewValue === FilterType.CONFIRMED)
      setFilterValueAPI(SubscriptionStatus.ACTIVE)
    if (viewValue === FilterType.DECLINED)
      setFilterValueAPI(SubscriptionStatus.INACTIVE)
    setFilterStatus(viewValue)
=======
    else if (viewValue === FilterType.CONFIRMED)
      setFilterValueAPI(SubscriptionStatus.ACTIVE)
    else if (viewValue === FilterType.DECLINED)
      setFilterValueAPI(SubscriptionStatus.INACTIVE)
    else setFilterValueAPI('')
>>>>>>> 1c876860
    setGroup(viewValue)
    setRefresh(Date.now())
  }

  useEffect(() => {
<<<<<<< HEAD
    if (onValidate(searchExpr)) {
      setFetchHookArgs({
        filterType: filterValueAPI,
        expr: searchExpr,
      })
    }
  }, [filterStatus, searchExpr])
=======
    setFetchHookArgs({
      filterType: filterValueAPI,
      expr: searchExpr,
    })
  }, [filterValueAPI, searchExpr])
>>>>>>> 1c876860

  const onValidate = (expr: string) => {
    const validateExpr = /^[ A-Za-z0-9]{1,1000}$/.test(expr)
    if (validateExpr) dispatch(setSearchInput({ open: true, text: expr }))
    return validateExpr
  }

  const handleDownloadClick = async (
    documentId: string,
    documentName: string
  ) => {
    try {
      const response = await getDocumentById(documentId).unwrap()
      const fileType = response.headers.get('content-type')
      const file = response.data
      return download(file, fileType, documentName)
    } catch (error) {
      console.error(error, 'ERROR WHILE FETCHING DOCUMENT')
    }
  }

  const handleApproveDecline = async (
    credentialId: string,
    status: StatusType
  ) => {
    const APIRequest =
      status === StatusType.APPROVE ? approveCredential : declineCredential
    await APIRequest(credentialId)
      .unwrap()
      .then(() => {
        status === StatusType.APPROVE
          ? success(t('content.adminCertificate.approvedMessage'))
          : error(t('content.adminCertificate.declinedMessage'))
        setRefresh(Date.now())
      })
      .catch(() => {
        error(t('content.adminCertificate.errorMessage'))
      })
  }

  const filterButtons = [
    {
      buttonText: t('content.adminCertificate.tabs.all'),
      buttonValue: FilterType.ALL,
      onButtonClick: setView,
    },
    {
      buttonText: t('content.adminCertificate.tabs.open'),
      buttonValue: FilterType.OPEN,
      onButtonClick: setView,
    },
    {
      buttonText: t('content.adminCertificate.tabs.confirmed'),
      buttonValue: FilterType.CONFIRMED,
      onButtonClick: setView,
    },
    {
      buttonText: t('content.adminCertificate.tabs.declined'),
      buttonValue: FilterType.DECLINED,
      onButtonClick: setView,
    },
  ]

  const columns = [
    {
      field: 'credentialType',
      headerName: t('content.adminCertificate.table.crendentialType'),
      flex: 2.5,
    },
    {
      field: 'companyName',
      headerName: t('content.adminCertificate.table.companyInfo'),
      flex: 2,
    },
    {
      field: 'useCase',
      headerName: t('content.adminCertificate.table.certificate'),
      flex: 1.5,
      renderCell: ({ row }: { row: CredentialData }) => (
        <>{row.useCase ?? 'N/A'}</>
      ),
    },
    {
      field: 'document',
      headerName: t('content.adminCertificate.table.document'),
      flex: 1.5,
      renderCell: ({ row }: { row: CredentialData }) => (
        <ArticleOutlinedIcon
          className="document-icon"
          onClick={() =>
            handleDownloadClick(
              row.document.documentId,
              row.document.documentName
            )
          }
        />
      ),
    },
    {
      field: 'credentialDetailId',
      headerName: '',
      flex: 2.5,
      renderCell: ({ row }: { row: CredentialData }) => (
        <>
          {row.participantStatus === SubscriptionStatus.PENDING && (
            <>
              <Button
                size="small"
                color="error"
                variant="contained"
                className="statusBtn"
                onClick={() =>
                  handleApproveDecline(
                    row.credentialDetailId,
                    StatusType.DECLINE
                  )
                }
              >
                {t('global.actions.decline')}
              </Button>
              <Button
                size="small"
                color="success"
                variant="contained"
                className="statusBtn ml-10"
                onClick={() =>
                  handleApproveDecline(
                    row.credentialDetailId,
                    StatusType.APPROVE
                  )
                }
              >
                {t('global.actions.confirm')}
              </Button>
            </>
          )}
        </>
      ),
    },
  ]

  return (
    <div className="recommended-main">
      <PageLoadingTable<CredentialResponse[]>
        searchExpr={searchExpr}
        alignCell="start"
        toolbarVariant={'searchAndFilter'}
        hasBorder={false}
        columnHeadersBackgroundColor={'transparent'}
        searchPlaceholder={t('content.adminCertificate.search')}
        //searchInputData={searchInputData}
        onSearch={(expr: string) => {
          if (!onValidate(expr)) return
          setRefresh(Date.now())
          setSearchExpr(expr)
        }}
        searchDebounce={1000}
        title=""
        loadLabel={t('global.actions.more')}
        fetchHook={useFetchCredentialsSearchQuery}
        fetchHookArgs={fetchHookArgs}
        fetchHookRefresh={refresh}
        getRowId={(row: { [key: string]: string }) => uniqueId(row.companyId)}
        columns={columns}
        defaultFilter={group}
        filterViews={filterButtons}
      />
    </div>
  )
}<|MERGE_RESOLUTION|>--- conflicted
+++ resolved
@@ -57,10 +57,6 @@
   const [refresh, setRefresh] = useState<number>(0)
   const [group, setGroup] = useState<string>(FilterType.ALL)
   const [searchExpr, setSearchExpr] = useState<string>('')
-<<<<<<< HEAD
-  const [filterStatus, setFilterStatus] = useState<string>()
-=======
->>>>>>> 1c876860
   const [filterValueAPI, setFilterValueAPI] = useState<string>('')
   const [fetchHookArgs, setFetchHookArgs] = useState({})
 
@@ -72,39 +68,21 @@
     const viewValue = e.currentTarget.value
     if (viewValue === FilterType.OPEN)
       setFilterValueAPI(SubscriptionStatus.PENDING)
-<<<<<<< HEAD
-    if (viewValue === FilterType.CONFIRMED)
-      setFilterValueAPI(SubscriptionStatus.ACTIVE)
-    if (viewValue === FilterType.DECLINED)
-      setFilterValueAPI(SubscriptionStatus.INACTIVE)
-    setFilterStatus(viewValue)
-=======
     else if (viewValue === FilterType.CONFIRMED)
       setFilterValueAPI(SubscriptionStatus.ACTIVE)
     else if (viewValue === FilterType.DECLINED)
       setFilterValueAPI(SubscriptionStatus.INACTIVE)
     else setFilterValueAPI('')
->>>>>>> 1c876860
     setGroup(viewValue)
     setRefresh(Date.now())
   }
 
   useEffect(() => {
-<<<<<<< HEAD
-    if (onValidate(searchExpr)) {
-      setFetchHookArgs({
-        filterType: filterValueAPI,
-        expr: searchExpr,
-      })
-    }
-  }, [filterStatus, searchExpr])
-=======
     setFetchHookArgs({
       filterType: filterValueAPI,
       expr: searchExpr,
     })
   }, [filterValueAPI, searchExpr])
->>>>>>> 1c876860
 
   const onValidate = (expr: string) => {
     const validateExpr = /^[ A-Za-z0-9]{1,1000}$/.test(expr)
