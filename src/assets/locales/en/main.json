{
  "title": "Catena-X Portal",
  "pages": {
    "home": "Home",
    "registration": "Onboarding Registration",
    "swagger": "Swagger OpenAPI Definition",
    "storybook": "Storybook Shared Component Library",
    "marketplace": "Marketplace",
    "appmarketplace": "App Marketplace",
    "servicemarketplace": "Service Marketplace",
    "appdetails": "App Details",
    "datamanagement": "Data Management",
    "semantichub": "Semantic Hub",
    "digitaltwin": "Digital Twins",
    "partnernetwork": "Partner Network",
    "connector": "Connector",
    "account": "My CX Account",
    "organization": "My Organization",
    "notifications": "Notifications",
    "usermanagement": "User Management",
    "idpmanagement": "Identity Provider Config",
    "technicalsetup": "Technical Integration",
    "applicationrequests": "Application Requests",
    "admin": "Administration",
    "developer": "Development",
    "invite": "Invite Business Partner",
    "help": "Help",
    "documentation": "Documentation & Help Center",
    "contact": "Contact",
    "imprint": "Imprint",
    "privacy": "Privacy",
    "terms": "Terms of Service",
    "cookiepolicy": "Cookies",
    "logout": "Sign Out",
    "notfound": "Page not found",
    "appmanagement": "App Management",
    "appoverview": "App Overview",
    "deactivate": "Deactivate",
    "appreleaseprocess": "App Release Process",
    "appsubscription": "App Subscription MGT",
    "adminboard": "Admin Board",
    "appusermanagement": "App User Management",
    "userdetails": "User Details",
    "technicaluser": "Technical User Management",
    "techuserdetails": "Technical User Details",
    "companyroles": "Company Roles",
    "companyrolesparticipant": "Participant",
    "companyrolesappprovider": "App Provider",
    "companyrolesserviceprovider": "Service Provider",
    "companyrolesconfirmitybody": "Confirmity Body",
    "usecase": "Use Case",
    "usecasetraceablity": "Traceablity",
    "servicemanagement": "Service Management",
    "serviceoverview": "Service Overview",
    "servicereleaseprocess": "Service Release Process",
    "serviceadminboard": "Admin Board",
    "servicesubscription": "Service Subscription Mgt",
    "servicedetail": "Service Details",
    "company-role": "Config - Company Role",
    "usecase-participation": "Config - Use Case Participation",
    "certificate-credential": "Config - Certificates",
    "about": "About",
    "dataspace": "Data Space",
    "admin-credential": "Certification Mgmt"
  },
  "overlays": {
    "invite": "Invite new Business Partner",
    "add_user": "Add new user",
    "add_techuser": "Add new technical user",
    "idp_delete_info_title": "Deletion of the identity provider.",
    "idp_delete_info_intro": "Please note, all users which are not migrated to the new iDP wii get irreversible deleted.",
    "idp_delete_success_title": "Identity provider {{name}} was successfully deleted.",
    "idp_delete_success_intro": "The window will close automatically. In case it doesn't, please use the 'close' button in on the top right.",
    "idp_delete_error_title": "The identity provider did not got deleted.",
    "idp_delete_error_intro": "Please retry or contact an administrator if the failure persist.",
    "idp_delete_tooltip_info": "Please disable the service first or make sure if any one of the service for following company is working.",
    "idp_status_change_success": "Identity Provider {{ name }} was successfully {{ status }}",
    "idp_status_change_error": "The indentity provider was not {{ status }}",
    "idp_status_change_info": "{{status}} identity provider",
    "idp_status_change_intro2": "Are you sure you want to enable this idp?",
    "idp_status_change_intro1": "Disable the idp will always result into the deactivation, but not deletion. You can always enable it again",
    "idp_status_tooltip_info": "Atleast one company service needs to enabled",
    "idp_test_intro1": "Identity Provider was successfully created.",
    "idp_test_intro2": "The IdP is disabled for now and get enabled below.",
    "idp_test_description": "Please note, before enabling the Idp and trying to login, you need to setup the Idp connection on you side as well and connect your CX user to the IdP connection. To enable the same, please fillout the fields below.",
    "idp_test_step_text1": "Step by Step approach",
    "idp_test_step_text2": "Setup your own user for the new idp by enhancing your user profile.",
    "idp_test_step_text3": "Activate the idp.",
    "idp_test_step_text4": "Run a test via incognito mode of your browser.",
    "idp_test_username_label": "Enter the username inside the new idp",
    "idp_test_userid_label": "Enter the user id inside the new idp",
    "idp_form_userId_error": "Please enter a valid user Id",
    "idp_form_username_error": "Please enter a valid username"
  },
  "actions": {
    "SignOut": "Sign out",
    "Lang_de": "Switch language to german",
    "Lang_en": "Switch language to english"
  },
  "content": {
    "admin": {
      "registration-requests": {
        "columns": {
          "date": "Date",
          "companyinfo": "Company Application Info",
          "documents": "Documents",
          "details": "Details",
          "state": "State"
        },
        "enterBpn": "Enter Business Partner Number",
        "bpnError": "Valid BPN eg: BPNLXXXXXXXXXXXX",
        "headertitle": "Admin Board",
        "headersubtitle": "Application Requests",
        "introText1": "The application request board includes all current outstanding application requests as well as an overview of confirmed and declined company applications to the Catena-X Network.",
        "introText2": "If an application is approved, the registration company will receive access to the CX portal to start the technical and functional onboarding. Please make sure that you validate the application request details before approving a request.",
        "tabletitle": "Registration requests",
        "pending": "pending",
        "buttonconfirm": "confirm",
        "buttondecline": "decline",
        "buttonprogress": "in progress",
        "cellconfirmed": "confirmed",
        "celldeclined": "declined",
        "progress": "Confirmation in progress: ",
        "cancel": "Cancel Process",
        "overlay": {
          "title": "Company Registration Details",
          "companydatatitle": "Overview",
          "companydatadescription": "Below you can find the details of the company registration",
          "taxid": "Tax ID",
          "address": "Address",
          "docs": "Document(s)",
          "roles": "Company Role(s)",
          "activeParticipation": "Participant",
          "appProvider": "App Provider",
          "serviceProvider": "Service Provider",
          "noinfo": "no data available",
          "commercialRegisterNumber": "Commercial Register Number",
          "vatId": "VAT ID",
          "leiCode": "LEI Code",
          "vies": "VIES",
          "eori": "EORI",
          "tab1": "Company Data",
          "tab2": "Registration Process",
          "tab1Title": "Company Data",
          "tab2Title": "Confirmation {{status}}",
          "statusComplete": "[complete]",
          "statusIncomplete": "[incomplete]",
          "approvedButton": "approved",
          "failedButton": "falied"
        },
        "confirmmodal": {
          "title": "Confirm action",
          "description": "Are you sure to make action on selected request?"
        },
        "confirmCancelModal": {
          "title": "Cancel Application Process of {companyName}",
          "description": "Are you sure you want to cancel the application process of {companyName}?",
          "details": "With confirming the cancellation, the registration company will get informed and the cancellation message added below will be shared.",
          "note": "Please note that the cancellation wont allow the company to register again, as long as no new registration is triggered.",
          "inputLabel": "Cancellation Message",
          "error": "Please revalidate your input; the message should not start with '='."
        },
        "addBpn": {
          "successTitle": "Update BPN number successfully completed",
          "successDescription": "Update BPN number successfully completed.",
          "errorTitle": "Something went wrong",
          "errorDescription": "Something went wrong. Please try it later again or contact your administrator."
        },
        "filter": {
          "all": "All",
          "review": "Review",
          "closed": "Closed"
        }
      }
    },
    "news": {
      "title": "News"
    },
    "home": {
      "slider1": "My Apps",
      "slider2": "Use Case Introduction",
      "slider3": "Marketplace",
      "slider4": "User Management",
      "stage": {
        "slider1": {
          "title": "Catena-X",
          "subtitle": "the gateway to the automotive digital network",
          "buttonName": "My Apps",
          "navigation": "/appmanagement"
        },
        "slider2": {
          "title": "Use Case Introduction",
          "subtitle": "Get to know the supported use cases, related semantic models and apps to start your use case driven onboarding journey.",
          "buttonName": "Use Case Introduction",
          "navigation": "/usecase"
        },
        "slider3": {
          "title": "Marketplaces",
          "subtitle": "Transparent and interobarble service and business application marketplace to realize new ideas and use data optimally",
          "buttonName": "Marketplace",
          "navigation": "/marketplace"
        },
        "slider4": {
          "title": "User Management",
          "subtitle": "Manage user access centrally to reduce administrative work and ensure a transparent overview of all user rights.",
          "buttonName": "User Management",
          "navigation": "/usermanagement"
        }
      },
      "searchSection": {
        "inputPlaceholder": "Search in Catena-X"
      },
      "businessApplicationsSection": {
        "title": "My Business Applications"
      },
      "appStoreSection": {
        "title": "New Apps"
      },
      "emptyCards": {
        "title": "New apps will get added here as soon as you have any assigned"
      }
    },
    "appstore": {
      "stage": {
        "title": "Catena-X App Store",
        "subtitle": "A scalable & expandable ecosystem",
        "appButton": "App Overview"
      },
      "favoriteSection": {
        "title": "My Favorite Applications",
        "myFavorite": "My Favorites",
        "noFavoriteDescription": "Your app favorites will show up in this section as soon as favorites selected."
      },
      "appOverviewSection": {
        "title": "App Overview",
        "categoryViews": {
          "all": "List View",
          "useCases": "Category View"
        },
        "categories": {
          "none": "Not categorized",
          "businesspartnermanagement": "Business Partner Data Management",
          "circulareconomy": "Circular Economy",
          "qualitymanagement": "Demand & Quality Management",
          "demandandcapacitymanagement": "Demand & Capacity Management",
          "traceability": "Traceability",
          "manufacturingasaservice": "Manufacturing as a Service",
          "sustainability&co2-footprint": "Sustainability & CO2 Footprint",
          "real-timecontrol": "Real Time Control",
          "modularproduction ": "Modular Production"
        },
        "noMatch": "No Matches",
        "for": "for"
      }
    },
    "semantichub": {
      "title": "Semantic Data Models",
      "introText_0": "Semantic models are used to structure data. As a concept, they make it possible to give fundamental meaning to data and their relationships. In the context of data modeling and data organization they realize the development of applications as well as the maintenance of data consistency.",
      "introText_1": "In Catena-X, semantic data models are provided in a suitable publication system, the so-called Semantic Hub. For data or service providers, the Semantic Hub presents a foundation for the use and reuse of semantic models. For this reason, the publication of a semantic data model takes place under the specification of a version. This supports transparency as well as control over all semantic models and their release status.",
      "addModel": "Neues Model anlegen",
      "alerts": {
        "alertSuccessTitle": "Success!",
        "alertErrorTitle": "Error!",
        "uploadSuccess": "Model successfully uploaded.",
        "deleteSuccess": "Model successfully deleted."
      },
      "table": {
        "title": "Semantic Data Models",
        "searchfielddefaulttext": "Search by name",
        "filter": {
          "namespaceLabel": "Namespace",
          "namespacePlaceholder": "Enter a namespace to filter",
          "objNameLabel": "Object Name",
          "objNamePlaceholder": "Enter a object name to filter",
          "selectLabel": "Select Object Type",
          "button": "Search",
          "resetButton": "Reset"
        },
        "columns": {
          "name": "Name",
          "status": "Status",
          "type": "Vocabulary Type",
          "version": "Version",
          "src": "Source",
          "details": "Details"
        }
      },
      "importDialog": {
        "title": "Import Model",
        "buttonConfirm": "Upload",
        "buttonCancel": "Cancel"
      },
      "deleteDialog": {
        "title": "Delete aspect model",
        "subtitle": "Are you sure you want to delete the aspect model?",
        "info": "Note: If you delete the model now, you won't be able to reactivate it later.",
        "buttonConfirm": "Delete",
        "buttonCancel": "Cancel"
      },
      "detail": {
        "deleteButton": "Delete Model",
        "diagramTitle": "diagram of the aspect model",
        "urnLabel": "Aspect model URN",
        "imgAlt": "Model diagram",
        "downloads": {
          "ttl": "TTL file",
          "docu": "Documentation",
          "json": "JSON Schema",
          "payload": "Example Payload JSON",
          "aasAasx": "AAS file",
          "aasXml": "AAS XML"
        },
        "aasSelect": {
          "label": "Choose a download format",
          "itemFile": "AASX",
          "itemXml": "XML"
        },
        "fileError": "Error: The file could not be loaded.",
        "ttlTooltip": "The downloaded Turtle file looks different but is semantically the same compared to the uploaded Turtle file for the Aspect. To further develop existing Aspects refer to the source Turtle files (e.g. in the Catena-X BAMM Model GitHub Repository)",
        "downloadTitle": "Download options related to this aspect model",
        "openApi": {
          "inputLabel": "Enter a base URL to change the default open API URL.",
          "inputPlaceholder": "Default URL",
          "buttonText": "Save new URL",
          "buttonTitle": "Get Open API JSON"
        },
        "nomodelTitle": "Oooops! No Model found!",
        "nomodelText": "The used URN is either incorrect or the model does not yet exist."
      }
    },
    "digitaltwin": {
      "table": {
        "title": "Overview Digital Twins",
        "searchfielddefaulttext": "Part Instance ID of the Asset",
        "norows": "no data found with the part instance id value {data}",
        "columns": {
          "idShort": "Name",
          "sm_count": "Submodel Count",
          "asset_count": "Asset Count"
        }
      },
      "detail": {
        "error": "ERROR: No twin data available.",
        "no_description": "This asset has no description.",
        "assetId": "Specific asset IDs",
        "submodel_endpoints": "Submodel endpoints:",
        "semanticid": "Semantic ID:",
        "key": "Key:",
        "value": "Value:",
        "endpoints": "Endpoints:",
        "interface": "Interface:",
        "protocol": "Protocol:",
        "protocol_version": "Protocol version:",
        "protocol_endpoint": "Aspect Endpoint:"
      }
    },
    "organization": {
      "company": {
        "title": "Company Details",
        "error": "error - no data found",
        "name": "Company Name: ",
        "address": "Address: ",
        "city": "City: ",
        "bpn": "BPN: "
      },
      "subscriptions": {
        "title": "App Subscriptions",
        "error": "error - no data found"
      }
    },
    "datamanagement": {
      "message": "Contents of Data Management"
    },
    "appoverview": {
      "headerTitle": "My Apps",
      "title": "App Overview",
      "inputPlaceholder": "Search for Apps",
      "recently": {
        "header": "Recently changed",
        "subheader": "Below you can find your recently changed apps. By clicking on the app, you can open up the deatils/proceed on the app release process. The sub-menu added to each app card will help you to do changes on active apps. Below the recent changed apps, a list of all by your company provided apps can get found. Please scroll down to get more details."
      },
      "filter": {
        "all": "All",
        "active": "Active",
        "inactive": "Inactive",
        "wip": "WIP"
      },
      "sortOptions": {
        "deactivate": "Deactivate",
        "changeImage": "Change Image",
        "changeDescription": "Change Description"
      },
      "addbtn": "Register your App",
      "confirmModal": {
        "title": "Change app {appName}",
        "description": "The app configuration is currently 'work in progress'. Do you want to open the app release process for {appName} and further enhance the app details? Please note you do not need to finish the app release configuration. You can use the save button and proceed later if wanted."
      },
      "details": {
        "longDescription": "Long Description",
        "price": "Price:",
        "language": "Language:",
        "useCase": "Use Case:",
        "title": "Submitted App Details",
        "description": "The app {appName} is already submitted for review by the network administrator to publish the app on the market place. Till the review is finished, you can not do any changes to the app"
      },
      "submenuNotAvail": "Sub-Menu is not available for inactive apps."
    },
    "deactivate": {
      "headerTitle": "Deactivate Business App",
      "description": "Deactivation of business applications will deactivate the app offer inside the Catena-X marketplace. Any current active subscription will stay active and customers wont be effected by the deactivation. New subscriptions are not possible.",
      "checkboxLabel": "Hereby I confirm that I have read the business app terms and conditions and that I am deactivating my company business application from the marketplace with immediate effect. I understand that it is not possible to self-reverse the deactivation.",
      "checkboxErrorMsg": "Please confirm that you have read the deactivation impact above before proceeding",
      "successMsg": "Deactivation successfully completed",
      "errorMsg": "Error! Something went wrong"
    },
    "changeImage": {
      "headerTitle": "Change Lead Image",
      "description": "Lorem Ipsum is simply dummy text of the printing and typesetting industry. Lorem Ipsum has been the industry's standard .Lorem Ipsum is simply dummy text of the printing and typesetting industry. Lorem Ipsum has been the industry's standard .",
      "uploadNewImage": "Upload New Image",
      "successMsg": "successfully changed app lead image",
      "errorMsg": "Unable to change the lead image"
    },
    "changeDescription": {
      "headerTitle": "Change Descriptions",
      "description": "Lorem Ipsum is simply dummy text of the printing and typesetting industry. Lorem Ipsum has been the industry's standard .Lorem Ipsum is simply dummy text of the printing and typesetting industry. Lorem Ipsum has been the industry's standard .",
      "longDescription": "Long Description",
      "longDescriptionEN": "Long Description - EN *",
      "longDescriptionDE": "Long Description - DE *",
      "shortDescription": "Short Description",
      "shortDescriptionEN": "Short Description - EN *",
      "shortDescriptionDE": "Short Description - DE *",
      "successMsg": "successfully changed description",
      "errorMsg": "Unable to change description"
    },
    "appreleaseprocess": {
      "message": "App Release Process Message"
    },
    "connector": {
      "message": "Contents of connector"
    },
    "edcconnector": {
      "columns": {
        "name": "Connector Name",
        "id": "Connector_ID",
        "type": "Connector Type",
        "details": "Status",
        "location": "Location",
        "status": "DAPS Auth Status",
        "tooltipText": "Connector's status is pending",
        "sdDescription": "SD Registration",
        "sdRegistrationToolTip": "The Self-Description is triggered. Process might take up to a couple of minutes.",
        "hostCompanyName": "Host",
        "providerCompanyName": "Customer"
      },
      "rowValue": {
        "owned": "Owned",
        "managed": "Managed"
      },
      "configurationDetails": {
        "title": "Connector Configuration for authentication flow",
        "description": "Your edc instance need to get connected to the catena-x identity provider for the technical user authentication flow to fetch the user token and authenticate against the MIW. Additionally the MIW endpoint, authority BPN and your technical user need to get configured/set to ensure that the connection works correctly.",
        "orderList": {
          "title": "Below you can find the relevant details regarding all those values",
          "centralAuth": "* central auth url: https:{{env}}/realms/CX-Central/protocol/openid-connect/token",
          "clientId": "* client id: client id of your existing or newly created tech user - details how to: ",
          "clientIdLink": "https://portal.int.demo.catena-x.net/documentation/?path=docs%2F03.+User+Management%2F03.+Technical+User%2F02.+Create+Technical+User.md",
          "clientSecret": "* client secret: client id of your existing or newly created tech user - details how to: ",
          "clientSecretLink": "https://portal.int.demo.catena-x.net/documentation/?path=docs%2F03.+User+Management%2F03.+Technical+User%2F02.+Create+Technical+User.md",
          "authorityBpn": "* authority bpn: {{bpn}}",
          "miwUrl": "* miw url: https:{{managedIdentityWalletApiBase}}",
          "clickhere": "click here"
        }
      },
      "helpText": "Get some help",
      "helpTextNew": "Details Connector Configuration",
      "headertitle": "Connector Registration",
      "subheadertitle": "Connector",
      "tabletitle": "Onboarded Connectors",
      "managedtabletitle": "Managed Connectors",
      "noConnectorsMessage": "Currently there are no onboarded connectors existing. New registered connectors will get added here as soon as available.",
      "imagetext": "The connector combines the benefits of IDS connectors (secure and standardized communication, data usage control) with the interoperability. To register your connector inside the network and create your connector self-description, please register your connector below.",
      "addconnectorbutton": "Register Connector",
      "snackbar": {
        "successmessage": "Connector successfully added",
        "errormessage": "Error! Something went wrong"
      },
      "deletemodal": {
        "title": "Delete Connector",
        "description": "Do you really want to delete the registered connector? Please note that the deletion is not reversable."
      },
      "modal": {
        "company": {
          "title": "Connect company connector",
          "intro": "Registration of a company connector which is implemented in your own company network.",
          "disableDescription": "This option is only available if your company is Active Participant. Company roles can get changed by the company admin /company-role"
        },
        "managed": {
          "title": "Register Managed Connector",
          "intro": "Register a managed connector of your customer / 3rd party provided. This selection is mainly service provider relevant, which offers managed connectors to data provider/consumer. If you want to register your own connector, please use the selection above.",
          "disableDescription": "This option is only available if your company is App Provider or Service Provider. Company roles can get changed by the company admin /company-role"
        },
        "daps": {
          "title": "Create DAPS Registration",
          "intro": "To retrigger the daps authentication interface, please upload the public authentication key/certificate of your connector.",
          "error": "The daps  registration failed. Please reverify the uploaded document"
        },
        "companyconnectorlabel": "Connect company connector",
        "connectorasaservice": "Connector-as-a-service",
        "insertform": {
          "name": {
            "label": "Name*",
            "placeholder": "Connector Name",
            "patternError": {
              "lengthError": "Connector name length should be between 2 and 20.",
              "otherError": "Connector name can not start with special character or empty space. Allowed special characters are @_:;.-%&?,'!."
            },
            "error": "Connector name is mandatory.",
            "tooltipMsg": "Own selected connector name for verification"
          },
          "url": {
            "label": "Connector URL/Endpoint*",
            "placeholder": "Connector URL",
            "error": "Enter a valid url - eg: https://catena-x.net",
            "tooltipMsg": "URL of the connector endpoint. Only https:// endpoints are allowed"
          },
          "bpn": {
            "label": "Connector Owner*",
            "placeholder": "BPNL's are allowed only",
            "error": "BPN is mandatory. Valid BPN eg: BPNL+12 characters",
            "tooltipMsg": "BPN of the company in which name the connector will be used to generate data offers or consume data"
          },
          "country": {
            "label": "Location*",
            "placeholder": "Two digit country code",
            "error": "Valid code eg: DE, US",
            "tooltipMsg": "Connector Location Country Code - e.g. DE, US, etc."
          },
          "doc": {
            "label": "Public Authentication Key/Certificate*",
            "error": "Please use a valid type. E.g. .pem; .cert",
            "tooltipMsg": "Upload the certificate that contains your connector's public key information."
          },
          "subscription": {
            "label": "Customer Link*",
            "placeholder": "Select the related subscription",
            "tooltipMsg": "Select the related subscription",
            "error": "Customer link is mandatory"
          }
        },
        "create": {
          "successTitle": "Create connector successfully completed",
          "successDescription": "Create connector successfully completed.",
          "errorTitle": "Something went wrong",
          "errorDescription": "Something went wrong. Please try it later again or contact your administrator."
        },
        "delete": {
          "successTitle": "Delete connector successfully completed",
          "successDescription": "Delete connector successfully completed.",
          "errorTitle": "Something went wrong",
          "errorDescription": "Something went wrong. Please try it later again or contact your administrator."
        }
      }
    },
    "partnernetwork": {
      "headertitle": "Partners Network",
      "tabletitle": "Business Partner Data",
      "columns": {
        "bpn": "BPN",
        "name": "Company Name",
        "country": "Country",
        "street": "Street",
        "zipcode": "Zip Code",
        "city": "PLZ/City",
        "cxparticipant": "CX Member",
        "address": "Address",
        "identifiers": "Identifiers"
      },
      "filters": {
        "germany": "Germany",
        "others": "Others"
      },
      "message": "Contents of Partner Network",
      "searchbuttonlabel": "Search",
      "searchfielddefaulttext": "Search by name or BPN",
      "searchfielderrormessage": "Invalid Data",
      "membershipnotificationtitle": "Membership flag cannot be fetched.",
      "membershipnotificationdescription": "Please note that the membership information might be incorrect.",
      "overlay": {
        "title": "Company Detail",
        "companydatatitle": "Company Data",
        "legalform": "Legal Form"
      }
    },
    "invite": {
      "headerTitle": "Business Partner Invite",
      "headerIntro": "Add below the business partner registration contact and the company name.",
      "subHeaderTitle": "Invite a new partner",
      "inviteText1": "Registration application invite process.",
      "inviteText2": "Invite a new partner to Catena-X.",
      "invite": "Invite",
      "success": "Business Partner Successfully Invited",
      "successSubText": "The window will close automatically. In case it doesn't, please use the 'close' button on the top right.",
      "failure": "Error - Business Partner was not invited",
      "failureSubText": "An error occured. Please try it again later.",
      "tabletitle": "Invites",
      "columns": {
        "companyName": "Company Name",
        "firstAndLastName": "First and Last Name",
        "date": "Date",
        "status": "Status",
        "details": "Details"
      }
    },
    "userAdded": {
      "success": "User added successfully",
      "failure": "User was not added"
    },
    "provisionIdp": {
      "title": "Setup your company IDP",
      "send": "Submit IDP request",
      "field": {
        "organization": "Your Organization",
        "metadata": "IDP well known metadata URL",
        "clientId": "IDP client ID",
        "clientSecret": "IDP client secret",
        "clientAuthMethod": "IDP client authentication method"
      },
      "success": "Your identity provider was provisioned successfully",
      "failure": "Processing your request failed"
    },
    "usermanagement": {
      "title": "User Management",
      "description": "View and manage all users assigned to the company. Assign roles; create new user accounts and create technical users.",
      "apparea": {
        "headline": "App Access Management",
        "appsNotAvailable": "Apps will be available as soon as business applications are subscribed and activated"
      },
      "table": {
        "headline": "Identity Management",
        "title": "User List",
        "details": "Details",
        "add": "Add user",
        "noRowsMsg": "No unassigned user available. All users have at least one app role assigned."
      },
      "appUserDetails": {
        "headline": "App Access Management - {{app}}",
        "subheadline": "App Access Management",
        "userRoleSuccessMsg": "Roles got successfully updated.",
        "userRoleErrorMsg": "Roles have not got updated.",
        "header": {
          "title": "App Roles",
          "subtitle": "Below you can find an overview of the available app roles as well as a role description by selectiong the 'Role Description' field. To add the user role to an existing active company user, please use the 'add role' button below the 'Available Role' area."
        },
        "table": {
          "headline": "Identity Management",
          "title": "App Users",
          "add": "Add Role",
          "noRowsMsg": "No users assigned till now. Start to assign by clicking on Add Role"
        },
        "roles": {
          "error": {
            "title": "Error",
            "message": "Incorrect Application Id"
          }
        },
        "editRoles": {
          "title": "Manage roles for ",
          "subtitle": "The user cannot enter his account until he has set a new password."
        }
      },
      "technicalUser": {
        "serviceaccount": "Service Account",
        "create": "Create technical user",
        "delete": "Delete this technical User",
        "headline": "Technical user management {{company}}",
        "descriptionHeader": "Technical user management {{company}}",
        "descriptionText": "The technical user is an identity that a company can use to connect to CX backend services without continous disconnection. For example, a run-as technical user is required for connecting to the digital twin registry or the semantic model. Please use the action button to request a new technical user with the roles as per your need. Or manage already existing technical users by using the user management function below.",
        "tableHeader": "Technical User List",
        "detailsHeader": "Technical User: USER_NAME",
        "detailsPage": {
          "userDetails": "Technical User Details",
          "description": "Description",
          "spoc": "SPOC",
          "permission": "Permission"
        },
        "confirmDeleteUser": "Are you sure you want to delete technical user {{ user }}?",
        "noteDeleteUser": "Note: The deletion will be permanently. It is not possible the reactive the user again.",
        "confirmDeleteNotificationTitle": "User deletion was successful.",
        "confirmDeleteNotificationDescription": "The action can not be reversed. Please create a new user in case it's needed"
      },
      "deleteUserConfirm": {
        "header": "Delete user account",
        "confirmTitle": "Are you sure you want to delete the user account of {userName}?",
        "description": "By deleting the account, the access of this user to Catena-X as well as any rights and data access will get revoked.",
        "note": "Note: If you delete the account now, you wont be able to reactivate it later.",
        "successTitle": "User successfully deleted",
        "successDescription": "The user is successfully deleted and all rights are disabled.",
        "errorTitle": "Something went wrong",
        "errorDescription": "Your user couldn't get deleted. Please try it later again or contact your administrator."
      },
      "suspendUserConfirm": {
        "header": "Suspend user account",
        "confirmTitle": "Are you sure you want to suspend the user account of {userName}?",
        "description": "By suspending the account, the access of this user to Catena-X as well as any permissions and data accesses will get deactivated temporarily.",
        "note": "Note: Suspended accounts can get reactivated anytime.",
        "successTitle": "User successfully suspended",
        "successDescription": "The user is successfully suspended and all rights are disabled.",
        "errorTitle": "Something went wrong",
        "errorDescription": "Your user couldn't get suspended. Please try it later again or contact your administrator."
      },
      "resetPasswordConfirm": {
        "header": "Password Reset",
        "confirmTitle": "Are you sure you want to reset the password?",
        "note": "The user {userName} will receive an email to reset the password.",
        "successTitle": "Password Reset successfully triggered",
        "successDescription": "The password reset request got send to {userName}.",
        "errorTitle": "Something went wrong",
        "errorDescription": "The password reset was unsuccessful. Please try it later again or contact the administrator."
      },
      "deleteOwnUserConfirm": {
        "header": "Delete my user account",
        "confirmTitle": "Are you sure you want to delete this user account?",
        "description": "By deleting the account, the access of this user to Catena-X as well as any rights and data access will get revoked.",
        "note": "Note: If you delete the account now, you wont be able to reactivate it later.",
        "successTitle": "User successfully deleted",
        "successDescription": "Your user got successfully deleted, you will get disconnected within the following 5 seconds.",
        "errorTitle": "Something went wrong",
        "errorDescription": "Your user couldn't get deleted. Please try it later again or contact your administrator."
      }
    },
    "idpmanagement": {
      "addIdpHeadline": "New IdP Connection",
      "addIdpSubheadline": "Enter an IdP name and choose the idp type to start the configuration",
      "updateIdpHeadline": "Identity Provider Configuration",
      "updateIdpSubheadline": "Configure your idp connection. Retrieve the metadata config file from your local idp and upload the same in the input field below. Additionally the client_id and secret are needed. <br> Follow the",
      "idpHelp": "help",
      "updateIdpSubheadline2": "to find a number of examples of local idp's such as Azure, Keycloak, etc.",
      "enableIdpHeadline": "Enable Identity Provider {{ idp }}",
      "enableIdpSubheadline": "This will open another option for people from your company to sign.",
      "enableIdpSuccessHeadline": "Identity Provider successfully enabled",
      "enableIdpSuccessSubheadline": "Go and test the login now",
      "disableIdpHeadline": "Disable Identity Provider {{ idp }}",
      "disableIdpSubheadline": "This will remove the option to sign in for people of your company",
      "description": "Here you can manage how the users of your company authenticate with Catena-X. On registration we have created an IDP with one user entry for the admin (that's probably you ;). Many companies already have their own IDP where users authenticate using their known company user id and a familiar login mask. In this case you will probably prefer to use your own company IDP and you can create and manage the federation on this page.",
      "create": "Add Identity Provider"
    },
    "idpdetail": {
      "title": "Identity Provider Details",
      "alias": "Alias",
      "status": "Status",
      "displayName": "Display Name",
      "authType": "IDP Typ",
      "authorizationUrl": "Authorization URL",
      "metadataUrl": "Metadata URL",
      "clientId": "Client ID",
      "secret": "Secret",
      "signatureAlgorithm": "Signature algorithm",
      "clientAuthMethod": "Authentication Method",
      "tokenUrl": "Token URL",
      "idpTypeSelection": "IdP Type Selection",
      "companyName": "Company Name",
      "done": "Done",
      "loading": "Loading",
      "load": "Load",
      "selectIpsText": "Select the type of IdP which should get newly created",
      "addMetaDataText": "Add your metadata URL here, to automatically setup all the idp integration relevant metadata. When clicking, load. then metadata file is getting loaded and respective values will show up below.",
      "idp_meta_description": "Add your metadata URL here, to automatically setup all the idp integration relevant metadata. When clicking, Load then metadata file is getting loaded and respective values will show up below.",
      "client_id_required_error": "Client id is required",
      "client_id_invalid_error": "Please enter valid client id",
      "client_secret_required_error": "Client secret is required",
      "client_secret_invalid_error": "Please enter valid client secret",
      "metadata_url_required_error": "Metadata url is required",
      "metadata_url_invalid_error": "Please enter valid metadata url"
    },
    "addUser": {
      "headline": "Add User Account",
      "subheadline": "Add a new user account by adding the user first and last name as well as the email address. Below the input fields select the respective user roles which the user should have. One role is minimum needed to enable the user to access the network.",
      "singleUser": "Single User",
      "multipleUser": "Multiple User",
      "multipleUserHeadline": "Add multiple users by file upload:",
      "multipleUserSubheadline": "Please use this <1>upload template</1>, to add multiple users via the bulk load.",
      "technicalUserHeadline": "Technical User Creation",
      "technicalUserSubheadline": "Create a technical user by adding the relevant information requested below. Please note that the description is used for your own reference only. In case you have a number of technical users it will help you to differenciate between the technical user accounts.",
      "technicalUserSubheadlineSuccess": "Congratulations, the technical user got successfully created. Below you can find all the relevant details needed to apply the technical user for your service connection. Please ensure that you keep this secrets confidential.",
      "technicalUserSubheadlineError": "Something went wrong. The technical user did not got created due to a system error. Please try it later again or contact your administrator.",
      "chooseUserRole": "Select CX Portal User Role",
      "help": "Help",
      "helperText": "Please enter all required information before proceeding.",
      "roleDesc": "Role Description Details",
      "technicalUser": {
        "addOverlay": {
          "service": "Technical User Role",
          "serviceSubHeading": "Select one service roles:",
          "username": "Username",
          "description": "Description",
          "spocHeadline": "Single Point of Contact (SPoC)",
          "org": "Organization name",
          "email": "E-Mail Address",
          "name": "Username",
          "error": {
            "select": "Please select a value.",
            "description": "Please enter a description."
          }
        }
      }
    },
    "addUserRight": {
      "headline": "Add app permissions to your company user",
      "subheadline": "Select one or multiple user roles with the checkboxes below as well as the relevant user/s which should receive the role.",
      "noRolesFound": "No user roles found"
    },
    "account": {
      "userAccount": "User account",
      "token": "DEV only: Current authentication token",
      "copy_to_clipboard": "copy token to clipboard",
      "deleteAccount": "Delete user",
      "suspendAccount": "Suspend user",
      "resetPswrdAccount": "Reset password",
      "resetPswrdSuccessMsg": "Password Reset Successfully",
      "resetPswrdMaxLimitError": "The maximum amount of errors is triggered already. Please try it later again",
      "resetPswrdUnsuccessfulError": "The password reset was unsuccessful. An issue occurred. Please try It later again",
      "resetPswrdPermissionsError": "Reset of the password was unsuccessful due to missing permissions.",
      "appPermissionTable": {
        "title": "App Permissions",
        "appName": "App Name",
        "appProvider": "App Provider"
      },
      "editRoles": {
        "title": "Manage User Assigned Portal Role(s)",
        "subtitle": "Please select additional roles for the user or unselect any role which should get unassigned. Minimum one role need to get selected.",
        "successDescription": "Portal Role(s) successfully updated.",
        "errorDescription": "Something went wrong. Please try it later again or contact your administrator."
      }
    },
    "footer": {
      "copyright": "Copyright © Catena-X Automotive Network"
    },
    "logout": {
      "message": "We are logging you out now... Hope to see you again soon!"
    },
    "notfound": {
      "message": "The content could not be found. This can happen because of various reasons - either",
      "title": "Something went wrong.",
      "description": "You don't have access to this page or the page doesn't exist. Please contact your admin.",
      "button": "HomePage",
      "reason": {
        "nopermission": "you have no permission to view this content or",
        "notexisting": "the page doesn't exist in the Catena-X portal or",
        "notimplemented": "hasn't been implemented yet."
      },
      "further": "If you think there should be content please contact your administrator."
    },
    "appdetail": {
      "usecase": "Use Case",
      "language": "Language",
      "subscribe": "Subscribe",
      "subscribed": "Subscribed",
      "pending": "Pending",
      "purchased": "Purchased",
      "requested": "Requested",
      "buttons": {
        "subscribtionInit": "Subscribtion initiated",
        "appDeployed": "App Instance deployed",
        "activation": "Activation, Notifications & credentials"
      },
      "description": "Description",
      "imageGallery": "Images",
      "privacy": {
        "heading": "Privacy Policy",
        "message": "The Privacy Policy states which data the business applications collects, handles and processes. The details below explicitly show which company / user information are getting collected/stored.",
        "notSupportedMessage": "Currently not yet supported",
        "COMPANY_DATA": "Company Data",
        "COMPANY_DATA_ICON": "ApartmentIcon",
        "USER_DATA": "User Data",
        "LOCATION": "Location",
        "BROWSER_HISTORY": "Browser History",
        "NONE": "None"
      },
      "howtouse": {
        "heading": "Documents",
        "message": "The terms of use, as well as the data models and further information can be viewed by clicking on the documents shared below."
      },
      "providerInformation": {
        "heading": "Provider Information",
        "message": "If you have any question, want to get in contact or visit the provider website, you can find all necessary information below.",
        "appProvider": "App Provider",
        "website": "Provider Homepage",
        "email": "Email",
        "phone": "Phone"
      },
      "technicalUserSetup": {
        "heading": "Technical User Setup",
        "message": "The technical user profile defined below displays the user permission which the technical user created as part of the app/service activation gets automatically assigned."
      },
      "pendingTooltip": "Application subscription is pending. The app provider is informed",
      "subscribedTooltip": "The app is already subscribed by your company"
    },
    "apprelease": {
      "headerTitle": "App Release Process",
      "descHeading": "Publish your company app inside the Catena-X marketplace",
      "descMessage": "Register your app and metdata to get published on the marketplace. Scrolling down, you can find a quick overview of the app release process.",
      "startCreatingButton": "Register your app",
      "registerButton": "Register your app",
      "overviewButton": "Overview my apps",
      "stepHeading": "The process will guide your through the following steps:",
      "dividerText": "Lets get started to publishing your app...",
      "marketplaceHeading": "App Marketplace upcomming submission requirements",
      "neuButton": "New",
      "marketplaceTitle": "Requirement Lorem ipsum",
      "marketplaceExplanation": "Expalanation of the requirement",
      "stepper": {
        "appMarketCard": "App Card",
        "appPage": "App Page Details",
        "contractAndConsent": "Contract & Consent",
        "technicalIntegration": "Technical Integration",
        "betaTest": "Beta Test",
        "validateAndPublish": "Validate & Publish"
      },
      "appMarketCard": {
        "headerTitle": "Create App Card",
        "headerDescription": "The following input fields and uploads are used to create your app 'App Card' which will be placed inside the marketplace. The app card is the first touchpoint with the customer. While entering the data below, have a look at the app card on the left side which is getting autoupdated based on your input.",
        "defaultCardAppImageAlt": "App Logo",
        "defaultCardAppProvider": "Catena-X",
        "defaultCardAppTitle": "This is the app title",
        "defaultCardShortDescriptionEN": "[short description EN] this section will get replaced with your app short description",
        "appTitle": "App Title",
        "appProvider": "App Provider",
        "shortDescriptionEN": "Short Description (en)",
        "shortDescriptionDE": "Short Description (de)",
        "useCaseCategory": "Use Case /Category",
        "useCaseCategoryPlaceholder": "Choose the relevant Use Case",
        "appLanguage": "App Language",
        "appLanguagePlaceholder": "Select app supported languages",
        "salesManager": "Sales Manager",
        "salesManagerPlaceholder": "Please select a Sales Manager",
        "salesManagerDescription": "Please select the app sales manager via the dropdown below. The sales manager can only get set if a user of your company has the respective portal role. The sales manager will get informed as soon as a app subscribtion request is triggered by the customer.",
        "pricingInformation": "Pricing Information (e.g. free / charged (to be defined))",
        "appLeadImageUpload": "App Lead Image Upload"
      },
      "appPage": {
        "headerTitle": "App Details",
        "headerDescription": "Fill out your app details page. On the marketplace the following added information will be public available for customers to get a extended view of your application supported functions as well as necessary details regarding security, architecture, etc.",
        "longDescriptionEN": "Long Description (en)",
        "longDescriptionDE": "Long Description (de)",
        "images": "Images",
        "note": "Note:",
        "maxThreeImages": "Max.3 Images are supported",
        "uploadDataPrerequisits": "Upload “Data Prerequisits”",
        "uploadTechnicalGuide": "Upload “Technical Guide”",
        "uploadAppContract": "Upload “App Contract”",
        "providerDetails": "Provider Details",
        "providerHomePage": "Provider Homepage",
        "providerContactEmail": "Contact (E-Mail)",
        "providerPhoneContact": "Contac (Phone Number)",
        "providerPhoneContactPlaceholder": "Following formats are supported: +xx (xxx) xxxxxxxxxx; +xx xxxxxxxxxx and +xxxxxxxxxxxx",
        "pleaseEnterValidHomePageURL": "Please enter a valid url - eg: https://catena-x.net",
        "pleaseEnterValidEmail": "Please enter a valid Customer Contact E-Mail",
        "pleaseEnterValidContact": "Please enter a valid Provider Phone Contact in the format +xx (xxx) xxxxxxxxxx; +xx xxxxxxxxxx and +xxxxxxxxxxxx",
        "privacyInformation": "Privacy Information",
        "privacyInformationDescription": "The privacy information is used to display data types the app may collect on the app detail page. You may select several options OR select “none”.",
        "privacyInfoError": "Error - values couldn't get fetched. Please try it later again or contact your administrator.",
        "privacyInformationMandatory": "Privacy Information is mandatory"
      },
      "contractAndConsent": {
        "headerTitle": "Consent & Contract",
        "headerDescription": "To publish your app on the marketplace, a number of Catena-X specific agreements need to get signed by you. Please have a look at the mentioned agreements and agree to them via the checklist approval.",
        "allAgreementsMandatory": "All agreements are mandatory",
        "uploadImageConformity": "Conformity App Certificate",
        "documentDeleteSuccess": "Document deleted successfully"
      },
      "technicalIntegration": {
        "headerTitle": "Technical Integration",
<<<<<<< HEAD
        "headerDescription": "Lorem Ipsum is simply dummy text of the printing and typesetting industry. Lorem Ipsum has been the industry's standard .Lorem Ipsum is simply dummy text of the printing and typesetting industry. Lorem Ipsum has been the industry's standard .",
        "step1Header": "1. User Role Upload",
        "step1HeaderDescription": "[copy] Lorem ipsum sapientem ne neque dolor erat,eros solet invidunt duo Quisque aliquid leo. Pretium patrioque sociis eu nihil Cum enim ad, ipsum alii vidisse justo id. Option porttitor diam voluptua. Cu Eam augue dolor dolores quis,",
=======
        "headerDescription": "Integrate your app with the catena-x dataspace. For the integration you need to upload the application supported roles as well as the necessary technical user profile which is needed to run your application inside the network. Please note: in this step you are only setting the frame of the authentication - no users are going to get created. If you need any support feel free to use the 'Help' button or the attached template.",
        "step1Header": "1. User Role Upload",
        "step1HeaderDescription": "Upload your application roles which can get assigned to user identities to be able to access the application.",
>>>>>>> 1c876860
        "clientID": "Client ID",
        "URL": "URL",
        "pleaseEnterValidURL": "Please enter a valid URL",
        "URLPlaceholder": "http://www.loremipsum.de",
        "clientCreated": "Client created",
        "step2Header": "2. Technical User Setup",
<<<<<<< HEAD
        "step2HeaderDescription": "[copy] Lorem ipsum sapientem ne neque dolor erat,eros solet invidunt duo Quisque aliquid leo. Pretium patrioque sociis eu nihil Cum enim ad, ipsum alii vidisse justo id. Option porttitor diam voluptua. Cu Eam augue dolor dolores quis,",
=======
        "step2HeaderDescription": "Setup the technical profile of a technical user/service account of needed permissions to be able to run the application inside the dataspace.",
>>>>>>> 1c876860
        "uploadRolesDescription": "Upload all app roles by using the available upload template (csv) file added attached",
        "rolesPreview": "Preview of Roles uploaded",
        "uploadAppRolesButton": "Upload App Roles",
        "step3Header": "3. Enable your Identity Management Solution",
        "step3HeaderDescription": "[copy] How-To-Text -> Lorem ipsum sapientem ne neque dolor erat,eros solet invidunt duo Quisque aliquid leo. Pretium patrioque sociis eu nihil Cum enim ad, ipsum alii vidisse justo id. Option porttitor diam voluptua. Cu Eam augue dolor dolores quis,",
        "step4Header": "4. Get Test Users to Test Integration",
        "step4HeaderDescription": "[copy] Lorem ipsum sapientem ne neque dolor erat,eros solet invidunt duo Quisque aliquid leo. Pretium patrioque sociis eu nihil Cum enim ad, ipsum alii vidisse justo id. Option porttitor diam voluptua. Cu Eam augue dolor dolores quis, ",
        "createClient": "Create Client",
        "createTestUser": "Create Test User",
        "password": "Password",
        "username": "Username",
        "successfullyUploadedAppRoles": "Successfully uploaded app roles",
        "incorrectCSVFileFormat": "CSV file formatting incorrect. Please recheck the columns inside the csv",
        "template": "Template",
        "getHelp": "Get Help",
        "deleteOverlayContent": "Deletion will not be reversable, do you still want to delete?",
        "roleUploadIsMandatory": "Role upload is mandatory",
        "technicalUserSetupMandatory": "Please select atleast one technical user setup",
        "roleDeleteSuccessMessage": "Role deleted successfully",
        "technicalUserProfileError": "Error while updating technical user profiles",
        "roleUpdateError": "Error while updating roles"
      },
      "betaTest": {
        "headerTitle": "CX Test Runs",
        "headerDescription": "The beta tests are currently not available. Please proceed to the next step. As soon as the tests are released, we will share them with you to enable app specific beta tests before the official app release.",
        "betaTests": "Beta Tests",
        "technicalIntegrationTest": "Technical Integration Test",
        "technicalIntegrationTestDescription": "Lorem ipsum dolor sit amet, consectetur adipiscing elit, sed do eiusmod tempor incididunt ut labore et dolore magna aliqua. Ut enim ad minim veniam, quis nostrud exercitation ullamco laboris nisi ut aliquip ex ea commodo consequat. Duis aute irure dolor in "
      },
      "validateAndPublish": {
        "headerTitle": "Validate & Publish",
        "headerDescription": "Below you can find a summary of all your app registration inputs as well as the look of the marketplace app card and detail page. Please check your entered data carefully before sending the app for release. We will validate your app registration shortly after the app submission.",
        "appDetails": "App Details",
        "language": "Language :  ",
        "useCase": "Use Case :  ",
        "price": "Price :  ",
        "conformityDocument": "Conformity Document",
        "documents": "Documents",
        "providerInformation": "Provider Information",
        "consent": "Consent",
        "cxTestRuns": "CX Test Runs",
        "longDescriptionTitleEN": "[Long Description - EN] ",
        "longDescriptionTitleDE": "[Long Description - DE] "
      },
      "submit": {
        "headerTitle": "Thank you for submitting the app!",
        "headerDescription": "After a review by a Catena-X administrator, you will receive",
        "headerDescriptionComplete": "further information on app release",
        "yourCatenaXTeam": "Your Catena-X team",
        "overview": "My apps overview"
      },
      "defaultValues": {
        "conformityDocumentsDescription": "Lorem ipsum dolor sit amet, consectetur adipiscing elit, sed do eiusmod tempor incididunt ut labore et dolore magna aliqua. Ut enim ad minim veniam, quis nostrud exercitation ullamco laboris nisi ut aliquip ex ea commodo consequat.",
        "documentsDescription": "Lorem ipsum dolor sit amet, consectetur adipiscing elit, sed do eiusmod tempor incididunt ut labore et dolore magna aliqua. Ut enim ad minim veniam, quis nostrud exercitation ullamco laboris nisi ut aliquip ex ea commodo consequat."
      },
      "appReleaseForm": {
        "headerTitle": "Create App",
        "addMore": "Add More",
        "noItemsSelected": "No Items Selected",
        "note": "Note:",
        "OnlyOneFileAllowed": "Only one file for upload allowed",
        "max3Images": "Max. 3 Images are supported",
        "minimum": "Minimum",
        "charactersRequired": " characters required",
        "maximum": "Maximum",
        "charactersAllowed": " characters allowed",
        "validCharactersIncludes": "Valid characters includes: ",
        "isMandatory": " is mandatory",
        "fileUploadIsMandatory": "File upload is mandatory",
        "error": {
          "title": "Error - something went wrong.",
          "message": "Please try it again"
        },
        "dataSavedSuccessMessage": "Data saved successfully",
        "errormessage": "Error! Something went wrong",
        "fileSizeError": "Uploaded file is too big. Maximum 0.8MB is allowed",
        "shouldNotStartWith": "and should not start with"
      },
      "footerButtons": {
        "help": "Help",
        "saveAndProceed": "Save & proceed",
        "save": "Save",
        "submit": "Submit",
        "proceed": "Proceed"
      },
      "retryOverlay": {
        "title": "Something went wrong",
        "description": "The data could not get loaded, please try it again or go back to the previous page."
      }
    },
    "serviceMarketplace": {
      "headline": "Purchase Service Request",
      "description": "Dear user, you have requested service {serviceName}. Please find below the Terms and Conditions. Please check the terms and conditions carefully before proceeding. As soon as the terms & conditions are approved, the services provider will start to build up the service.",
      "noDataMessage": "No data available",
      "subscriptionHeading": ">> there are already active subscriptions for the service {serviceName}",
      "subscribeSuccessMsg": "Subscribed Successfully",
      "newServices": "New Services",
      "recommendations": "Recommendations",
      "allServices": "All Services",
      "tabs": {
        "all": "All Services",
        "dataspaceService": "Dataspace Services",
        "consultantService": "Consultant Services"
      },
      "sortOptions": {
        "new": "Newest First",
        "provider": "Provider"
      },
      "document": {
        "heading": "Relevant Documents",
        "message": "The terms of use, as well as the data models and further information can be viewed by clicking on the documents shared below."
      }
    },
    "appMarketplace": {
      "headline": "Business Application Subscription",
      "desc1": "Do you want to trigger a subscription request for app {appName}?",
      "desc2": "With click on 'Confirm' below, the app provider will get automatically informed about your request and start the subscription process. If additional informations are needed, the provider will contact you directly. The process may take up to 5 days.",
      "desc3": "As soon as all queries are clarified, the app provider will be able to activate your app tenant and you will get automatically informed to take further steps.",
      "desc4": "Please note: with confirming the app subscription request, the app provider will receive your dataspace available business partner data (company name, bpn, address, etc.) as well as your email address in case additional information are needed.",
      "statusHeading": "For a better transparency, the subscription status bar will be available in the app detail page - you can check the subscription status when opening the app detail page from the app marketplace."
    },
    "techUser": {
      "details": {
        "clientId": "Client ID",
        "username": "User Name",
        "authType": "Auth Type",
        "clientSercret": "Client Secret"
      }
    },
    "appSubscription": {
      "headline": "App Subscription",
      "subHeading": "Manage customer subscriptons",
      "description": "Do you wan't to rather use the autosetup; connect your service to automate marketplace subscription build",
      "readMore": "Read More",
      "registerURL": "RegisterURL",
      "search": "...search by entering the app name here.",
      "noDataMessage": "No data available",
      "subscriptionHeading": ">> there are already active subscriptions for the service {serviceName}",
      "subscribeSuccessMsg": "Subscribed Successfully",
      "newServices": "New Services",
      "recommendations": "Recommendations",
      "allServices": "All Services",
      "viewDetails": "Display more details",
      "activateBtn": "Activate",
      "pleaseEnterValidURL": "Please enter a valid URL",
      "tabs": {
        "request": "Request",
        "active": "Active",
        "showAll": "Show All"
      },
      "sortOptions": {
        "customer": "By Customer A-Z",
        "offer": "By Offer"
      },
      "document": {
        "heading": "Relevant Documents",
        "message": "The terms of use, as well as the data models and further information can be viewed by clicking on the documents shared below."
      },
      "register": {
        "heading": "Autosetup URL",
        "message": "Enter your autosetup url in the input field below to store the autosetup endpoint. The endpoint will get triggered by CX as soon as a interested company is hitting the 'Subscribe' button in the marketplace.",
        "endpointConfigured": "Current Endpoint",
        "autosetupURL": "AutoSetup URL",
        "providerErrorMessage": "Something went wrong! Please try it later again.",
        "providerSuccessMessage": "Service Provider Details added successfully."
      },
      "activation": {
        "heading": "Activate App Subscription",
        "intro": "for {{companyName}}",
        "description": "Activate the app subscription request of the customer by adding your customer specific app endpoint/url in the input field below. We will use the url to register/activate the app authentication with the CX idp. Additionally you will receive a technical user which can get used to connect the app tenant/connector to the centryl CX components/services (where needed).",
        "stepDescription": "In order to activate the subscription of {{companyName}}, follow the steps below.",
        "step1": "Activate the app subscription request",
        "step2": "System - technical user will get automatically generated and credentials getting shared",
        "step3": "Configure your app with the specific technical user to ensure that the app is fully usable.",
        "addTentalURLHeading": "Add Tentant URL",
        "addTentalURLDescription": "The tenant url of the app is the customer specific url which the customer has to access to receive access to the application. Please note: only https:// addresses are allowed.",
        "enterURL": "Enter URL",
        "technicalUserDetailsHeading": "Technical User Details",
        "technicalUserDetailsDescription": "Below the technical user profile used to create the technical user for the app tenant is shared. With clicking on 'Confirm' below, the technical user is getting created with the respective configured permissions. Please note the technical user is customer specific.",
        "technicalUserProfileHeading": "Technical User Profile",
        "successDescription": "The app subscription got successfully activated, the customer got informed via email about the app activation. Please find the technical user details below:",
        "clientDetails": "Client Details",
        "customer": "Customer",
        "bpn": "BPN",
        "technicalDetails": "Technical Details",
        "appClientId": "App Id (Client ID)",
        "technicalClientId": "Technical User Client ID",
        "technicalSecret": "Technical User Secret",
        "technicalPermission": "Technical User Permission"
      },
      "detailOverlay": {
        "title": "Provider View",
        "description": "App Subscription Details & Status",
        "stepLists": {
          "firstStep": "Subscription Initiated",
          "secondStep": "Setup Ongoing",
          "thirdStep": "Subscription Activate"
        },
        "subscriptionDetails": "Subscription Details",
        "appTitle": "App Title",
        "status": "Status",
        "customer": "Customer",
        "bpn": "BPN",
        "contact": "Contact",
        "technicalDetails": "Technical Details",
        "appTenantUrl": "App Tenant URL",
        "appId": "App ID (clientID)",
        "technicalName": "Technical User Name",
        "technicalPermission": "Technical User Permission",
        "helpText": "For any questions regarding these change(s), please contact the Catena-X helpdesk:",
        "email": "xxx@xxxx.xxxx",
        "tenantUrlSuccessMsg": "App Tenant URL successfully updated",
        "tenantUrlErrorMsg": "Error! Something went wrong"
      }
    },
    "adminBoard": {
      "headerTitle": "App request management",
      "search": "search company name/app title",
      "noDataMessage": "No data available",
      "errorMsg": "Error! Something went wrong",
      "successMsg": "Successfully completed",
      "tabs": {
        "open": "Open",
        "all": "All"
      },
      "sortOptions": {
        "newFirst": "Newest First",
        "AppTitle": "App Title (A-Z)"
      },
      "declineModal": {
        "title": "Reject App Release Request {appName}",
        "subheading": "Are you sure you want to reject the app release request ?",
        "declineReason": "The rejection will",
        "declineReason1Label": "Create a notification & email message to inform the app provider/manager about the rejection",
        "declineReason2Label": "An individual message with additional details can get shared by adding the details into the input field below",
        "declineReason3Label": "The app will get set back to the status “in progress“",
        "inputLabel": "Cancellation Message",
        "confirm": "Confirm",
        "close": "Close"
      }
    },
    "adminboardDetail": {
      "usecase": "Use Case",
      "language": "Language",
      "price": "Price",
      "longDescriptionTitleEN": "[Long Description - EN] ",
      "longDescriptionTitleDE": "[Long Description - DE] ",
      "backToBoard": "Back to Admin Board",
      "connectedData": {
        "heading": "Connected Data",
        "message": "Following data might be used/stored by the app provider to enable you to use the complete functionality of the app.",
        "message2": "When using the app, the following data may be collected:",
        "linked": "Linked to your Identity",
        "notLinked": "Linked NOT to your Identity"
      },
      "securityInfo": {
        "heading": "Data Security Information",
        "message": "Lorem ipsum dolor sit amet, consectetur adipiscing elit, sed do eiusmod tempor incididunt ut labore et dolore   magna aliqua. Ut enim ad minim veniam, quis nostrud exercitation ullamco laboris nisi ut aliquip ex ea commodo consequat. Duis aute irure dolor in reprehenderit in voluptate velit esse cillum dolore eu fugiat nulla pariatur. Excepteur sint occaecat cupidatat non proident, sunt in culpa qui officia deserunt mollit anim id est laborum ..."
      },
      "ConformityDocument": {
        "heading": "Conformity Document",
        "message": "[copy] Lorem ipsum sapientem ne neque dolor erat,eros solet invidunt duo Quisque aliquid leo. Pretium patrioque sociis eu nihil Cum enim ad, ipsum alii vidisse justo id. Option porttitor diam voluptua. Cu Eam augue dolor dolores quis, "
      },
      "Documents": {
        "heading": "Documents",
        "message": "In the following section additional documents/information are shared by the app provider. Click on the document name to download them. "
      },
      "roles": {
        "heading": "App Roles",
        "message": "Business application roles and description configured/loaded for the respective app. The roles are used to provide app customers user specific access and restrict permissions between different user groups.",
        "roleDescription": "The role description is expected to get displayed here in future."
      },
      "technicalUserSetup": {
        "heading": "Technical User Setup",
        "message": "The technical user profile defined below displays the user permission which the technical user created as part of the app/service activation gets automatically assigned.",
        "roleDescription": "The role description is expected to get displayed here in future."
      },
      "providerInformation": {
        "heading": "Provider Information",
        "message": "If you have any question, want to get in contact or visit the provider website, you can find all necessary information below.",
        "appProvider": "App Provider",
        "website": "Website",
        "email": "Email",
        "phone": "Phone"
      }
    },
    "checklistOverlay": {
      "checkList": {
        "REGISTRATION_VERIFICATION": "Data Validation",
        "BUSINESS_PARTNER_NUMBER": "BPN Creation",
        "IDENTITY_WALLET": "Identity Wallet Creation",
        "CLEARING_HOUSE": "Clearing House",
        "SELF_DESCRIPTION_LP": "Self Description"
      },
      "checkListProgress": {
        "DONE": "approved",
        "IN_PROGRESS": "in progress",
        "FAILED": "failed",
        "TO_DO": "to do"
      },
      "buttonApprove": "Approve",
      "buttonConfirm": "Confirm",
      "buttonDecline": "Decline",
      "buttonRetrigger": "Retrigger Process",
      "buttonOverwrite": "Overwrite Process",
      "buttonCancel": "Cancel Process",
      "cancel": "Cancel",
      "comments": "Comments",
      "nocomments": " No comments available",
      "buttonClose": "Close",
      "resolveTitle": "Your option to resolve the issue",
      "REGISTRATION_VERIFICATION": {
        "stepName": "Data Validation",
        "stepDescription": "Manual validation of the company registration by the operator. Please check the company details as well as uploaded documents and 'accept' / 'decline' the application; depending on the validation results",
        "additionalText": "By declining the application; the registration company will not be able to proceed; a new registration will be needed.",
        "TO_DO": {
          "title": "Your action is needed to resolve the issue",
          "description": "Validate the company registration data and the uploaded documents and confirm or reject the registration. Further process steps are only carried out after confirmation."
        },
        "IN_PROGRESS": {
          "title": "No action needed from your side",
          "description": "The process is ongoing."
        },
        "DONE": {
          "title": "No action needed from your side",
          "description": "The process is successfully completed."
        },
        "FAILED": {
          "title": "No action needed from your side",
          "description": "The registration company got informed about the declined registration form. A new application is needed if you want to proceed."
        }
      },
      "BUSINESS_PARTNER_NUMBER": {
        "stepName": "BPN Creation",
        "stepDescription": "Each registration company need to have a business partner number created. In this step the creation of the bpdm is triggered against the bpdm data pool.",
        "additionalText": "",
        "TO_DO": {
          "title": "No action needed from your side",
          "description": "The process gets auto triggered with the next automation run."
        },
        "IN_PROGRESS": {
          "title": "No action needed from your side",
          "description": "The process is ongoing."
        },
        "DONE": {
          "title": "No action needed from your side",
          "description": "The process is successfully completed."
        },
        "FAILED": {
          "title": "Your action is needed.",
          "description": "The BPN creation was unsuccessful. You can retrigger the endpoint or close/reject the company registration."
        }
      },
      "IDENTITY_WALLET": {
        "stepName": "Identity Wallet Creation",
        "stepDescription": "With successful business partner number creation as well as the manual validation of the company registration data; the managed identity wallet is getting generated for the participant.",
        "additionalText": "",
        "TO_DO": {
          "title": "No action needed from your side",
          "description": "The process gets auto triggered with the next automation run."
        },
        "IN_PROGRESS": {
          "title": "No action needed from your side",
          "description": "The process is currently running/in progress. As soon as the Wallet is created, the status will get automatically updated."
        },
        "DONE": {
          "title": "No action needed from your side",
          "description": "The process is successfully completed. The Managed Identity Wallet got created."
        },
        "FAILED": {
          "title": "Your action is needed.",
          "description": "The Identity Wallet creation failed. You can retrigger the endpoint or close/reject the company registration."
        }
      },
      "CLEARING_HOUSE": {
        "stepName": "Clearing House",
        "stepDescription": "Gaia-X Clearinghouse provider is validating the company registration form (company name; address and unique identifier) and after successful validation verified credentials are added to the managed wallet of the customer.",
        "additionalText": "",
        "TO_DO": {
          "title": "No action needed from your side",
          "description": "The process gets auto triggered with the next automation run."
        },
        "IN_PROGRESS": {
          "title": "No action needed from your side",
          "description": "The process is ongoing."
        },
        "DONE": {
          "title": "No action needed from your side",
          "description": "The process is successfully completed."
        },
        "FAILED": {
          "title": "Your action is needed.",
          "description": "The clearinghouse check was unsuccessful/failed. Details regarding the unsuccessful validation run may get found above. You can retrigger the endpoint (by resetting the status) or close/reject the company registration."
        }
      },
      "SELF_DESCRIPTION_LP": {
        "stepName": "Self Description",
        "stepDescription": "Legal person / company Self Description is created by the SD Factory and signed and send back by the clearinghouse. The process might take a while since its an asyncron interface.",
        "additionalText": "",
        "TO_DO": {
          "title": "No action needed from your side",
          "description": "The process gets auto triggered with the next automation run."
        },
        "IN_PROGRESS": {
          "title": "No action needed from your side",
          "description": "The process is ongoing."
        },
        "DONE": {
          "title": "No action needed from your side",
          "description": "The process is successfully completed."
        },
        "FAILED": {
          "title": "Your action is needed.",
          "description": "The self-description creation was unsuccessful. Details regarding the unsuccessful process can get found below. Additionally you can retrigger the endpoint (by resetting the status) or close/reject the company registration."
        }
      }
    },
    "roleDetails": {
      "heading": "Overview of the available Catena-X portal roles",
      "tab1": "Role Descriptions",
      "tab2": "Role Comparison"
    },
    "companyRolesUpdate": {
      "headerTitle": "Roles",
      "heading": "Change Company Role",
      "description": "Below you can manage the roles your company takes in Catena-X.",
      "step1": "You can change your current role by deselecting it and selecting another role.",
      "step2": "If you already have more than one role for your company, you can deselect roles. At least one role must always be assigned to your company.",
      "step3": "You can add a new role to your existing role by selecting one or more of the other available roles.",
      "note": "Please note: ",
      "noteDetail": "Changing the role affects the roles, rights, and functions available to your organization in the portal. You will see the impact of your changes before you make final changes to the role(s).",
      "ACTIVE_PARTICIPANT": "Active Participant",
      "APP_PROVIDER": "App Provider",
      "SERVICE_PROVIDER": "Service Provider",
      "roleDescDownTitle": "Full role description",
      "roleDescUpTitle": "Close role description",
      "successDescription": "Company Roles successfully updated.",
      "errorDescription": "Something went wrong. Please try it later again.",
      "overlay": {
        "title": "Do you really want to change your company's role(s) within Cantena-X?",
        "description": "Lorem ipsum dolor sit amet, consectetur adipiscing elit, sed do eiusmod tempor incididunt ut labore et dolore magna aliqua. Ut enim ad minim veniam, quis nostrud exercitation ullamco laboris nisi ut aliquip ex ea commodo consequat.",
        "selectedRolesTitle": "You have selected the following changes to your company's role profile:",
        "role": "Role",
        "added": "Added",
        "deselected": "Deselected",
        "expandLabel": "full role description",
        "expandedLabel": "close role description",
        "changeRolesHeading": "The change of your role has the following consequences:",
        "rolesAddedHeading": "User roles added",
        "rolesNoLongerHeading": "User roles no longer available",
        "featuresAddedHeading": "Features added",
        "featuresNoLongerHeading": "Features no longer available",
        "termsHeading": "Please agree to the following terms & conditions for new role profile:",
        "TermsAndCondSpan1": "Yes, I agree to the",
        "TermsAndCondSpan2": "of the selected role.",
        "submit": "Commence role change"
      }
    },
    "usecaseParticipation": {
      "headerTitle": "Use Case Participation Overview",
      "heading": "Use Case Participation",
      "description": "Below you can manage your use case participation in Catena-X. <br>Please note - the selection of the usecase participatiance is relevant for data provider and data consumer.",
      "step1": "You can view your current signed use case participation",
      "step2": "You can sign additional use cases by selecting the document download, signing the document and upload the same",
      "note": "Please note: ",
      "noteDetail": "Please note - use case participation revocation is currently not enabled. Please contact the platform owner for support.",
      "version": "Version: {{version}}",
      "framework": "Framework",
      "expiry": "Expiry: {{expiry}}",
      "editUsecase": {
        "title": "Trigger the use case participation by signing and uploading the use case frame agreement for {{usecaseName}}",
        "description": "To be able to participate in the data exchange of the use case {{usecaseName}} please download the use case frame agreement {placeholder until download is available} and upload the signed document in the upload window below.After submission, the platform owner will validate the uploaded document you will be informed as soon as the validation is successfully finished",
        "checkboxLabel": "Yes, I confirm that I have uploaded the signed use case frameagreement",
        "error": "Something went wrong!",
        "success": "Usecase document upload has been done successfully."
      }
    },
    "certificates": {
      "heading": "Company Certificates",
      "description": "Lorem Ipsum is simply dummy text of the printing and typesetting industry. Lorem Ipsum has been the industry's standard .Lorem Ipsum is simply dummy text of the printing and typesetting industry. Lorem Ipsum has been the industry's standard .",
      "search": "Search",
      "tabs": {
        "uploadedCertificates": "Uploaded Certificates",
        "pending": "Pending",
        "active": " Active",
        "declined": "Declined",
        "expired": "Expired"
      },
      "sort": {
        "name": "Name",
        "date": "Date"
      },
      "uploadCertificate": "Upload Certificate",
      "updateCertificate": {
        "title": "Upload new certificate",
        "description": "Lorem Ipsum is simply dummy text of the printing and typesetting industry. Lorem Ipsum has been the industry's standard .Lorem Ipsum is simply dummy text of the printing and typesetting industry.",
        "selectLabel": "Type of certificate",
        "placeholder": "Please select",
        "uploadDocumentTitle": "Please upload your certificate proof:",
        "note": "Please upload only pdf files with maximum 1 MB.",
        "descriptionLabel": "Description for verification",
        "error": "Something went wrong. ",
        "success": "Certificate uploaded successfully."
      },
      "successCertificate": {
        "title": "Certificate successfully uploaded.",
        "fileUpload": "File Upload",
        "completed": "Completed",
        "nextSteps": "Next Steps",
        "verification": "Verification",
        "pending": "Pending",
        "queryDescription": "For any queries regarding these change(s), please contact the Catena-X helpdesk:",
        "email": "email_address@catena_support.com"
      },
      "certificateCard": {
        "type": "Type: [ISO 9001]",
        "valid": "Valid until: ",
        "status": "Status: "
      },
      "noData": "Currently there are no certificates for the company. You can start uploading a certificate by clicking the 'Upload Certificate' button above."
    },
    "adminCertificate": {
      "headline": "Credential Request Overview",
      "search": "...search for Company Name",
      "tabs": {
        "all": "All",
        "open": "Open",
        "confirmed": "Confirmed",
        "declined": "Declined"
      },
      "sortOptions": {
        "name": "By Name",
        "date": "By Date"
      },
      "table": {
        "crendentialType": "Type",
        "companyInfo": "Company Info",
        "certificate": "Certificate",
        "document": "Document"
      },
      "approvedMessage": "Credential Request Accepted successfully.",
      "declinedMessage": "Credential Request Declined successfully.",
      "errorMessage": "Something went wrong!"
    }
  },
  "navigation": {
    "subNavigation": {
      "buttonLabel": "Technical User Management",
      "link1Label": "Access Management",
      "link2Label": "Identity User Management"
    }
  },
  "notification": {
    "search": "Enter your search value",
    "cancelButton": "CANCEL",
    "deleteButton": "DELETE ALWAYS",
    "actionRequired": "Your action is required",
    "deleteModal": {
      "title": "Delete Message",
      "intro": "This is some text for the dialog component. Lorem ispum dolores mia dela culpa dela rey."
    },
    "sortOptions": {
      "new": "Newest First",
      "oldest": "Oldest First",
      "unread": "Unread First",
      "all": "all",
      "app": "app only",
      "info": "info only",
      "withaction": "message with action required"
    }
  },
  "shared": {
    "dropzone": {
      "title": "Drag & drop your files here",
      "subTitle": "or %browse files% on your computer.",
      "errorTitle": "Sorry",
      "placeholder": "",
      "uploadError": "Not Uploaded",
      "uploadSuccess": "Uploaded",
      "uploadProgess": "Uploaded % of % files"
    },
    "userRoles": {
      "title": "Assigned Catena-X Portal Roles",
      "changeRoleBtn": "Change Portal Role"
    }
  },
  "global": {
    "field": {
      "first": "First Name",
      "last": "Last Name",
      "email": "Email",
      "company": "Company Name",
      "status": "Status",
      "role": "Role",
      "ACTIVE": "Active",
      "INACTIVE": "Inactive",
      "DELETED": "DELETED",
      "name": "Name",
      "userid": "User ID",
      "username": "User Name",
      "details": "Details",
      "edit": "Edit",
      "userName": "Username",
      "clientId": "Client ID",
      "authType": "Auth Type",
      "description": "Description",
      "secret": "Secret",
      "permission": "Permission",
      "userId": "User Id",
      "redirectURI": "Redirect URI",
      "toBeUpdated": "To be updated",
      "type": "Type",
      "owner": "Owner",
      "offerLink": "Offer Link"
    },
    "actions": {
      "cancel": "Cancel",
      "decline": "Decline",
      "confirm": "Confirm",
      "more": "More",
      "loadmore": "Load more",
      "details": "Details",
      "close": "Close",
      "save": "Save",
      "back": "Back",
      "delete": "Delete",
      "pleaseSelect": "Please select",
      "reload": "Reload Page",
      "homepage": "Homepage",
      "confirmDelete": "Are you sure you want to delete {{ object }} {{ name }}?",
      "noteDelete": "Note: The deletion will be permanently. It is not possible the reactive the {{ object }} again.",
      "submit": "Submit",
      "no": "No",
      "yes": "Yes",
      "next": "Next",
      "success": "Success",
      "error": "Error",
      "retry": "Retry"
    },
    "state": {
      "enabled": "enabled",
      "disabled": "disabled",
      "enable": "Enable",
      "disable": "Disable"
    },
    "objects": {
      "app": "app",
      "user": "user",
      "techuser": "technical user",
      "idp": "identity provider"
    },
    "search": {
      "less": "show less",
      "more": "show more",
      "category": {
        "USECASE": "Use Cases",
        "APP": "Apps",
        "USER": "Users",
        "PARTNER": "Business Partners",
        "PAGE": "Pages",
        "OVERLAY": "Actions",
        "ACTION": "Settings",
        "NEWS": "News"
      }
    },
    "userRoles": {
      "itAdmin": "IT Admin",
      "businessAdmin": "Business Admin",
      "cxUser": "CX User",
      "dataSpecialist": "Data Specialist",
      "appDeveloper": "App Developer",
      "appAdmin": "App Administrator"
    },
    "errors": {
      "title": "Oops, Something went wrong.",
      "description": "The server encountered an internal error or misconfiguration and was unable to complete your request.",
      "additionalDescription": "Please contact your admin.",
      "noDocumentsAvailable": "No documents available",
      "noRolesAvailable": "No roles available",
      "noTechnicalUserProfilesAvailable": "No technical user profiles available"
    },
    "table": {
      "search": "Enter email to search",
      "searchName": "Enter name to search"
    },
    "noData": {
      "heading": "No data available",
      "description": "Currently no data available; change the view or come back later"
    }
  },
  "servicemarketplace": {
    "title": "Service Provider Marketplace"
  },
  "hints": {
    "coming_soon": "Coming soon",
    "new": "New"
  }
}<|MERGE_RESOLUTION|>--- conflicted
+++ resolved
@@ -970,26 +970,16 @@
       },
       "technicalIntegration": {
         "headerTitle": "Technical Integration",
-<<<<<<< HEAD
-        "headerDescription": "Lorem Ipsum is simply dummy text of the printing and typesetting industry. Lorem Ipsum has been the industry's standard .Lorem Ipsum is simply dummy text of the printing and typesetting industry. Lorem Ipsum has been the industry's standard .",
-        "step1Header": "1. User Role Upload",
-        "step1HeaderDescription": "[copy] Lorem ipsum sapientem ne neque dolor erat,eros solet invidunt duo Quisque aliquid leo. Pretium patrioque sociis eu nihil Cum enim ad, ipsum alii vidisse justo id. Option porttitor diam voluptua. Cu Eam augue dolor dolores quis,",
-=======
         "headerDescription": "Integrate your app with the catena-x dataspace. For the integration you need to upload the application supported roles as well as the necessary technical user profile which is needed to run your application inside the network. Please note: in this step you are only setting the frame of the authentication - no users are going to get created. If you need any support feel free to use the 'Help' button or the attached template.",
         "step1Header": "1. User Role Upload",
         "step1HeaderDescription": "Upload your application roles which can get assigned to user identities to be able to access the application.",
->>>>>>> 1c876860
         "clientID": "Client ID",
         "URL": "URL",
         "pleaseEnterValidURL": "Please enter a valid URL",
         "URLPlaceholder": "http://www.loremipsum.de",
         "clientCreated": "Client created",
         "step2Header": "2. Technical User Setup",
-<<<<<<< HEAD
-        "step2HeaderDescription": "[copy] Lorem ipsum sapientem ne neque dolor erat,eros solet invidunt duo Quisque aliquid leo. Pretium patrioque sociis eu nihil Cum enim ad, ipsum alii vidisse justo id. Option porttitor diam voluptua. Cu Eam augue dolor dolores quis,",
-=======
         "step2HeaderDescription": "Setup the technical profile of a technical user/service account of needed permissions to be able to run the application inside the dataspace.",
->>>>>>> 1c876860
         "uploadRolesDescription": "Upload all app roles by using the available upload template (csv) file added attached",
         "rolesPreview": "Preview of Roles uploaded",
         "uploadAppRolesButton": "Upload App Roles",
