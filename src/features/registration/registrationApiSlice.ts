--- conflicted
+++ resolved
@@ -29,11 +29,7 @@
   VERIFY = 'VERIFY',
   SUBMITTED = 'SUBMITTED',
   DECLINED = 'DECLINED',
-<<<<<<< HEAD
-  APPROVED = 'APPROVED',
-=======
   CONFIRMED = 'CONFIRMED',
->>>>>>> c768bd2a
 }
 
 export enum ApplicationType {
