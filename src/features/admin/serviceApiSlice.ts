--- conflicted
+++ resolved
@@ -96,11 +96,7 @@
 }
 
 export enum ServiceAccountStatusFilter {
-<<<<<<< HEAD
   SHOW_ALL = 'show all',
-=======
-  ACTIVE = 'ACTIVE',
->>>>>>> 4e559e14
   MANAGED = 'MANAGED',
   OWNED = 'OWNED',
 }
@@ -162,11 +158,7 @@
         } else if (
           !isFetchArgs &&
           fetchArgs.args.statusFilter &&
-<<<<<<< HEAD
           fetchArgs.args.statusFilter !== ServiceAccountStatusFilter.SHOW_ALL
-=======
-          fetchArgs.args.statusFilter !== ServiceAccountStatusFilter.ACTIVE
->>>>>>> 4e559e14
         ) {
           return `${url}&isOwner=${isOwner}`
         } else {
