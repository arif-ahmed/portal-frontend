# Changelog

New features, fixed bugs, known defects and other noteworthy changes to each release of the Catena-X Portal Frontend.

## Unreleased

* Connectors
   * Show Managed connectors
   * Error scenarios implemented in Table component
* App Release Process
   * technical integration style updates
* News Section
   * Fixed UI of news section in home page
* Company Role Updates
   * New page for company role update
* Sort section
   * Hover effect added
* Notification
   * SERVICE_RELEASE_REQUEST and APP_RELEASE_REQUEST content update
   * ROLE_UPDATE_APP_OFFER and ROLE_UPDATE_CORE_OFFER types added and corresponding contents updated
* Static templete
   * Two more new templates added
* ImageComponent
   * Do not hide current on zoom in action
* Admin board - Service
   * Filter action issue fix
<<<<<<< HEAD
* User Management
   * Change roles success/error overlay fix
* App Overview
   * Dropdown UI broken fix
=======
* Appdetails
   * App Images size and responsivenes
   * Subscription Status hover changes
>>>>>>> ff284e65

## 1.4.0

### Change
* IdP Configuration
  * ui styling and messages updated
  * load element added for create/submit/next buttons
  * implemented success & error messages depending on the error scenario while creating/configuring a new idp
Shared UI Components
  * Added typography for static table to update headline sizing

### Feature
* App Release Process
  * added privacy policies section to "validate and publish" application form
  * added app roles section to "validate and publish" application form
  * added role description information inside the ui for "Technical Integration" step
  * "help" button enabled along the app release process (form bottom)
  * extended ui error handling for 500 backend error responses
* Service Release Process
  * enabled SERVICE_LEADIMAGE document upload
  * "help" button enabled along the app release process (form bottom)
  * extended ui error handling for 500 backend error responses
* Service Subscription Management released (pre-version)
* Service Release Admin Board released (pre-version)
  * enabled search for services
  * enabled filters
  * displayed all services waiting for review and active inside the admin board
  * enabled view service details
  * enabled approve and decline service
* App Marketplace
  * added company subscription status information on the app overview (inside the card component)
  * app detail page, new order status component implemented for subscription process

### Technical Support
* moved all portal repo images to asset repo
* removed existing in code "disable eslinter" statements inside the app release process and fixed eslinter issues
* service release endpoint path updated/changed due to an endpoint path cleanup on backend side ![Tag](https://img.shields.io/static/v1?label=&message=BreakingChange&color=yellow&style=flat)
* app release process - app card language switch fixed to only switch the language inside the app card
* changed release workflow to retrieve tag from github.ref_name (set-output command deprecated)
* added release workflow for release-candidates

### Bugfix
* Notifications
  * Service_Request message configured in locale files updated
* top right user profile icon hover function enabled
* image zoom height fixed

## 1.3.0 RC4

### Change
* User Management - app access management app cards backend api connection updated
* Service Release Process - translations enhanced/added

### Feature
n/a

### Technical Support
n/a

### Bugfix
* Service Release Process - chapter "Supporting Material" deletion function fixed
* Service Release Process - "Save" button on "Offer Page Details" fixed
* Connector Registration - input pattern for connector name updated to support special characters and customer input related error messages
* Organization data - ignore "null" values provided by backend components/apis
* Dropzone - error message customized to support multiple error scenarios with different error codes/messages
* User Account - fixed page load for users without portal roles
* App Access Management - "Edit" button in user table fixed

## 1.3.0 RC3

### Change
* updated document section styling for app and service detail pages
* Shared Components
  * StaticTemplate: TextAndImage template spacing/element location updated
* User Account screen permission validation to access the page updated
* App Marketplace
  * enabled search “no result found” response
  * enabled responsiveness of the app cards to rearrange displayed app cards based on the users screen width

### Feature
n/a

### Technical Support
n/a

### Bugfix
* App Release Process - fixed provider input field validation; allowed numbers
* User Management - log errors available in the developer mode fixed
* Company Role Intro Page - updated zoomed image style by removing grey bottom line

## 1.3.0 RC2

### Change
n/a

### Feature
n/a

### Technical Support
n/a

### Bugfix
* Service Detail Page (Marketplace and Service Management) - document download fixed
* Service Release Process - update long description pattern to support multiline (as app release process)
* Service Release Process - reset active step back to 1 in service overview page when re-opening a service in "draft" state
* User Management - create new user account first and last name pattern updated to alow double names
* App Release Process
  * fixed condition for 'documents' section in 'validate and publish' step to display only relevant document types
  * removed placeholder section 'data security information' and 'connected data' from 'validate and publish' step
  * long description input field pattern

## 1.3.0 RC1

### Change
* App Release Process
  * updated endpoint to post and get agreement consent
  * switched endpoint to retrieve cx frame documents from portal backend for consent section
  * document upload error message customization activated and new error message for file size set
* Service Release Process
  * updated GET and POST endpoint handling to store and fetch service details from the backend and display them inside the service release form
  * switched endpoint to retrieve cx frame documents from portal backend
  * updated endpoint to post agreement consent
* Switch IdP
  * additional user support and new style added for easier process handling

### Feature
* Service Release Process
  * implement service type function with backend connection
  * added load button function for service release form - button "submit" and "confirm"/"proceed"
* App Release Process
  * added app privacy policy select function inside the app release process form
* Service Management (Service Provider)
  * implemented service overview for app provider to display all owned services in all states (incl. search, filter and sort)
  * implemented service detail page

### Technical Support
* added temp fix for CVE-2023-0464
* added build workflow for v1.3.0 release candidate phase
* updated actions workflows

### Bugfix
* App Release Process
  * update input field validation for longDescription input field
* User Management
  * payload fixed to portal roles only when updating user assigned portal roles 
* App Release Admin Page - App Detail Page
  * updated business logic to consume use case data due to updated api response body style
* Service Marketplace - Service Detail Page
  * updated business logic to consume use case data due to updated api response body style

## 1.2.0

### Change
* Dropzone costum error support implemented

### Feature
* UserManagement
   * add role description details into the user account creation overlay and linking the description with the new developed/released role description detail page
* App Marketplace
   * app detail page got enhanced by "Privacy Policies"
* App Approval Admin Board
   * app detail page endpoint switched to /inReview/{appId}
   * app detail page "App Roles" added
   * app detail page "Privacy Policy" added
   * removes placeholder sections and implemented UI changes
* User Account Screen
   * add section with user assigned portal roles
   * add action button and overlay to update user assigned portal roles
* Service Release Process
   * implement service release process form and connected backend services /createService, /serviceStatus, /and Update service apis added
* App Release Process
   * enabled document download in contract and consent
   * enabled document deletion inside the app release form
   * changed additional document uploads from mandatory to optional and changed dropzone parameter size

### Technical Support
* Improved page loading in several places (such as app overview)
* Change local port to run behind reverse proxy
* Improved responsiveness of use case introduction page and company role page

### Bugfix
* Image import via api image/document endpoint implemented for organization/myCompanySubscription section
* Fixed display documents feature. Only first document got displayed (Admin App Approval Board - App Detail page, App Marketplace App Detail Page)
* App Release Process - when opening a previously saved app - "save & proceed" is disabled is fixed
* Home - Recommended section images not loading fix
* Application Request Board styling of the application status bar for application fully "DONE" but activation outstanding
* App Release Process - updated long description input validation
* App Release Process - updated business logic to retrieve app use case in new api response format

## 1.1.0

### Change
* Service Marketplace
   * documents displayed on service detail page connected to backend call (view and download documents)
   * updated styling of multiple subscription display section
   * service marketplace service card enhanced by short description
* SharedUIComponents
  * modal image behavior for different devices updated

### Feature
* App Conformity Document handling enabled
  * enhanced app release process with conformity upload section
  * enhance app release process "verify data" with conformity document view and download option
  * app admin board - app detail page enhanced by adding conformity document view and download
* SharedUIComponents
  * image gallery - added grid layout & parameter to display images in 16:9 ratio
* Service Release Management
  * implemented new top navigation section und sub-menu
  * implemented service release process intro page
  * implemented service release form (initial)

### Technical Support
* added a new smart image component to handle all kinds of images, display placeholder while loading and error image on failure
* fix(cve-2023-23916): add package upgrade as temp fix
* chore (gh-org-checks): rename file for stable trivy scan
* chore enable multi branch: add latest tag to released images
* created new component to reduce code duplications between app release process & service release process intro pages

### Bugfix
* Notification - App Subscription Activation - linked URL updated to 'User Management'
* Connector - DAPS registration retriggering allowed upload document types restricted
* Application Request - Approve/Decline/Retrigger/Cancel Process actions will clear button section and update the checklist/process status inside the overlay as well as the application list

## 1.0.0-RC10

### Change
* Get App Image backend connection updated for (AppMarketplace, AppDetails, App Overview & AdminBoard)

### Feature
* "No Items Found" page/section implemented for (AppMarketplace, ServiceMarketplace, AppOverview, AppSubscription & AdminBoard)
* Application Registration Validation Process - enabled retrigger process of application checklist steps in the overlay screens if applicable
* App Release Process - added delete document function

### Technical Support
n/a

### Bugfix
* Update styling App Management Board
* Invite Business Partner Screen - disabled "detail" button in invitees table
* Semantic Hub & Digital Twin overlays close icon fixed
* Digital Twin overlay sizing of content fixed to stay in given frame/overlay size
* App Release Process - fixed save and edit data handling to display available/saved app data to the user

## 1.0.0-RC9

### Change
* App Release Approval Board
  * Enabled overlay for decline scenario with customer message
* Notification message content updated and incl. links
* Several help connections implemented (connector, app release, etc.)
* Application Registration
   * Retrigger process apis added

### Feature
* Connector Registration
   * new design with additional information such as host, self-description and status released

### Technical Support
n/a

### Bugfix
* Back navigation issue resolved from notifications to any specific page and back

## 1.0.0-RC8

### Change
* App Release Process:
  * Technical integration - role upload ui changes to ease the usability
  * Added new attribute "privacyPolicies" to  app creation
* New 'Help Center' connected with the portal help button

### Feature
* Application Approval Board - Checklist overlay
   * enabled checklist details with comments and status via backend api connection
   * enabled approval and decline interfaces for the manual data validation

### Technical Support
* resolve dependabot findings
* temp fix for cve-2023-0286
* add missing '--no-cache': apk update && apk add

### Bugfix
* User Management: App role assignment - cache issue resolved

## 1.0.0-RC7

### Change
* Admin App Approval Board - app detail page released when clicking on app card

### Feature
n/a

### Technical Support
n/a

### Bugfix
* Notification delete mechanism updated - auto page reload

## 1.0.0-RC6

### Change
* App Release Process
    * Set 'UseCase selection' and 'app supported language' to mandatory
    * app role upload further refined with better user support

### Feature
* Company Registration Approval Board
   * implemented and backend connected the application cancel process flow
   * checklist-worker fully implemented for not finalized/closed applications

### Technical Support
n/a

### Bugfix
n/a

## 1.0.0-RC5

### Change
* Application company detail overlay updated to manage unique ids based on the backend response
* App Release Process
  * Technical Integration - roles upload & deletion functionality 

### Feature
* Application approval checklist implementation with checklist worker; status and overlay (ongoing)
* Shared Components
  * Dropzone file deletion overlay for deletion confirmation released

### Technical Support
* Static Template handling updated to fetch content from asset repo for more flexibility and code separation from content & support of multi-language activated

### Bugfix
* App details page fixed
* Add/Create user account field validations re-activated
* App release process - Changed regex validation for 'Provider Homepage' field
* App release process - Document upload in 'technical guide' field
* Refetch updated notification list on delete action
* Connector file type/size error updated

## 1.0.0-RC4

### Change
n/a

### Feature
n/a

### Technical Support
* Static Template handling updated to fetch content from asset repo for more flexibility and code separation from content & support of multi-language activated

### Bugfix
* App release process bugs fixed such as multiple document upload, fetch uploaded roles from backend
* App release management board - views tabs fixed
* Notification URLs for notification messages updated
* Connector registration overlay overlapping tooltip icon fixed


## 1.0.0-RC3

### Change

### Feature
* User Management
   * create single user account support of company idp
* Released App Management Board for Operator to managed app publishing requests

### Technical Support
n/a

### Bugfix
* Translations and couple of text messages updated
* My business apllication area fixed by removing cache relation for app card images
* App release process bugs fixed such as incorrect mandatory fields; file upload handling, etc.

## 1.0.0-RC2

### Change
* Dialog Header
   * Update Dialog header font size to 24px
* Admin Board - App Release (Page)
   * Created Admin Board Page
   * Connect with API's
   * BL&API Approve app release
   * BL&API Decline app release
* Bugfix
   * Change Email Pattern Regex to fix Hostspot
* User Management main page
   * update dialog header & font style/size
* Apps
   * removed asset repo dependency and connect backend apis to fetch lead images
* App Release Process
   * step 4 "role management" connected with apis to support GET / POST and DELETE
   * Company role introduction page styling sizes updated
   * Added content for company role introduction & use case introduction pages

### Feature
n/a

### Technical Support
* Email pattern / regular expression updated

### Bugfix
* App access management - carousel style updated & card height fixed

## 1.0.0-RC1

### Change
* User management
   * app Access placeholder component implemented which is getting used in case no active app subscription does exist
   * user table headlines updated
   * updated page header size and image
* Updates - Connector
   * overlays updated (dropzone headline added; changed "Cancel" to "Back" Button, add top right cancel icon inside the overlay)
   * tooltips added for connector table to explain status icons
* Registration Request Approval Board
   * page layout updated
   * filter feature enabled
   * company data details overlay extended with company role and documents
* Notification
   * Badge count added inside the user icon sub-navigation
   * notification message title and content updated by supporting new technical keys

### Feature
* Use case introduction page released
* Shared Components
  * created "Side List" component
  * created "Draggable Chip" component
  * created "Static Page" templates for introduction pages
  * created "Image Item" with zoom and hover function as well as update of "Image Gallery" 
* App Release Process
   * step 4 limited to role upload/handling only
   * step 5 Beta Test page updated with preview content for future releases
   * app card component of step 1 connected with the leadimage load element to display the leadimage inside the card in realtime
* App Change Process released
   * created deactivate sub-menu component in App Provider Overview Page
   * created app deactivate page and connected the app/deactivation api
* App Subscription Management Board for app providers got newly released
   * overview of active app subscriptions and new requests
   * filter & search function on subscriptions
   * subscription activation function implemented with direct user response such es technical user creation
   * autosetup url storage for the app provider enabled via user interface
* Identity Provider Management released
   * connect company OIDC idps enabled via portal user workflow
   * user migration function enabled to support migration of users from one idp to another

### Technical Support
Portal asset repo image drag disabled for all transactional images (such as app images) ![Tag](https://img.shields.io/static/v1?label=&message=BreakingChange&color=yellow&style=flat)

### Bugfix
* User Management: assign multiple users to an role got fixed
* Connector:
   * fixed issue on clicking info icon trigger delete action
   * show tooltip message on hover of info icon
   * enable authentication flow
* Technical User: overlay static user data now getting fetched from the user token
* AppOverview: navigation to app release process screen with auto filled app data got fixed for apps in status "In PROGRESS"

## 0.10.0

### Change
* Shared Components
   * "load more" button component released with new design
   * page snackbar component released with new design
   * page snackbar auto closure implemented (as variant)
   * page snackbar positioning updated
   * tooltip enhanced by adding light color variant
* Partner Network
   * Stop throbber in case of error and show No rows present message
   * Empty details overlay issue fix
   
### Feature
* Service Marketplace
   * new UI released
   * enabled different views by service category
   * enabled sorting and in-page search
* Connector Registration
   * style updated and connector details enhanced inside the "my connectors" table
   * added DAPS logic and file upload inside the connector registration ui and business logic
* Notifications Service
   * enabled sorting and filtering
   * pagination enabled by adding "load more" function and receiving pagination details via api

### Technical Support
* n/a

### Bugfix
* Technical User creation: Removed multi overlay layering and corrected response style
* Notification Service:
   * modal for message deletion page positioning fixed
   * sort icon behavior on click/mouse over fixed
   * notification api trigger logic fixed
* App user management: user role deletion fixed


## 0.9.0

### Change
* Shared Components
   * SelectList component - property/parameter added to clear the select list input
* App Release Process
   * Sales Manager Get, Select and drop down enabled for app creation
   * "Save" Button enabling with update PUT api call

### Feature
* Marketplace
   * App subscription consent agreement included inside the user flow with api triggering 
* Identity Provider
   * Create, update and enable new idp integration for ownIdP usage (companyIdP)
* Notifications Service
   * Release of new notification design with filtering, viewing & pagination
   * Highlight of unread messages
   * Delete notification function enabled
* Registration Approval Board
   * Enable handling of registrations without bpn by adding a bpn input field with api connection
* User management
   * Auto navigation to Identity Management section after deleting an user
   * App User tables - content api call filtering activated to reduce response to needed result
* Company Role Introduction
   * Active Participant introduction page
   * App Provider introduction page
   * Service Provider introduction page

### Technical Support
* n/a

### Bugfix
* n/a

## 0.8.0

### Change
* Connector Registration
   * Enable "Company as a Service" connector registration via modal; connected to portal backend and SD Factory
   * Input field pattern validation established
   * Updated delete connector integration

### Feature
* User Management - user account creation for portal connected to company role validation to reduce and validate available portal roles which the member company can assign (related to the company signed company role agreements)
* User Account
   * Enabled my user account deletion flow and backend integration
   * Error and success overlay added for password reset button/logic
   * Disabled "Suspend" user button

### Technical Support
* n/a

### Bugfix
* User Invite - error pattern validation integrated
* Shared Components
   * Image components updated & svg file loaded
   * Drop-Down list

## 0.7.0

### Change
* App Release Process
   * Added headline and subtext
   * Removed input field placeholders where not necessary
   * Activated app card always on viewport function inside the app card creation of the app release process
   * Updated app card sizing
* Service Marketplace
   * Service subscription detail section - added subscription status

### Feature
* App Marketplace
   * Subscription data submission to third party and enablement of terms & condition agreement/consent
* User Management
   * App role assignment for multiple users implemented

### Technical Support
* n/a

### Bugfix
* App Release Process - Page sizing fixed
* My Organization - BPN data field allocation aligned
* User Management - User table auto-refresh enabled after new user invite; business logic of user status inside the user table updated to display correct status
* Central Search - Result list gave an issue on app title value

## 0.6.0

### Change
* n/a

### Feature
* Application Management Board: Manage application request (by viewing company details and documents) and approve or cancel company applications.
* User Management: View own company users, invite new users and assign app roles for subscribed apps. Additionally, the technical user self-service got released and supports now the creation of technical users as part of the user company account.
* App Marketplace: Enables user to search for apps, display app details and subscribe for an app. Also app favorites tags are added.
* App Overview: App overview supports the app provider to see own published apps, check the status, progress unfinished app releases and start the registration of a new app.
* UiComponents: SharedUiComponent library got released and is usable for other projects with a number of ui react components

### Technical Support
* n/a

### Bugfix
* n/a

## 0.5.5

* Feature - App Overview page
* Feature - Add and edit Identity Provider details
* Feature - BPN add/delete flow in User Account Screen
* Feature - User Management - Success/Fail Message
* Feature - Expand on hover feature added to  CardHorizontal component.
* Feature - Add download document in application request page
* Feature - Add User Role Overlay (refactoring)
* Feature - Assign user role (refactoring)
* Feature - Show subscription box after subscribed immediately
* Feature - App Release Process - upload functionality
* Feature - App Detail - Fetch Documents
* Feature - Shared Components - Transmission Chip button
* Feature - App Release Process - Business Logic & API - Submit App for review
* Feature - Transition button added to Registration table
* Feature - Expand on hover feature added to  CardHorizontal component.
* Feature - Add download document in application request page
* Feature - Add User Role Overlay (refactoring)
* Feature - App Release Process - upload functionality
* Bugfix - Connect Partner Network to BPDM
* Bugfix - UI updates in UltimateToolbar component
* Bugfix - Registration table UI fixes
* Bugfix - App Release Process - Fixed browser back button issue
* Bugfix - User Management Main Page Style fix
* Bugfix - App Release Process - Fixed user directing to bottom of the page
* Bugfix - Services Card Responsive UI Fix
* Bugfix - Partner network search issue fix
* Bugfix - CardHorizontal - Height issue fix
* Bugfix - Bind app subscribe status in my organization page
* Bugfix - App Marketplace - Subscription Button update needed
* Bugfix - Service Marketplace - Page Padding Margin UI Fix and Provider Table Border Fix 
* Bugfix - User Experience - delete request id from registration admin board

## 0.5.4

* Feature - Service Marketplace
* Feature - Identity Providers
* Feature - My Organization page
* Feature - App Release Process Steps 2 with business logic, 3 with api binding, 6 with UI, 4 with UI
* Feature - Search functionality added in Register Request table
* Feature - Add "CX Membership" flag in Partner Network
* Bugfix - Show loader on clicking decline or confirm from application request screen
* Bugfix - Show error popup on failure of approve or decline request
* Bugfix - Text updates on company data overlay
* Bugfix - Fixed modal width, subscribe refetch and services loading effect
* Bugfix - User Management - AddUser Roles missing

## 0.5.3

* Feature - App Release Process Step 1 implementation with api binding
* Feature - Show app roles in user details
* Feature - Connect Notifications API
* Feature - App Release Process Step 5 - Beta Test
* Feature - Search functionality added in Invite Business Partner page
* Feature - Identity provider list and detail view

## 0.5.2

* Feature - Added Release Notes ;)
* Feature - Technical User details page
* Feature - Technical User role selection dropdown
* Feature - User Management App Access Carousel
* Feature - App Release Process Step 1
* Feature - Digital Twin Table component exchange and deletion of faulty filters
* Feature - Partner Network single search for multiple endpoints & UI update
* Feature - Search in User and App User table
* Feature - New components date picker, table style, lightweight dropzone, in screen navigation, single dropdown, load button
* Bugfix - Business Apps displayed correctly and links working
* Bugfix - Restrict supported languages to 'en' and 'de' without local variants
* Bugfix - Removed empty 'Organization' option from user menu
* Bugfix - Footer fixed to bottom of window
* Bugfix - Some alignment and content fixes

### Older

* Defect - Page reloads when the auth token is renewed
* Defect - Latest apps are static
* Defect - Some footer pages and menu items are empty<|MERGE_RESOLUTION|>--- conflicted
+++ resolved
@@ -24,16 +24,13 @@
    * Do not hide current on zoom in action
 * Admin board - Service
    * Filter action issue fix
-<<<<<<< HEAD
 * User Management
    * Change roles success/error overlay fix
 * App Overview
    * Dropdown UI broken fix
-=======
 * Appdetails
    * App Images size and responsivenes
    * Subscription Status hover changes
->>>>>>> ff284e65
 
 ## 1.4.0
 
