# Changelog

New features, fixed bugs, known defects and other noteworthy changes to each release of the Catena-X Portal Frontend.

## Unreleased

* Connectors
   * Show Managed connectors
   * Error scenarios implemented in Table component
* App Release Process
   * technical integration style updates
* News Section
   * Fixed UI of news section in home page
* Company Role Updates
   * New page for company role update
* Sort section
   * Hover effect added
* Notification
   * SERVICE_RELEASE_REQUEST and APP_RELEASE_REQUEST content update
   * ROLE_UPDATE_APP_OFFER and ROLE_UPDATE_CORE_OFFER types added and corresponding contents updated
* Static templete
   * Two more new templates added
   * Support mp4 video urls
* ImageComponent
   * Do not hide current on zoom in action
* Admin board - Service
   * Filter action issue fix
<<<<<<< HEAD
* Package
   * React Player to support all types of video urls
=======
* User Management
   * Change roles success/error overlay fix
* App Overview
   * Dropdown UI broken fix
>>>>>>> 9efc60f3
* Appdetails
   * App Images size and responsivenes
   * Subscription Status hover changes
* Fix build error issue

## 1.4.0

### Change
* IdP Configuration
  * ui styling and messages updated
  * load element added for create/submit/next buttons
  * implemented success & error messages depending on the error scenario while creating/configuring a new idp
Shared UI Components
  * Added typography for static table to update headline sizing

### Feature
* App Release Process
  * added privacy policies section to "validate and publish" application form
  * added app roles section to "validate and publish" application form
  * added role description information inside the ui for "Technical Integration" step
  * "help" button enabled along the app release process (form bottom)
  * extended ui error handling for 500 backend error responses
* Service Release Process
  * enabled SERVICE_LEADIMAGE document upload
  * "help" button enabled along the app release process (form bottom)
  * extended ui error handling for 500 backend error responses
* Service Subscription Management released (pre-version)
* Service Release Admin Board released (pre-version)
  * enabled search for services
  * enabled filters
  * displayed all services waiting for review and active inside the admin board
  * enabled view service details
  * enabled approve and decline service
* App Marketplace
  * added company subscription status information on the app overview (inside the card component)
  * app detail page, new order status component implemented for subscription process

### Technical Support
* moved all portal repo images to asset repo
* removed existing in code "disable eslinter" statements inside the app release process and fixed eslinter issues
* service release endpoint path updated/changed due to an endpoint path cleanup on backend side ![Tag](https://img.shields.io/static/v1?label=&message=BreakingChange&color=yellow&style=flat)
* app release process - app card language switch fixed to only switch the language inside the app card
* changed release workflow to retrieve tag from github.ref_name (set-output command deprecated)
* added release workflow for release-candidates

### Bugfix
* Notifications
  * Service_Request message configured in locale files updated
* top right user profile icon hover function enabled
* image zoom height fixed

## 1.3.0 RC4

### Change
* User Management - app access management app cards backend api connection updated
* Service Release Process - translations enhanced/added

### Feature
n/a

### Technical Support
n/a

### Bugfix
* Service Release Process - chapter "Supporting Material" deletion function fixed
* Service Release Process - "Save" button on "Offer Page Details" fixed
* Connector Registration - input pattern for connector name updated to support special characters and customer input related error messages
* Organization data - ignore "null" values provided by backend components/apis
* Dropzone - error message customized to support multiple error scenarios with different error codes/messages
* User Account - fixed page load for users without portal roles
* App Access Management - "Edit" button in user table fixed

## 1.3.0 RC3

### Change
* updated document section styling for app and service detail pages
* Shared Components
  * StaticTemplate: TextAndImage template spacing/element location updated
* User Account screen permission validation to access the page updated
* App Marketplace
  * enabled search “no result found” response
  * enabled responsiveness of the app cards to rearrange displayed app cards based on the users screen width

### Feature
n/a

### Technical Support
n/a

### Bugfix
* App Release Process - fixed provider input field validation; allowed numbers
* User Management - log errors available in the developer mode fixed
* Company Role Intro Page - updated zoomed image style by removing grey bottom line

## 1.3.0 RC2

### Change
n/a

### Feature
n/a

### Technical Support
n/a

### Bugfix
* Service Detail Page (Marketplace and Service Management) - document download fixed
* Service Release Process - update long description pattern to support multiline (as app release process)
* Service Release Process - reset active step back to 1 in service overview page when re-opening a service in "draft" state
* User Management - create new user account first and last name pattern updated to alow double names
* App Release Process
  * fixed condition for 'documents' section in 'validate and publish' step to display only relevant document types
  * removed placeholder section 'data security information' and 'connected data' from 'validate and publish' step
  * long description input field pattern

## 1.3.0 RC1

### Change
* App Release Process
  * updated endpoint to post and get agreement consent
  * switched endpoint to retrieve cx frame documents from portal backend for consent section
  * document upload error message customization activated and new error message for file size set
* Service Release Process
  * updated GET and POST endpoint handling to store and fetch service details from the backend and display them inside the service release form
  * switched endpoint to retrieve cx frame documents from portal backend
  * updated endpoint to post agreement consent
* Switch IdP
  * additional user support and new style added for easier process handling

### Feature
* Service Release Process
  * implement service type function with backend connection
  * added load button function for service release form - button "submit" and "confirm"/"proceed"
* App Release Process
  * added app privacy policy select function inside the app release process form
* Service Management (Service Provider)
  * implemented service overview for app provider to display all owned services in all states (incl. search, filter and sort)
  * implemented service detail page

### Technical Support
* added temp fix for CVE-2023-0464
* added build workflow for v1.3.0 release candidate phase
* updated actions workflows

### Bugfix
* App Release Process
  * update input field validation for longDescription input field
* User Management
  * payload fixed to portal roles only when updating user assigned portal roles 
* App Release Admin Page - App Detail Page
  * updated business logic to consume use case data due to updated api response body style
* Service Marketplace - Service Detail Page
  * updated business logic to consume use case data due to updated api response body style

## 1.2.0

### Change
* Dropzone costum error support implemented

### Feature
* UserManagement
   * add role description details into the user account creation overlay and linking the description with the new developed/released role description detail page
* App Marketplace
   * app detail page got enhanced by "Privacy Policies"
* App Approval Admin Board
   * app detail page endpoint switched to /inReview/{appId}
   * app detail page "App Roles" added
   * app detail page "Privacy Policy" added
   * removes placeholder sections and implemented UI changes
* User Account Screen
   * add section with user assigned portal roles
   * add action button and overlay to update user assigned portal roles
* Service Release Process
   * implement service release process form and connected backend services /createService, /serviceStatus, /and Update service apis added
* App Release Process
   * enabled document download in contract and consent
   * enabled document deletion inside the app release form
   * changed additional document uploads from mandatory to optional and changed dropzone parameter size

### Technical Support
* Improved page loading in several places (such as app overview)
* Change local port to run behind reverse proxy
* Improved responsiveness of use case introduction page and company role page

### Bugfix
* Image import via api image/document endpoint implemented for organization/myCompanySubscription section
* Fixed display documents feature. Only first document got displayed (Admin App Approval Board - App Detail page, App Marketplace App Detail Page)
* App Release Process - when opening a previously saved app - "save & proceed" is disabled is fixed
* Home - Recommended section images not loading fix
* Application Request Board styling of the application status bar for application fully "DONE" but activation outstanding
* App Release Process - updated long description input validation
* App Release Process - updated business logic to retrieve app use case in new api response format

## 1.1.0

### Change
* Service Marketplace
   * documents displayed on service detail page connected to backend call (view and download documents)
   * updated styling of multiple subscription display section
   * service marketplace service card enhanced by short description
* SharedUIComponents
  * modal image behavior for different devices updated

### Feature
* App Conformity Document handling enabled
  * enhanced app release process with conformity upload section
  * enhance app release process "verify data" with conformity document view and download option
  * app admin board - app detail page enhanced by adding conformity document view and download
* SharedUIComponents
  * image gallery - added grid layout & parameter to display images in 16:9 ratio
* Service Release Management
  * implemented new top navigation section und sub-menu
  * implemented service release process intro page
  * implemented service release form (initial)

### Technical Support
* added a new smart image component to handle all kinds of images, display placeholder while loading and error image on failure
* fix(cve-2023-23916): add package upgrade as temp fix
* chore (gh-org-checks): rename file for stable trivy scan
* chore enable multi branch: add latest tag to released images
* created new component to reduce code duplications between app release process & service release process intro pages

### Bugfix
* Notification - App Subscription Activation - linked URL updated to 'User Management'
* Connector - DAPS registration retriggering allowed upload document types restricted
* Application Request - Approve/Decline/Retrigger/Cancel Process actions will clear button section and update the checklist/process status inside the overlay as well as the application list

## 1.0.0-RC10

### Change
* Get App Image backend connection updated for (AppMarketplace, AppDetails, App Overview & AdminBoard)

### Feature
* "No Items Found" page/section implemented for (AppMarketplace, ServiceMarketplace, AppOverview, AppSubscription & AdminBoard)
* Application Registration Validation Process - enabled retrigger process of application checklist steps in the overlay screens if applicable
* App Release Process - added delete document function

### Technical Support
n/a

### Bugfix
* Update styling App Management Board
* Invite Business Partner Screen - disabled "detail" button in invitees table
* Semantic Hub & Digital Twin overlays close icon fixed
* Digital Twin overlay sizing of content fixed to stay in given frame/overlay size
* App Release Process - fixed save and edit data handling to display available/saved app data to the user

## 1.0.0-RC9

### Change
* App Release Approval Board
  * Enabled overlay for decline scenario with customer message
* Notification message content updated and incl. links
* Several help connections implemented (connector, app release, etc.)
* Application Registration
   * Retrigger process apis added

### Feature
* Connector Registration
   * new design with additional information such as host, self-description and status released

### Technical Support
n/a

### Bugfix
* Back navigation issue resolved from notifications to any specific page and back

## 1.0.0-RC8

### Change
* App Release Process:
  * Technical integration - role upload ui changes to ease the usability
  * Added new attribute "privacyPolicies" to  app creation
* New 'Help Center' connected with the portal help button

### Feature
* Application Approval Board - Checklist overlay
   * enabled checklist details with comments and status via backend api connection
   * enabled approval and decline interfaces for the manual data validation

### Technical Support
* resolve dependabot findings
* temp fix for cve-2023-0286
* add missing '--no-cache': apk update && apk add

### Bugfix
* User Management: App role assignment - cache issue resolved

## 1.0.0-RC7

### Change
* Admin App Approval Board - app detail page released when clicking on app card

### Feature
n/a

### Technical Support
n/a

### Bugfix
* Notification delete mechanism updated - auto page reload

## 1.0.0-RC6

### Change
* App Release Process
    * Set 'UseCase selection' and 'app supported language' to mandatory
    * app role upload further refined with better user support

### Feature
* Company Registration Approval Board
   * implemented and backend connected the application cancel process flow
   * checklist-worker fully implemented for not finalized/closed applications

### Technical Support
n/a

### Bugfix
n/a

## 1.0.0-RC5

### Change
* Application company detail overlay updated to manage unique ids based on the backend response
* App Release Process
  * Technical Integration - roles upload & deletion functionality 

### Feature
* Application approval checklist implementation with checklist worker; status and overlay (ongoing)
* Shared Components
  * Dropzone file deletion overlay for deletion confirmation released

### Technical Support
* Static Template handling updated to fetch content from asset repo for more flexibility and code separation from content & support of multi-language activated

### Bugfix
* App details page fixed
* Add/Create user account field validations re-activated
* App release process - Changed regex validation for 'Provider Homepage' field
* App release process - Document upload in 'technical guide' field
* Refetch updated notification list on delete action
* Connector file type/size error updated

## 1.0.0-RC4

### Change
n/a

### Feature
n/a

### Technical Support
* Static Template handling updated to fetch content from asset repo for more flexibility and code separation from content & support of multi-language activated

### Bugfix
* App release process bugs fixed such as multiple document upload, fetch uploaded roles from backend
* App release management board - views tabs fixed
* Notification URLs for notification messages updated
* Connector registration overlay overlapping tooltip icon fixed


## 1.0.0-RC3

### Change

### Feature
* User Management
   * create single user account support of company idp
* Released App Management Board for Operator to managed app publishing requests

### Technical Support
n/a

### Bugfix
* Translations and couple of text messages updated
* My business apllication area fixed by removing cache relation for app card images
* App release process bugs fixed such as incorrect mandatory fields; file upload handling, etc.

## 1.0.0-RC2

### Change
* Dialog Header
   * Update Dialog header font size to 24px
* Admin Board - App Release (Page)
   * Created Admin Board Page
   * Connect with API's
   * BL&API Approve app release
   * BL&API Decline app release
* Bugfix
   * Change Email Pattern Regex to fix Hostspot
* User Management main page
   * update dialog header & font style/size
* Apps
   * removed asset repo dependency and connect backend apis to fetch lead images
* App Release Process
   * step 4 "role management" connected with apis to support GET / POST and DELETE
   * Company role introduction page styling sizes updated
   * Added content for company role introduction & use case introduction pages

### Feature
n/a

### Technical Support
* Email pattern / regular expression updated

### Bugfix
* App access management - carousel style updated & card height fixed

## 1.0.0-RC1

### Change
* User management
   * app Access placeholder component implemented which is getting used in case no active app subscription does exist
   * user table headlines updated
   * updated page header size and image
* Updates - Connector
   * overlays updated (dropzone headline added; changed "Cancel" to "Back" Button, add top right cancel icon inside the overlay)
   * tooltips added for connector table to explain status icons
* Registration Request Approval Board
   * page layout updated
   * filter feature enabled
   * company data details overlay extended with company role and documents
* Notification
   * Badge count added inside the user icon sub-navigation
   * notification message title and content updated by supporting new technical keys

### Feature
* Use case introduction page released
* Shared Components
  * created "Side List" component
  * created "Draggable Chip" component
  * created "Static Page" templates for introduction pages
  * created "Image Item" with zoom and hover function as well as update of "Image Gallery" 
* App Release Process
   * step 4 limited to role upload/handling only
   * step 5 Beta Test page updated with preview content for future releases
   * app card component of step 1 connected with the leadimage load element to display the leadimage inside the card in realtime
* App Change Process released
   * created deactivate sub-menu component in App Provider Overview Page
   * created app deactivate page and connected the app/deactivation api
* App Subscription Management Board for app providers got newly released
   * overview of active app subscriptions and new requests
   * filter & search function on subscriptions
   * subscription activation function implemented with direct user response such es technical user creation
   * autosetup url storage for the app provider enabled via user interface
* Identity Provider Management released
   * connect company OIDC idps enabled via portal user workflow
   * user migration function enabled to support migration of users from one idp to another

### Technical Support
Portal asset repo image drag disabled for all transactional images (such as app images) ![Tag](https://img.shields.io/static/v1?label=&message=BreakingChange&color=yellow&style=flat)

### Bugfix
* User Management: assign multiple users to an role got fixed
* Connector:
   * fixed issue on clicking info icon trigger delete action
   * show tooltip message on hover of info icon
   * enable authentication flow
* Technical User: overlay static user data now getting fetched from the user token
* AppOverview: navigation to app release process screen with auto filled app data got fixed for apps in status "In PROGRESS"

## 0.10.0

### Change
* Shared Components
   * "load more" button component released with new design
   * page snackbar component released with new design
   * page snackbar auto closure implemented (as variant)
   * page snackbar positioning updated
   * tooltip enhanced by adding light color variant
* Partner Network
   * Stop throbber in case of error and show No rows present message
   * Empty details overlay issue fix
   
### Feature
* Service Marketplace
   * new UI released
   * enabled different views by service category
   * enabled sorting and in-page search
* Connector Registration
   * style updated and connector details enhanced inside the "my connectors" table
   * added DAPS logic and file upload inside the connector registration ui and business logic
* Notifications Service
   * enabled sorting and filtering
   * pagination enabled by adding "load more" function and receiving pagination details via api

### Technical Support
* n/a

### Bugfix
* Technical User creation: Removed multi overlay layering and corrected response style
* Notification Service:
   * modal for message deletion page positioning fixed
   * sort icon behavior on click/mouse over fixed
   * notification api trigger logic fixed
* App user management: user role deletion fixed


## 0.9.0

### Change
* Shared Components
   * SelectList component - property/parameter added to clear the select list input
* App Release Process
   * Sales Manager Get, Select and drop down enabled for app creation
   * "Save" Button enabling with update PUT api call

### Feature
* Marketplace
   * App subscription consent agreement included inside the user flow with api triggering 
* Identity Provider
   * Create, update and enable new idp integration for ownIdP usage (companyIdP)
* Notifications Service
   * Release of new notification design with filtering, viewing & pagination
   * Highlight of unread messages
   * Delete notification function enabled
* Registration Approval Board
   * Enable handling of registrations without bpn by adding a bpn input field with api connection
* User management
   * Auto navigation to Identity Management section after deleting an user
   * App User tables - content api call filtering activated to reduce response to needed result
* Company Role Introduction
   * Active Participant introduction page
   * App Provider introduction page
   * Service Provider introduction page

### Technical Support
* n/a

### Bugfix
* n/a

## 0.8.0

### Change
* Connector Registration
   * Enable "Company as a Service" connector registration via modal; connected to portal backend and SD Factory
   * Input field pattern validation established
   * Updated delete connector integration

### Feature
* User Management - user account creation for portal connected to company role validation to reduce and validate available portal roles which the member company can assign (related to the company signed company role agreements)
* User Account
   * Enabled my user account deletion flow and backend integration
   * Error and success overlay added for password reset button/logic
   * Disabled "Suspend" user button

### Technical Support
* n/a

### Bugfix
* User Invite - error pattern validation integrated
* Shared Components
   * Image components updated & svg file loaded
   * Drop-Down list

## 0.7.0

### Change
* App Release Process
   * Added headline and subtext
   * Removed input field placeholders where not necessary
   * Activated app card always on viewport function inside the app card creation of the app release process
   * Updated app card sizing
* Service Marketplace
   * Service subscription detail section - added subscription status

### Feature
* App Marketplace
   * Subscription data submission to third party and enablement of terms & condition agreement/consent
* User Management
   * App role assignment for multiple users implemented

### Technical Support
* n/a

### Bugfix
* App Release Process - Page sizing fixed
* My Organization - BPN data field allocation aligned
* User Management - User table auto-refresh enabled after new user invite; business logic of user status inside the user table updated to display correct status
* Central Search - Result list gave an issue on app title value

## 0.6.0

### Change
* n/a

### Feature
* Application Management Board: Manage application request (by viewing company details and documents) and approve or cancel company applications.
* User Management: View own company users, invite new users and assign app roles for subscribed apps. Additionally, the technical user self-service got released and supports now the creation of technical users as part of the user company account.
* App Marketplace: Enables user to search for apps, display app details and subscribe for an app. Also app favorites tags are added.
* App Overview: App overview supports the app provider to see own published apps, check the status, progress unfinished app releases and start the registration of a new app.
* UiComponents: SharedUiComponent library got released and is usable for other projects with a number of ui react components

### Technical Support
* n/a

### Bugfix
* n/a

## 0.5.5

* Feature - App Overview page
* Feature - Add and edit Identity Provider details
* Feature - BPN add/delete flow in User Account Screen
* Feature - User Management - Success/Fail Message
* Feature - Expand on hover feature added to  CardHorizontal component.
* Feature - Add download document in application request page
* Feature - Add User Role Overlay (refactoring)
* Feature - Assign user role (refactoring)
* Feature - Show subscription box after subscribed immediately
* Feature - App Release Process - upload functionality
* Feature - App Detail - Fetch Documents
* Feature - Shared Components - Transmission Chip button
* Feature - App Release Process - Business Logic & API - Submit App for review
* Feature - Transition button added to Registration table
* Feature - Expand on hover feature added to  CardHorizontal component.
* Feature - Add download document in application request page
* Feature - Add User Role Overlay (refactoring)
* Feature - App Release Process - upload functionality
* Bugfix - Connect Partner Network to BPDM
* Bugfix - UI updates in UltimateToolbar component
* Bugfix - Registration table UI fixes
* Bugfix - App Release Process - Fixed browser back button issue
* Bugfix - User Management Main Page Style fix
* Bugfix - App Release Process - Fixed user directing to bottom of the page
* Bugfix - Services Card Responsive UI Fix
* Bugfix - Partner network search issue fix
* Bugfix - CardHorizontal - Height issue fix
* Bugfix - Bind app subscribe status in my organization page
* Bugfix - App Marketplace - Subscription Button update needed
* Bugfix - Service Marketplace - Page Padding Margin UI Fix and Provider Table Border Fix 
* Bugfix - User Experience - delete request id from registration admin board

## 0.5.4

* Feature - Service Marketplace
* Feature - Identity Providers
* Feature - My Organization page
* Feature - App Release Process Steps 2 with business logic, 3 with api binding, 6 with UI, 4 with UI
* Feature - Search functionality added in Register Request table
* Feature - Add "CX Membership" flag in Partner Network
* Bugfix - Show loader on clicking decline or confirm from application request screen
* Bugfix - Show error popup on failure of approve or decline request
* Bugfix - Text updates on company data overlay
* Bugfix - Fixed modal width, subscribe refetch and services loading effect
* Bugfix - User Management - AddUser Roles missing

## 0.5.3

* Feature - App Release Process Step 1 implementation with api binding
* Feature - Show app roles in user details
* Feature - Connect Notifications API
* Feature - App Release Process Step 5 - Beta Test
* Feature - Search functionality added in Invite Business Partner page
* Feature - Identity provider list and detail view

## 0.5.2

* Feature - Added Release Notes ;)
* Feature - Technical User details page
* Feature - Technical User role selection dropdown
* Feature - User Management App Access Carousel
* Feature - App Release Process Step 1
* Feature - Digital Twin Table component exchange and deletion of faulty filters
* Feature - Partner Network single search for multiple endpoints & UI update
* Feature - Search in User and App User table
* Feature - New components date picker, table style, lightweight dropzone, in screen navigation, single dropdown, load button
* Bugfix - Business Apps displayed correctly and links working
* Bugfix - Restrict supported languages to 'en' and 'de' without local variants
* Bugfix - Removed empty 'Organization' option from user menu
* Bugfix - Footer fixed to bottom of window
* Bugfix - Some alignment and content fixes

### Older

* Defect - Page reloads when the auth token is renewed
* Defect - Latest apps are static
* Defect - Some footer pages and menu items are empty<|MERGE_RESOLUTION|>--- conflicted
+++ resolved
@@ -25,15 +25,12 @@
    * Do not hide current on zoom in action
 * Admin board - Service
    * Filter action issue fix
-<<<<<<< HEAD
 * Package
    * React Player to support all types of video urls
-=======
 * User Management
    * Change roles success/error overlay fix
 * App Overview
    * Dropdown UI broken fix
->>>>>>> 9efc60f3
 * Appdetails
    * App Images size and responsivenes
    * Subscription Status hover changes
