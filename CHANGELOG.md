# Changelog

New features, fixed bugs, known defects and other noteworthy changes to each release of the Catena-X Portal Frontend.


### Unreleased

<<<<<<< HEAD
* Register connector
    * Enable "Company as a Service" option. Modal updates
    * Validation updates. FormFields added for "Company as a Service".
    * Create & Delete API integration with flow
* ...
=======
* Bugfix - User Invite - New User Role preselected fix
* Bugfix - App User Management - Confirmation and User Role Changes
>>>>>>> 839f239a


## 0.7.0

### Change
* App Release Process
   * Added headline and subtext
   * Removed input field placeholders where not necessary
   * Activated app card always on viewport function inside the app card creation of the app release process
   * Updated app card sizing
* Service Marketplace
   * Service subscription detail section - added subscription status

### Feature
* App Marketplace
   * Subscription data submission to third party and enablement of terms & condition agreement/consent
* User Management
   * App role assignment for multiple users implemented

### Technical Support
* n/a

### Bugfix
* App Release Process - Page sizing fixed
* My Organization - BPN data field allocation aligned
* User Management - User table auto-refresh enabled after new user invite; business logic of user status inside the user table updated to display correct status
* Central Search - Result list gave an issue on app title value


## 0.6.0

### Change
* n/a

### Feature
* Application Management Board: Manage application request (by viewing company details and documents) and approve or cancel company applications.
* User Management: View own company users, invite new users and assign app roles for subscribed apps. Additionally the technical user self-service got released and supports now the creation of technical users as part of the user company account.
* App Marketplace: Enables user to search for apps, display app details and subscribe for an app. Also app favorites tags are added.
* App Overview: App overview supports the app provider to see own published apps, check the status, progress unfinished app releases and start the registration of a new app.
* UiComponents: SharedUiComponent library got released and is usable for other projects with a number of ui react components

### Technical Support
* n/a

### Bugfix
* n/a


## 0.5.5

* Feature - App Overview page
* Feature - Add and edit Identity Provider details
* Feature - BPN add/delete flow in User Account Screen
* Feature - User Management - Success/Fail Message
* Feature - Expand on hover feature added to  CardHorizontal component.
* Feature - Add download document in application request page
* Feature - Add User Role Overlay (refactoring)
* Feature - Assign user role (refactoring)
* Feature - Show subscription box after subscribed immediately
* Feature - App Release Process - upload functionality
* Feature - App Detail - Fetch Documents
* Feature - Shared Components - Transmission Chip button
* Feature - App Release Process - Business Logic & API - Submit App for review
* Feature - Transition button added to Registration table
* Feature - Expand on hover feature added to  CardHorizontal component.
* Feature - Add download document in application request page
* Feature - Add User Role Overlay (refactoring)
* Feature - App Release Process - upload functionality
* Bugfix - Connect Partner Network to BPDM
* Bugfix - UI updates in UltimateToolbar component
* Bugfix - Registration table UI fixes
* Bugfix - App Release Process - Fixed browser back button issue
* Bugfix - User Management Main Page Style fix
* Bugfix - App Release Process - Fixed user directing to bottom of the page
* Bugfix - Services Card Responsive UI Fix
* Bugfix - Partner network search issue fix
* Bugfix - CardHorizontal - Height issue fix
* Bugfix - Bind app subscribe status in my organization page
* Bugfix - App Marketplace - Subscription Button update needed
* Bugfix - Service Marketplace - Page Padding Margin UI Fix and Provider Table Border Fix 
* Bugfix - User Experience - delete request id from registration admin board


## 0.5.4

* Feature - Service Marketplace
* Feature - Identity Providers
* Feature - My Organization page
* Feature - App Release Process Steps 2 with business logic, 3 with api binding, 6 with UI, 4 with UI
* Feature - Search functionality added in Register Request table
* Feature - Add "CX Membership" flag in Partner Network
* Bugfix - Show loader on clicking decline or confirm from application request screen
* Bugfix - Show error popup on failure of approve or decline request
* Bugfix - Text updates on company data overlay
* Bugfix - Fixed modal width, subscribe refetch and services loading effect
* Bugfix - User Management - AddUser Roles missing


## 0.5.3

* Feature - App Release Process Step 1 implementation with api binding
* Feature - Show app roles in user details
* Feature - Connect Notifications API
* Feature - App Release Process Step 5 - Beta Test
* Feature - Search functionality added in Invite Business Partner page
* Feature - Identity provider list and detail view


## 0.5.2

* Feature - Added Release Notes ;)
* Feature - Technical User details page
* Feature - Technical User role selection dropdown
* Feature - User Management App Access Carousel
* Feature - App Release Process Step 1
* Feature - Digital Twin Table component exchange and deletion of faulty filters
* Feature - Partner Network single search for multiple endpoints & UI update
* Feature - Search in User and App User table
* Feature - New components date picker, table style, lightweight dropzone, in screen navigation, single dropdown, load button
* Bugfix - Business Apps displayed correcty and links working
* Bugfix - Restrict supported languages to 'en' and 'de' without local variants
* Bugfix - Removed empty 'Organization' option from user menu
* Bugfix - Footer fixed to bottom of window
* Bugfix - Some alignment and content fixes


### Older

* Defect - Page reloads when the auth token is renewed
* Defect - Latest apps are static
* Defect - Some footer pages and menu items are empty<|MERGE_RESOLUTION|>--- conflicted
+++ resolved
@@ -5,17 +5,12 @@
 
 ### Unreleased
 
-<<<<<<< HEAD
 * Register connector
     * Enable "Company as a Service" option. Modal updates
     * Validation updates. FormFields added for "Company as a Service".
     * Create & Delete API integration with flow
-* ...
-=======
 * Bugfix - User Invite - New User Role preselected fix
 * Bugfix - App User Management - Confirmation and User Role Changes
->>>>>>> 839f239a
-
 
 ## 0.7.0
 
