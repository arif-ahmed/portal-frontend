# Changelog

<<<<<<< HEAD
### unreleased

- Active Subscription
  - Switch endpoint used to display "App Subscriptions"

## 1.6.0-RC8
=======
## 1.6.0
>>>>>>> 86580c43

### Change

- Connector Technical Integration
  - connector configuration details added
- App Subscription Management
  - subscription activation overlay enhanced by customer name, bpn, technical user permission, appId
- Technical User Management
  - added "Offer Link"/"Name" inside the technical user overview user table
- Connector Registration
  - registration of "Managed Connectors" limited to company with the role app/service provider & info multi lingual message added for inactive select scenario(s)
- App Release Process
  - changed 'Privacy Policy' selection to mandatory
  - updated "mandatory"/"required" icon (asterisk) color from black to red
  - design/styling of the app release step "validate and publish" updated
  - GET /languages endpoint structure updated inside the FE business logic
  - Phone number pattern updated
- Service Release Process
  - logic added to skip technical integration tab for serviceTypeId "consultancy"
  - updated "mandatory"/"required" icon (asterisk) color from black to red
- Static Pages Updated
  - Data Space
  - Catena-X Participant

### Feature

- Removed all daps related code - frontend implementation, business logic and locales
- New Notification messages released:
  - credential approval
  - credential rejection and
  - subscription url change
- User Management
  - technical user role description & help link added inside the technical user creation overlay. Incl. multi language support
- Connector Registration - Managed
  - added subscriptionID linkage inside the registration page as well as the business logic to submit the connector connected subscriptionID
- Search
  - new search element enabled/activated for all portal pages
  - search result style newly introduced
  - added search close function whenever the user clicks on the background/outside the search component
- Company Role Management
  - enabled company role unselecting
- App Subscription
  - Add "Detail Data" Button and Overlay
  - Refracting Activate Subscription Page
  - Add App Filter Search Functionality
  - enabled app tenant url change for active apps
- App Change Function enabled
  - 'Change Image' enabled for app owners if app is active (App Management -> App Overview)
  - 'Change Description' enabled for app owners if app is active (App Management -> App Overview)
- User Account & My User Account
  - Add Admin Info
- Multi Device Function
  - mobile friendly header and stage navigation enabled
  - slider stage header implemented and activated
  - Home - Carousel - Responsiveness - when switching the portal width screens get rendering issues
- Usecase Participation
  - Created New page under User profile
  - Add edit Overlay UI
  - Fetch usecase via API
  - Add Business Logic to upload document
- Notification
  - Show done state
  - Provide icon for marking a notification as read/unread
  - New Header and Filter UI
- SSI Certificate Request Credential Adminboard released
  - new page for credential request management released incl management filters and search
  - GET /certificate request api endpoint connected
  - certificate request approval function enabled (with backend connection PUT /credentials/{credentialId}/approval)
  - certificate request decline/reject function enabled (with backend connection PUT /credentials/{credentialId}/reject)
  - download useCase participation document enabled

### Technical Support

- Changed license notice for images
- Sonar findings fixed (Code smells and bugs)
- Dependabot findings fixed (Upgrading dependencies to the latest versions)
- Excluded locales from duplication sonar checks
- Project Structure
  - Moved out shared components and source folders to root level
- app access management component (app cards element) endpoint path updated/changed due to new endpoint path provided by apps services

### Bugfix

- fixed missing URL and Email data after re-opening a service under the service release process
- fixed app release process process handling (Step 3 - Consent) button "save"
- app detail page "back" button fixed
- Application card favorite button click (separation from the rest of the card where the click results into opening the app card)
- Admin Credential Board - views/filter function fixed
- Service Release Form - fixed erase of entered data on deleting uploaded image
- Service Detail - header UI fix of rendering issues
- Permission validation 'Credential Mgmt' page updated to 'decision_ssicredential'
- App description change - fixed page break issue in case of api response without language tag for each FE supported language
- Notification message link - 'UseCases' welcome message fixed
- handle empty customer link section in managed connectors
- Overlay fix of activation response
- App Management page access permission changed to add_apps
- Permission validation 'Credential Mgmt' page activated
- Managed connector registration api call - technicalUserID string empty instead of submitting the subscriptionID
- App Release Process - consent conformity check upon upload of the conformity certificate, previous selected consents got deleted
- Data Space Information page - style fix stage sub navigation header and fixed responsive issues
- App Detail
  - Subscribe Button state management updated
- Service Marketplace
  - Subscription Button cross service highlighted

### Known Knowns

- Tenant URL inside the app subscription detail overlay (provider view) is displayed as changeable even though the app is not even activated yet. The request is getting rejected from the backend as expected, but frontend should ideally not even allow the user to trigger the function via the UI
- App Subscription Activation overlay: pattern for input field "Tenant URL" allows "#" character while backend will correctly reject the input if the user adds an url containing "#"
- UseCase Framework upload (SSI request flow): limitation of the file size missing
- Company Certificate upload (SSI request flow): limitation of the file size missing
- Service image, uploaded by Service Provider, is not displayed inside the service provider service overview
- App Release Process form: image load running on fail within the "Verify" step
- "Offer Release Approval" e-mail for offer provider currently not supported
- If the connector deletion is running into an error with the portal backend, the user receives an error information but without any specific error message of the actual reason for failure
- Missing user information about automatic technical user deactivation for technical user linked to an connector which is getting deleted/inactivated

## 1.5.0

### Change

- User Management
  - app access management - api used to display app cards inside the user management 'App Access Management' reduced to single api call

### Feature

- App Release Process
  - technical integration enhanced by technical user profile configuration
  - technical user profile section added inside 'Validate and Publish' step
- App Marketplace
  - app detail page - sticky app detail sub-navigation added
  - app detail page - technical user profile section added
- App Admin Board
  - app detail page - technical user profile section added
- App Management Board
  - app detail page - technical user profile section added
- Service Release Process
  - technical integration added incl. technical user profile configuration
  - SERVICE_LEADIMAGE upload integrated
  - delete document notification/toast message added
- Service Marketplace
  - service detail page - technical user profile section added
- Service Admin Board
  - service detail page - technical user profile section added
- Service Management Board
  - service detail page - technical user profile section added
- Service subscription
  - Subscription Activation api integration
  - Subscription flow UI update
- Shared Components
  - about card for legal notice added
- About page for legal notice
  - About card added to Shared Components
  - About page added and linked in footer component
  - card component integrated in About page
- Third-party-licenses page removed (replaced by About page)

### Technical Support

- About page
  - enabled build and release workflows to provide content

### Bugfix

- App Release Process
  - conformity document deletion missing error message in failure case
- Registration Process
  - 'add bpn overlay' - manually entering a bpn to an application did result into a load element on the 'add bpn overlay' of the next application (without page reload)
- My Organization
  - missing subscription details fetch from api fixed
- Connectors
  - Previously added data on 'add connector' overlay got not cleared in case of a success scenario
- Service Release Process
  - display previous uploaded lead service image in "validate and publish" step

## 1.4.0

### Change

- IdP Configuration
  - ui styling and messages updated
  - load element added for create/submit/next buttons
  - implemented success & error messages depending on the error scenario while creating/configuring a new idp
- Shared UI Components
  - added typography for static table to update headline sizing
- Notification
  - Service_Release_Request customer message content updated
  - App_Release_Request customer message content updated
- Static Templates - UseCases & CompanyRole
  - new templates released
  - real time language switch for static pages enabled where content is fetched from another repository (see features/language)
  - support scroll-up icon on each sub-title
  - enabled page sub-menu to stick on the screen top when scrolling down
  - support hover tooltip in-text component

### Feature

- App Release Process
  - added privacy policies section to "validate and publish" application form
  - added app roles section to "validate and publish" application form
  - added role description information inside the ui for "Technical Integration" step
  - "help" button enabled along the app release process (form bottom)
  - extended ui error handling for 500 backend error responses
- Service Release Process
  - enabled SERVICE_LEADIMAGE document upload
  - "help" button enabled along the app release process (form bottom)
  - extended ui error handling for 500 backend error responses
- Service Subscription Management released (pre-version)
- Service Release Admin Board released (pre-version)
  - enabled search for services
  - enabled filters
  - displayed all services waiting for review and active inside the admin board
  - enabled view service details
  - enabled approve and decline service
- App Marketplace
  - added company subscription status information on the app overview (inside the card component)
  - app detail page, new order status component implemented for subscription process
- Notification
  - Role_Update_Core_Offer notification enabled
  - Role_Update_App_Offer notification enabled
- Connector Registration
  - added new section for connector providers to view and managed 3rd party/managed connectors
  - added enhanced error handling for connector tables in case of service/server error
- Company Configuration - Company Role Change
  - released company config page for company admins to update CX company participation role (switch between Participant, App Provider, Service Provider) incl. backend connection for agreement consent, document download and business logic to display company role change impact

### Technical Support

- moved all portal repo images to asset repo
- removed existing in code "disable eslinter" statements inside the app release process and fixed eslinter issues
- service release endpoint path updated/changed due to an endpoint path cleanup on backend side ![Tag](https://img.shields.io/static/v1?label=&message=BreakingChange&color=yellow&style=flat)
- app release process - app card language switch fixed to only switch the language inside the app card
- changed release workflow to retrieve tag from github.ref_name (set-output command deprecated)
- added release workflow for release-candidates
- react player package added to supported multiple formats of in-page videos
- changed container registry to Docker Hub
- added pull request template

### Bugfix

- App Management Board (Provider)
  - app endpoint path updated due to an controller change on the backend side - new path /api/apps/appChange/${appId}/deactivateApp
- Others
  - top right user profile icon hover function enabled
  - image zoom height fixed

### Known Knowns

- Company Configuration - Company Role Change
  - Overlay top summary section displays non-changed company roles as "added" instead of ignoring those roles since those are already assigned
  - Role/Feature change description not correctly fetched from the config file
- Service Release Process
  - Technical user profile configuration displayed for "Consultance_Services" even though its not relevant for services with this service type - error appears if user selects roles and wants to proceed
- Service Release & App Release Process
  - Issue on displaying given consent after using the "back" button inside the release process. Issue appears in an inconsistent manner.

## 1.3.0

### Change

- updated document section styling for app and service detail pages
- Shared Components
  - StaticTemplate: TextAndImage template spacing/element location updated
- User Account screen permission validation to access the page updated
- App Marketplace
  - enabled search “no result found” response
  - enabled responsiveness of the app cards to rearrange displayed app cards based on the users screen width
- User Management - app access management app cards backend api connection updated due to new endpoint business logic
- App Release Process
  - updated endpoint to post and get agreement consent
  - switched endpoint to retrieve cx frame documents from portal backend for consent section
  - document upload error message customization activated and new error message for file size set
- Service Release Process
  - updated GET and POST endpoint handling to store and fetch service details from the backend and display them inside the service release form
  - switched endpoint to retrieve cx frame documents from portal backend
  - updated endpoint to post agreement consent
  - translations enhanced/added
- Switch IdP
  - additional user support and new style added for easier process handling

### Feature

- Service Release Process
  - implement service type function with backend connection
  - added load button function for service release form - button "submit" and "confirm"/"proceed"
- App Release Process
  - added app privacy policy select function inside the app release process form
- Service Management (Service Provider)
  - implemented service overview for app provider to display all owned services in all states (incl. search, filter and sort)
  - implemented service detail page

### Technical Support

- added temp fix for CVE-2023-0464
- added build workflow for v1.3.0 release candidate phase
- updated actions workflows

### Bugfix

- Company Role Intro Page - updated zoomed image style by removing grey bottom line
- Service Marketplace - Service Detail Page
  - updated business logic to consume use case data due to updated api response body style
- Service Release Process
  - chapter "Supporting Material" deletion function fixed
  - "Save" button on "Offer Page Details" fixed
  - update long description pattern to support multiline (as app release process)
  - reset active step back to 1 in service overview page when re-opening a service in "draft" state
- Connector Registration - input pattern for connector name updated to support special characters and customer input related error messages
- Organization data - ignore "null" values provided by backend components/apis
- Dropzone - error message customized to support multiple error scenarios with different error codes/messages
- Service Detail Page (Marketplace and Service Management) - document download fixed
- User Management
  - recorded log errors fixed
  - payload fixed to portal roles only when updating user assigned portal roles
  - create new user account first and last name pattern updated to alow double names
- User Account - fixed page load for users without portal roles
- App Access Management - "Edit" button in user table fixed
- App Release Process
  - fixed condition for 'documents' section in 'validate and publish' step to display only relevant document types
  - removed placeholder section 'data security information' and 'connected data' from 'validate and publish' step
  - long description input field pattern
- App Release Process
  - update input field validation for longDescription input field
  - fixed provider input field validation; allowed numbers
- App Release Admin Page - App Detail Page
  - updated business logic to consume use case data due to updated api response body style

## Known Knowns

- Eslinter checks disabled in several code sections related to the app release process
- Sorting component behavior - preselected selects are not visible and active, hover, inactive state missing
- App Release Process - step "Verify & Submit" - the app card language switch is impacting the language of the whole party instead of only updating the app card
- Image zoom in results in the useCase/company introduction page is breaking in the background when user opens the zoom in function
- User account creation success overlay is displayed. When closing the success overlay, for a millisecond an error overlay is displayed
- App Management (Provider) sub-menu broken
- App and Service Marketplace - app cards display width responsiveness missing
- Service Subscription Management not yet released, only available via API endpoints
- Service Release Admin Board not yet released, only available via API endpoints

## 1.2.0

### Change

- Dropzone costum error support implemented

### Feature

- UserManagement
  - add role description details into the user account creation overlay and linking the description with the new developed/released role description detail page
- App Marketplace
  - app detail page got enhanced by "Privacy Policies"
- App Approval Admin Board
  - app detail page endpoint switched to /inReview/{appId}
  - app detail page "App Roles" added
  - app detail page "Privacy Policy" added
  - removes placeholder sections and implemented UI changes
- User Account Screen
  - add section with user assigned portal roles
  - add action button and overlay to update user assigned portal roles
- Service Release Process
  - implement service release process form and connected backend services /createService, /serviceStatus, /and Update service apis added
- App Release Process
  - enabled document download in contract and consent
  - enabled document deletion inside the app release form
  - changed additional document uploads from mandatory to optional and changed dropzone parameter size

### Technical Support

- Improved page loading in several places (such as app overview)
- Change local port to run behind reverse proxy
- Improved responsiveness of use case introduction page and company role page

### Bugfix

- Image import via api image/document endpoint implemented for organization/myCompanySubscription section
- Fixed display documents feature. Only first document got displayed (Admin App Approval Board - App Detail page, App Marketplace App Detail Page)
- App Release Process - when opening a previously saved app - "save & proceed" is disabled is fixed
- Home - Recommended section images not loading fix
- Application Request Board styling of the application status bar for application fully "DONE" but activation outstanding
- App Release Process - updated long description input validation
- App Release Process - updated business logic to retrieve app use case in new api response format

## 1.1.0

### Change

- Service Marketplace
  - documents displayed on service detail page connected to backend call (view and download documents)
  - updated styling of multiple subscription display section
  - service marketplace service card enhanced by short description
- SharedUIComponents
  - modal image behavior for different devices updated

### Feature

- App Conformity Document handling enabled
  - enhanced app release process with conformity upload section
  - enhance app release process "verify data" with conformity document view and download option
  - app admin board - app detail page enhanced by adding conformity document view and download
- SharedUIComponents
  - image gallery - added grid layout & parameter to display images in 16:9 ratio
- Service Release Management
  - implemented new top navigation section und sub-menu
  - implemented service release process intro page
  - implemented service release form (initial)

### Technical Support

- added a new smart image component to handle all kinds of images, display placeholder while loading and error image on failure
- fix(cve-2023-23916): add package upgrade as temp fix
- chore (gh-org-checks): rename file for stable trivy scan
- chore enable multi branch: add latest tag to released images
- created new component to reduce code duplications between app release process & service release process intro pages

### Bugfix

- Notification - App Subscription Activation - linked URL updated to 'User Management'
- Connector - DAPS registration retriggering allowed upload document types restricted
- Application Request - Approve/Decline/Retrigger/Cancel Process actions will clear button section and update the checklist/process status inside the overlay as well as the application list

## 1.0.0-RC10

### Change

- Get App Image backend connection updated for (AppMarketplace, AppDetails, App Overview & AdminBoard)

### Feature

- "No Items Found" page/section implemented for (AppMarketplace, ServiceMarketplace, AppOverview, AppSubscription & AdminBoard)
- Application Registration Validation Process - enabled retrigger process of application checklist steps in the overlay screens if applicable
- App Release Process - added delete document function

### Technical Support

n/a

### Bugfix

- Update styling App Management Board
- Invite Business Partner Screen - disabled "detail" button in invitees table
- Semantic Hub & Digital Twin overlays close icon fixed
- Digital Twin overlay sizing of content fixed to stay in given frame/overlay size
- App Release Process - fixed save and edit data handling to display available/saved app data to the user

## 1.0.0-RC9

### Change

- App Release Approval Board
  - Enabled overlay for decline scenario with customer message
- Notification message content updated and incl. links
- Several help connections implemented (connector, app release, etc.)
- Application Registration
  - Retrigger process apis added

### Feature

- Connector Registration
  - new design with additional information such as host, self-description and status released

### Technical Support

n/a

### Bugfix

- Back navigation issue resolved from notifications to any specific page and back

## 1.0.0-RC8

### Change

- App Release Process:
  - Technical integration - role upload ui changes to ease the usability
  - Added new attribute "privacyPolicies" to app creation
- New 'Help Center' connected with the portal help button

### Feature

- Application Approval Board - Checklist overlay
  - enabled checklist details with comments and status via backend api connection
  - enabled approval and decline interfaces for the manual data validation

### Technical Support

- resolve dependabot findings
- temp fix for cve-2023-0286
- add missing '--no-cache': apk update && apk add

### Bugfix

- User Management: App role assignment - cache issue resolved

## 1.0.0-RC7

### Change

- Admin App Approval Board - app detail page released when clicking on app card

### Feature

n/a

### Technical Support

n/a

### Bugfix

- Notification delete mechanism updated - auto page reload

## 1.0.0-RC6

### Change

- App Release Process
  - Set 'UseCase selection' and 'app supported language' to mandatory
  - app role upload further refined with better user support

### Feature

- Company Registration Approval Board
  - implemented and backend connected the application cancel process flow
  - checklist-worker fully implemented for not finalized/closed applications

### Technical Support

n/a

### Bugfix

n/a

## 1.0.0-RC5

### Change

- Application company detail overlay updated to manage unique ids based on the backend response
- App Release Process
  - Technical Integration - roles upload & deletion functionality

### Feature

- Application approval checklist implementation with checklist worker; status and overlay (ongoing)
- Shared Components
  - Dropzone file deletion overlay for deletion confirmation released

### Technical Support

- Static Template handling updated to fetch content from asset repo for more flexibility and code separation from content & support of multi-language activated

### Bugfix

- App details page fixed
- Add/Create user account field validations re-activated
- App release process - Changed regex validation for 'Provider Homepage' field
- App release process - Document upload in 'technical guide' field
- Refetch updated notification list on delete action
- Connector file type/size error updated

## 1.0.0-RC4

### Change

n/a

### Feature

n/a

### Technical Support

- Static Template handling updated to fetch content from asset repo for more flexibility and code separation from content & support of multi-language activated

### Bugfix

- App release process bugs fixed such as multiple document upload, fetch uploaded roles from backend
- App release management board - views tabs fixed
- Notification URLs for notification messages updated
- Connector registration overlay overlapping tooltip icon fixed

## 1.0.0-RC3

### Change

### Feature

- User Management
  - create single user account support of company idp
- Released App Management Board for Operator to managed app publishing requests

### Technical Support

n/a

### Bugfix

- Translations and couple of text messages updated
- My business apllication area fixed by removing cache relation for app card images
- App release process bugs fixed such as incorrect mandatory fields; file upload handling, etc.

## 1.0.0-RC2

### Change

- Dialog Header
  - Update Dialog header font size to 24px
- Admin Board - App Release (Page)
  - Created Admin Board Page
  - Connect with API's
  - BL&API Approve app release
  - BL&API Decline app release
- Bugfix
  - Change Email Pattern Regex to fix Hostspot
- User Management main page
  - update dialog header & font style/size
- Apps
  - removed asset repo dependency and connect backend apis to fetch lead images
- App Release Process
  - step 4 "role management" connected with apis to support GET / POST and DELETE
  - Company role introduction page styling sizes updated
  - Added content for company role introduction & use case introduction pages

### Feature

n/a

### Technical Support

- Email pattern / regular expression updated

### Bugfix

- App access management - carousel style updated & card height fixed

## 1.0.0-RC1

### Change

- User management
  - app Access placeholder component implemented which is getting used in case no active app subscription does exist
  - user table headlines updated
  - updated page header size and image
- Updates - Connector
  - overlays updated (dropzone headline added; changed "Cancel" to "Back" Button, add top right cancel icon inside the overlay)
  - tooltips added for connector table to explain status icons
- Registration Request Approval Board
  - page layout updated
  - filter feature enabled
  - company data details overlay extended with company role and documents
- Notification
  - Badge count added inside the user icon sub-navigation
  - notification message title and content updated by supporting new technical keys

### Feature

- Use case introduction page released
- Shared Components
  - created "Side List" component
  - created "Draggable Chip" component
  - created "Static Page" templates for introduction pages
  - created "Image Item" with zoom and hover function as well as update of "Image Gallery"
- App Release Process
  - step 4 limited to role upload/handling only
  - step 5 Beta Test page updated with preview content for future releases
  - app card component of step 1 connected with the leadimage load element to display the leadimage inside the card in realtime
- App Change Process released
  - created deactivate sub-menu component in App Provider Overview Page
  - created app deactivate page and connected the app/deactivation api
- App Subscription Management Board for app providers got newly released
  - overview of active app subscriptions and new requests
  - filter & search function on subscriptions
  - subscription activation function implemented with direct user response such es technical user creation
  - autosetup url storage for the app provider enabled via user interface
- Identity Provider Management released
  - connect company OIDC idps enabled via portal user workflow
  - user migration function enabled to support migration of users from one idp to another

### Technical Support

Portal asset repo image drag disabled for all transactional images (such as app images) ![Tag](https://img.shields.io/static/v1?label=&message=BreakingChange&color=yellow&style=flat)

### Bugfix

- User Management: assign multiple users to an role got fixed
- Connector:
  - fixed issue on clicking info icon trigger delete action
  - show tooltip message on hover of info icon
  - enable authentication flow
- Technical User: overlay static user data now getting fetched from the user token
- AppOverview: navigation to app release process screen with auto filled app data got fixed for apps in status "In PROGRESS"

## 0.10.0

### Change

- Shared Components
  - "load more" button component released with new design
  - page snackbar component released with new design
  - page snackbar auto closure implemented (as variant)
  - page snackbar positioning updated
  - tooltip enhanced by adding light color variant
- Partner Network
  - Stop throbber in case of error and show No rows present message
  - Empty details overlay issue fix

### Feature

- Service Marketplace
  - new UI released
  - enabled different views by service category
  - enabled sorting and in-page search
- Connector Registration
  - style updated and connector details enhanced inside the "my connectors" table
  - added DAPS logic and file upload inside the connector registration ui and business logic
- Notifications Service
  - enabled sorting and filtering
  - pagination enabled by adding "load more" function and receiving pagination details via api

### Technical Support

- n/a

### Bugfix

- Technical User creation: Removed multi overlay layering and corrected response style
- Notification Service:
  - modal for message deletion page positioning fixed
  - sort icon behavior on click/mouse over fixed
  - notification api trigger logic fixed
- App user management: user role deletion fixed

## 0.9.0

### Change

- Shared Components
  - SelectList component - property/parameter added to clear the select list input
- App Release Process
  - Sales Manager Get, Select and drop down enabled for app creation
  - "Save" Button enabling with update PUT api call

### Feature

- Marketplace
  - App subscription consent agreement included inside the user flow with api triggering
- Identity Provider
  - Create, update and enable new idp integration for ownIdP usage (companyIdP)
- Notifications Service
  - Release of new notification design with filtering, viewing & pagination
  - Highlight of unread messages
  - Delete notification function enabled
- Registration Approval Board
  - Enable handling of registrations without bpn by adding a bpn input field with api connection
- User management
  - Auto navigation to Identity Management section after deleting an user
  - App User tables - content api call filtering activated to reduce response to needed result
- Company Role Introduction
  - Active Participant introduction page
  - App Provider introduction page
  - Service Provider introduction page

### Technical Support

- n/a

### Bugfix

- n/a

## 0.8.0

### Change

- Connector Registration
  - Enable "Company as a Service" connector registration via modal; connected to portal backend and SD Factory
  - Input field pattern validation established
  - Updated delete connector integration

### Feature

- User Management - user account creation for portal connected to company role validation to reduce and validate available portal roles which the member company can assign (related to the company signed company role agreements)
- User Account
  - Enabled my user account deletion flow and backend integration
  - Error and success overlay added for password reset button/logic
  - Disabled "Suspend" user button

### Technical Support

- n/a

### Bugfix

- User Invite - error pattern validation integrated
- Shared Components
  - Image components updated & svg file loaded
  - Drop-Down list

## 0.7.0

### Change

- App Release Process
  - Added headline and subtext
  - Removed input field placeholders where not necessary
  - Activated app card always on viewport function inside the app card creation of the app release process
  - Updated app card sizing
- Service Marketplace
  - Service subscription detail section - added subscription status

### Feature

- App Marketplace
  - Subscription data submission to third party and enablement of terms & condition agreement/consent
- User Management
  - App role assignment for multiple users implemented

### Technical Support

- n/a

### Bugfix

- App Release Process - Page sizing fixed
- My Organization - BPN data field allocation aligned
- User Management - User table auto-refresh enabled after new user invite; business logic of user status inside the user table updated to display correct status
- Central Search - Result list gave an issue on app title value

## 0.6.0

### Change

- n/a

### Feature

- Application Management Board: Manage application request (by viewing company details and documents) and approve or cancel company applications.
- User Management: View own company users, invite new users and assign app roles for subscribed apps. Additionally, the technical user self-service got released and supports now the creation of technical users as part of the user company account.
- App Marketplace: Enables user to search for apps, display app details and subscribe for an app. Also app favorites tags are added.
- App Overview: App overview supports the app provider to see own published apps, check the status, progress unfinished app releases and start the registration of a new app.
- UiComponents: SharedUiComponent library got released and is usable for other projects with a number of ui react components

### Technical Support

- n/a

### Bugfix

- n/a

## 0.5.5

- Feature - App Overview page
- Feature - Add and edit Identity Provider details
- Feature - BPN add/delete flow in User Account Screen
- Feature - User Management - Success/Fail Message
- Feature - Expand on hover feature added to CardHorizontal component.
- Feature - Add download document in application request page
- Feature - Add User Role Overlay (refactoring)
- Feature - Assign user role (refactoring)
- Feature - Show subscription box after subscribed immediately
- Feature - App Release Process - upload functionality
- Feature - App Detail - Fetch Documents
- Feature - Shared Components - Transmission Chip button
- Feature - App Release Process - Business Logic & API - Submit App for review
- Feature - Transition button added to Registration table
- Feature - Expand on hover feature added to CardHorizontal component.
- Feature - Add download document in application request page
- Feature - Add User Role Overlay (refactoring)
- Feature - App Release Process - upload functionality
- Bugfix - Connect Partner Network to BPDM
- Bugfix - UI updates in UltimateToolbar component
- Bugfix - Registration table UI fixes
- Bugfix - App Release Process - Fixed browser back button issue
- Bugfix - User Management Main Page Style fix
- Bugfix - App Release Process - Fixed user directing to bottom of the page
- Bugfix - Services Card Responsive UI Fix
- Bugfix - Partner network search issue fix
- Bugfix - CardHorizontal - Height issue fix
- Bugfix - Bind app subscribe status in my organization page
- Bugfix - App Marketplace - Subscription Button update needed
- Bugfix - Service Marketplace - Page Padding Margin UI Fix and Provider Table Border Fix
- Bugfix - User Experience - delete request id from registration admin board

## 0.5.4

- Feature - Service Marketplace
- Feature - Identity Providers
- Feature - My Organization page
- Feature - App Release Process Steps 2 with business logic, 3 with api binding, 6 with UI, 4 with UI
- Feature - Search functionality added in Register Request table
- Feature - Add "CX Membership" flag in Partner Network
- Bugfix - Show loader on clicking decline or confirm from application request screen
- Bugfix - Show error popup on failure of approve or decline request
- Bugfix - Text updates on company data overlay
- Bugfix - Fixed modal width, subscribe refetch and services loading effect
- Bugfix - User Management - AddUser Roles missing

## 0.5.3

- Feature - App Release Process Step 1 implementation with api binding
- Feature - Show app roles in user details
- Feature - Connect Notifications API
- Feature - App Release Process Step 5 - Beta Test
- Feature - Search functionality added in Invite Business Partner page
- Feature - Identity provider list and detail view

## 0.5.2

- Feature - Added Release Notes ;)
- Feature - Technical User details page
- Feature - Technical User role selection dropdown
- Feature - User Management App Access Carousel
- Feature - App Release Process Step 1
- Feature - Digital Twin Table component exchange and deletion of faulty filters
- Feature - Partner Network single search for multiple endpoints & UI update
- Feature - Search in User and App User table
- Feature - New components date picker, table style, lightweight dropzone, in screen navigation, single dropdown, load button
- Bugfix - Business Apps displayed correctly and links working
- Bugfix - Restrict supported languages to 'en' and 'de' without local variants
- Bugfix - Removed empty 'Organization' option from user menu
- Bugfix - Footer fixed to bottom of window
- Bugfix - Some alignment and content fixes

### Older

- Defect - Page reloads when the auth token is renewed
- Defect - Latest apps are static
- Defect - Some footer pages and menu items are empty<|MERGE_RESOLUTION|>--- conflicted
+++ resolved
@@ -1,15 +1,11 @@
 # Changelog
 
-<<<<<<< HEAD
-### unreleased
+## unreleased
 
 - Active Subscription
   - Switch endpoint used to display "App Subscriptions"
 
-## 1.6.0-RC8
-=======
 ## 1.6.0
->>>>>>> 86580c43
 
 ### Change
 
