# Changelog

New features, fixed bugs, known defects and other noteworthy changes to each release of the Catena-X Portal Frontend.

<<<<<<< HEAD
## Unreleased

* App Release Process
   * Added app roles to validate and publish
   * Included role description in technical integration role creation

### Bugfix

* Navigate back to previous screen from App detials screen
* Show Loading component in admin board screen
* Blue profile icon is visible as "button" as mouse cursor is not changing
=======
## 1.3.0 RC3

### Change
* updated document section styling for app and service detail pages
* Shared Components
  * StaticTemplate: TextAndImage template spacing/element location updated
* User Account screen permission validation to access the page updated
* App Marketplace
  * enabled search “no result found” response
  * enabled responsiveness of the app cards to rearrange displayed app cards based on the users screen width

### Feature
n/a

### Technical Support
n/a

### Bugfix
* App Release Process - fixed provider input field validation; allowed numbers
* User Management - log errors available in the developer mode fixed
* Company Role Intro Page - updated zoomed image style by removing grey bottom line
>>>>>>> 816e4356

## 1.3.0 RC2

### Change
n/a

### Feature
* Service Release Process
   * Support SERVICE_LEADIMAGE document upload in step1
* Service Admin Board
   * Service Admin Board enabled
   * Service admin board details page enabled
   * Approve and Decline service request
* Refactor
   App Admin Board & Service Admin Board to use common component

### Technical Support
n/a

### Bugfix
* Service Detail Page (Marketplace and Service Management) - document download fixed
* Service Release Process - update long description pattern to support multiline (as app release process)
* Service Release Process - reset active step back to 1 in service overview page when re-opening a service in "draft" state
* User Management - create new user account first and last name pattern updated to alow double names
* App Release Process
  * fixed condition for 'documents' section in 'validate and publish' step to display only relevant document types
  * removed placeholder section 'data security information' and 'connected data' from 'validate and publish' step
  * long description input field pattern

<<<<<<< HEAD
* App Release Process:
   * Added privacy policies to validate and publish
* Application Checklist
   BugFix - Checklist layout issue fix
* AppMarketplace
   * Add status of the subscription
* Service Management
   Service subscription Mgt enabled
* Refactor
   App Subscription & Service Subscription to use common component
* Notification
   BugFix - Service Request title and message issue fix

=======
>>>>>>> 816e4356
## 1.3.0 RC1

### Change
* App Release Process
  * updated endpoint to post and get agreement consent
  * switched endpoint to retrieve cx frame documents from portal backend for consent section
  * document upload error message customization activated and new error message for file size set
* Service Release Process
  * updated GET and POST endpoint handling to store and fetch service details from the backend and display them inside the service release form
  * switched endpoint to retrieve cx frame documents from portal backend
  * updated endpoint to post agreement consent
* Switch IdP
  * additional user support and new style added for easier process handling

### Feature
* Service Release Process
   * Connect backend service /submitservice api added
   * Common component to handle Submit service
* App Marketplace
  * implement service type function with backend connection
  * added load button function for service release form - button "submit" and "confirm"/"proceed"
* App Release Process
  * added app privacy policy select function inside the app release process form
* Service Management (Service Provider)
  * implemented service overview for app provider to display all owned services in all states (incl. search, filter and sort)
  * implemented service detail page

### Technical Support
* added temp fix for CVE-2023-0464
* added build workflow for v1.3.0 release candidate phase
* updated actions workflows

### Bugfix
* App Release Process
  * update input field validation for longDescription input field
* User Management
  * payload fixed to portal roles only when updating user assigned portal roles 
* App Release Admin Page - App Detail Page
  * updated business logic to consume use case data due to updated api response body style
* Service Marketplace - Service Detail Page
  * updated business logic to consume use case data due to updated api response body style

## 1.2.0

### Change
* Dropzone costum error support implemented

### Feature
* UserManagement
   * add role description details into the user account creation overlay and linking the description with the new developed/released role description detail page
* App Marketplace
   * app detail page got enhanced by "Privacy Policies"
* App Approval Admin Board
   * app detail page endpoint switched to /inReview/{appId}
   * app detail page "App Roles" added
   * app detail page "Privacy Policy" added
   * removes placeholder sections and implemented UI changes
* User Account Screen
   * add section with user assigned portal roles
   * add action button and overlay to update user assigned portal roles
* Service Release Process
   * implement service release process form and connected backend services /createService, /serviceStatus, /and Update service apis added
* App Release Process
   * enabled document download in contract and consent
   * enabled document deletion inside the app release form
   * changed additional document uploads from mandatory to optional and changed dropzone parameter size

### Technical Support
* Improved page loading in several places (such as app overview) 
* Change local port to run behind reverse proxy
* Improved responsiveness of use case introduction page and company role page

### Bugfix
* Image import via api image/document endpoint implemented for organization/myCompanySubscription section
* Fixed display documents feature. Only first document got displayed (Admin App Approval Board - App Detail page, App Marketplace App Detail Page)
* App Release Process - when opening a previously saved app - "save & proceed" is disabled is fixed
* Home - Recommended section images not loading fix
* Application Request Board styling of the application status bar for application fully "DONE" but activation outstanding
* App Release Process - updated long description input validation
* App Release Process - updated business logic to retrieve app use case in new api response format

## 1.1.0

### Change
* Service Marketplace
   * documents displayed on service detail page connected to backend call (view and download documents)
   * updated styling of multiple subscription display section
   * service marketplace service card enhanced by short description
* SharedUIComponents
  * modal image behavior for different devices updated

### Feature
* App Conformity Document handling enabled
  * enhanced app release process with conformity upload section
  * enhance app release process "verify data" with conformity document view and download option
  * app admin board - app detail page enhanced by adding conformity document view and download
* SharedUIComponents
  * image gallery - added grid layout & parameter to display images in 16:9 ratio
* Service Release Management
  * implemented new top navigation section und sub-menu
  * implemented service release process intro page
  * implemented service release form (initial)

### Technical Support
* added a new smart image component to handle all kinds of images, display placeholder while loading and error image on failure
* fix(cve-2023-23916): add package upgrade as temp fix
* chore (gh-org-checks): rename file for stable trivy scan
* chore enable multi branch: add latest tag to released images
* created new component to reduce code duplications between app release process & service release process intro pages

### Bugfix
* Notification - App Subscription Activation - linked URL updated to 'User Management'
* Connector - DAPS registration retriggering allowed upload document types restricted
* Application Request - Approve/Decline/Retrigger/Cancel Process actions will clear button section and update the checklist/process status inside the overlay as well as the application list

## 1.0.0-RC10

### Change
* Get App Image backend connection updated for (AppMarketplace, AppDetails, App Overview & AdminBoard)

### Feature
* "No Items Found" page/section implemented for (AppMarketplace, ServiceMarketplace, AppOverview, AppSubscription & AdminBoard)
* Application Registration Validation Process - enabled retrigger process of application checklist steps in the overlay screens if applicable
* App Release Process - added delete document function

### Technical Support
n/a

### Bugfix
* Update styling App Management Board
* Invite Business Partner Screen - disabled "detail" button in invitees table
* Semantic Hub & Digital Twin overlays close icon fixed
* Digital Twin overlay sizing of content fixed to stay in given frame/overlay size
* App Release Process - fixed save and edit data handling to display available/saved app data to the user

## 1.0.0-RC9

### Change
* App Release Approval Board
  * Enabled overlay for decline scenario with customer message
* Notification message content updated and incl. links
* Several help connections implemented (connector, app release, etc.)
* Application Registration
   * Retrigger process apis added

### Feature
* Connector Registration
   * new design with additional information such as host, self-description and status released

### Technical Support
n/a

### Bugfix
* Back navigation issue resolved from notifications to any specific page and back

## 1.0.0-RC8

### Change
* App Release Process:
  * Technical integration - role upload ui changes to ease the usability
  * Added new attribute "privacyPolicies" to  app creation
* New 'Help Center' connected with the portal help button

### Feature
* Application Approval Board - Checklist overlay
   * enabled checklist details with comments and status via backend api connection
   * enabled approval and decline interfaces for the manual data validation

### Technical Support
* resolve dependabot findings
* temp fix for cve-2023-0286
* add missing '--no-cache': apk update && apk add

### Bugfix
* User Management: App role assignment - cache issue resolved

## 1.0.0-RC7

### Change
* Admin App Approval Board - app detail page released when clicking on app card

### Feature
n/a

### Technical Support
n/a

### Bugfix
* Notification delete mechanism updated - auto page reload

## 1.0.0-RC6

### Change
* App Release Process
    * Set 'UseCase selection' and 'app supported language' to mandatory
    * app role upload further refined with better user support

### Feature
* Company Registration Approval Board
   * implemented and backend connected the application cancel process flow
   * checklist-worker fully implemented for not finalized/closed applications

### Technical Support
n/a

### Bugfix
n/a

## 1.0.0-RC5

### Change
* Application company detail overlay updated to manage unique ids based on the backend response
* App Release Process
  * Technical Integration - roles upload & deletion functionality 

### Feature
* Application approval checklist implementation with checklist worker; status and overlay (ongoing)
* Shared Components
  * Dropzone file deletion overlay for deletion confirmation released

### Technical Support
* Static Template handling updated to fetch content from asset repo for more flexibility and code separation from content & support of multi-language activated

### Bugfix
* App details page fixed
* Add/Create user account field validations re-activated
* App release process - Changed regex validation for 'Provider Homepage' field
* App release process - Document upload in 'technical guide' field
* Refetch updated notification list on delete action
* Connector file type/size error updated

## 1.0.0-RC4

### Change
n/a

### Feature
n/a

### Technical Support
* Static Template handling updated to fetch content from asset repo for more flexibility and code separation from content & support of multi-language activated

### Bugfix
* App release process bugs fixed such as multiple document upload, fetch uploaded roles from backend
* App release management board - views tabs fixed
* Notification URLs for notification messages updated
* Connector registration overlay overlapping tooltip icon fixed


## 1.0.0-RC3

### Change

### Feature
* User Management
   * create single user account support of company idp
* Released App Management Board for Operator to managed app publishing requests

### Technical Support
n/a

### Bugfix
* Translations and couple of text messages updated
* My business apllication area fixed by removing cache relation for app card images
* App release process bugs fixed such as incorrect mandatory fields; file upload handling, etc.

## 1.0.0-RC2

### Change
* Dialog Header
   * Update Dialog header font size to 24px
* Admin Board - App Release (Page)
   * Created Admin Board Page
   * Connect with API's
   * BL&API Approve app release
   * BL&API Decline app release
* Bugfix
   * Change Email Pattern Regex to fix Hostspot
* User Management main page
   * update dialog header & font style/size
* Apps
   * removed asset repo dependency and connect backend apis to fetch lead images
* App Release Process
   * step 4 "role management" connected with apis to support GET / POST and DELETE
   * Company role introduction page styling sizes updated
   * Added content for company role introduction & use case introduction pages

### Feature
n/a

### Technical Support
* Email pattern / regular expression updated

### Bugfix
* App access management - carousel style updated & card height fixed

## 1.0.0-RC1

### Change
* User management
   * app Access placeholder component implemented which is getting used in case no active app subscription does exist
   * user table headlines updated
   * updated page header size and image
* Updates - Connector
   * overlays updated (dropzone headline added; changed "Cancel" to "Back" Button, add top right cancel icon inside the overlay)
   * tooltips added for connector table to explain status icons
* Registration Request Approval Board
   * page layout updated
   * filter feature enabled
   * company data details overlay extended with company role and documents
* Notification
   * Badge count added inside the user icon sub-navigation
   * notification message title and content updated by supporting new technical keys

### Feature
* Use case introduction page released
* Shared Components
  * created "Side List" component
  * created "Draggable Chip" component
  * created "Static Page" templates for introduction pages
  * created "Image Item" with zoom and hover function as well as update of "Image Gallery" 
* App Release Process
   * step 4 limited to role upload/handling only
   * step 5 Beta Test page updated with preview content for future releases
   * app card component of step 1 connected with the leadimage load element to display the leadimage inside the card in realtime
* App Change Process released
   * created deactivate sub-menu component in App Provider Overview Page
   * created app deactivate page and connected the app/deactivation api
* App Subscription Management Board for app providers got newly released
   * overview of active app subscriptions and new requests
   * filter & search function on subscriptions
   * subscription activation function implemented with direct user response such es technical user creation
   * autosetup url storage for the app provider enabled via user interface
* Identity Provider Management released
   * connect company OIDC idps enabled via portal user workflow
   * user migration function enabled to support migration of users from one idp to another

### Technical Support
Portal asset repo image drag disabled for all transactional images (such as app images) ![Tag](https://img.shields.io/static/v1?label=&message=BreakingChange&color=yellow&style=flat)

### Bugfix
* User Management: assign multiple users to an role got fixed
* Connector:
   * fixed issue on clicking info icon trigger delete action
   * show tooltip message on hover of info icon
   * enable authentication flow
* Technical User: overlay static user data now getting fetched from the user token
* AppOverview: navigation to app release process screen with auto filled app data got fixed for apps in status "In PROGRESS"

## 0.10.0

### Change
* Shared Components
   * "load more" button component released with new design
   * page snackbar component released with new design
   * page snackbar auto closure implemented (as variant)
   * page snackbar positioning updated
   * tooltip enhanced by adding light color variant
* Partner Network
   * Stop throbber in case of error and show No rows present message
   * Empty details overlay issue fix
   
### Feature
* Service Marketplace
   * new UI released
   * enabled different views by service category
   * enabled sorting and in-page search
* Connector Registration
   * style updated and connector details enhanced inside the "my connectors" table
   * added DAPS logic and file upload inside the connector registration ui and business logic
* Notifications Service
   * enabled sorting and filtering
   * pagination enabled by adding "load more" function and receiving pagination details via api

### Technical Support
* n/a

### Bugfix
* Technical User creation: Removed multi overlay layering and corrected response style
* Notification Service:
   * modal for message deletion page positioning fixed
   * sort icon behavior on click/mouse over fixed
   * notification api trigger logic fixed
* App user management: user role deletion fixed


## 0.9.0

### Change
* Shared Components
   * SelectList component - property/parameter added to clear the select list input
* App Release Process
   * Sales Manager Get, Select and drop down enabled for app creation
   * "Save" Button enabling with update PUT api call

### Feature
* Marketplace
   * App subscription consent agreement included inside the user flow with api triggering 
* Identity Provider
   * Create, update and enable new idp integration for ownIdP usage (companyIdP)
* Notifications Service
   * Release of new notification design with filtering, viewing & pagination
   * Highlight of unread messages
   * Delete notification function enabled
* Registration Approval Board
   * Enable handling of registrations without bpn by adding a bpn input field with api connection
* User management
   * Auto navigation to Identity Management section after deleting an user
   * App User tables - content api call filtering activated to reduce response to needed result
* Company Role Introduction
   * Active Participant introduction page
   * App Provider introduction page
   * Service Provider introduction page

### Technical Support
* n/a

### Bugfix
* n/a

## 0.8.0

### Change
* Connector Registration
   * Enable "Company as a Service" connector registration via modal; connected to portal backend and SD Factory
   * Input field pattern validation established
   * Updated delete connector integration

### Feature
* User Management - user account creation for portal connected to company role validation to reduce and validate available portal roles which the member company can assign (related to the company signed company role agreements)
* User Account
   * Enabled my user account deletion flow and backend integration
   * Error and success overlay added for password reset button/logic
   * Disabled "Suspend" user button

### Technical Support
* n/a

### Bugfix
* User Invite - error pattern validation integrated
* Shared Components
   * Image components updated & svg file loaded
   * Drop-Down list

## 0.7.0

### Change
* App Release Process
   * Added headline and subtext
   * Removed input field placeholders where not necessary
   * Activated app card always on viewport function inside the app card creation of the app release process
   * Updated app card sizing
* Service Marketplace
   * Service subscription detail section - added subscription status

### Feature
* App Marketplace
   * Subscription data submission to third party and enablement of terms & condition agreement/consent
* User Management
   * App role assignment for multiple users implemented

### Technical Support
* n/a

### Bugfix
* App Release Process - Page sizing fixed
* My Organization - BPN data field allocation aligned
* User Management - User table auto-refresh enabled after new user invite; business logic of user status inside the user table updated to display correct status
* Central Search - Result list gave an issue on app title value

## 0.6.0

### Change
* n/a

### Feature
* Application Management Board: Manage application request (by viewing company details and documents) and approve or cancel company applications.
* User Management: View own company users, invite new users and assign app roles for subscribed apps. Additionally, the technical user self-service got released and supports now the creation of technical users as part of the user company account.
* App Marketplace: Enables user to search for apps, display app details and subscribe for an app. Also app favorites tags are added.
* App Overview: App overview supports the app provider to see own published apps, check the status, progress unfinished app releases and start the registration of a new app.
* UiComponents: SharedUiComponent library got released and is usable for other projects with a number of ui react components

### Technical Support
* n/a

### Bugfix
* n/a

## 0.5.5

* Feature - App Overview page
* Feature - Add and edit Identity Provider details
* Feature - BPN add/delete flow in User Account Screen
* Feature - User Management - Success/Fail Message
* Feature - Expand on hover feature added to  CardHorizontal component.
* Feature - Add download document in application request page
* Feature - Add User Role Overlay (refactoring)
* Feature - Assign user role (refactoring)
* Feature - Show subscription box after subscribed immediately
* Feature - App Release Process - upload functionality
* Feature - App Detail - Fetch Documents
* Feature - Shared Components - Transmission Chip button
* Feature - App Release Process - Business Logic & API - Submit App for review
* Feature - Transition button added to Registration table
* Feature - Expand on hover feature added to  CardHorizontal component.
* Feature - Add download document in application request page
* Feature - Add User Role Overlay (refactoring)
* Feature - App Release Process - upload functionality
* Bugfix - Connect Partner Network to BPDM
* Bugfix - UI updates in UltimateToolbar component
* Bugfix - Registration table UI fixes
* Bugfix - App Release Process - Fixed browser back button issue
* Bugfix - User Management Main Page Style fix
* Bugfix - App Release Process - Fixed user directing to bottom of the page
* Bugfix - Services Card Responsive UI Fix
* Bugfix - Partner network search issue fix
* Bugfix - CardHorizontal - Height issue fix
* Bugfix - Bind app subscribe status in my organization page
* Bugfix - App Marketplace - Subscription Button update needed
* Bugfix - Service Marketplace - Page Padding Margin UI Fix and Provider Table Border Fix 
* Bugfix - User Experience - delete request id from registration admin board

## 0.5.4

* Feature - Service Marketplace
* Feature - Identity Providers
* Feature - My Organization page
* Feature - App Release Process Steps 2 with business logic, 3 with api binding, 6 with UI, 4 with UI
* Feature - Search functionality added in Register Request table
* Feature - Add "CX Membership" flag in Partner Network
* Bugfix - Show loader on clicking decline or confirm from application request screen
* Bugfix - Show error popup on failure of approve or decline request
* Bugfix - Text updates on company data overlay
* Bugfix - Fixed modal width, subscribe refetch and services loading effect
* Bugfix - User Management - AddUser Roles missing

## 0.5.3

* Feature - App Release Process Step 1 implementation with api binding
* Feature - Show app roles in user details
* Feature - Connect Notifications API
* Feature - App Release Process Step 5 - Beta Test
* Feature - Search functionality added in Invite Business Partner page
* Feature - Identity provider list and detail view

## 0.5.2

* Feature - Added Release Notes ;)
* Feature - Technical User details page
* Feature - Technical User role selection dropdown
* Feature - User Management App Access Carousel
* Feature - App Release Process Step 1
* Feature - Digital Twin Table component exchange and deletion of faulty filters
* Feature - Partner Network single search for multiple endpoints & UI update
* Feature - Search in User and App User table
* Feature - New components date picker, table style, lightweight dropzone, in screen navigation, single dropdown, load button
* Bugfix - Business Apps displayed correctly and links working
* Bugfix - Restrict supported languages to 'en' and 'de' without local variants
* Bugfix - Removed empty 'Organization' option from user menu
* Bugfix - Footer fixed to bottom of window
* Bugfix - Some alignment and content fixes

### Older

* Defect - Page reloads when the auth token is renewed
* Defect - Latest apps are static
* Defect - Some footer pages and menu items are empty<|MERGE_RESOLUTION|>--- conflicted
+++ resolved
@@ -2,19 +2,29 @@
 
 New features, fixed bugs, known defects and other noteworthy changes to each release of the Catena-X Portal Frontend.
 
-<<<<<<< HEAD
 ## Unreleased
 
 * App Release Process
    * Added app roles to validate and publish
    * Included role description in technical integration role creation
-
-### Bugfix
-
-* Navigate back to previous screen from App detials screen
+   * Added privacy policies to validate and publish
+* AppMarketplace
+   * Add status of the subscription
+* Service Management
+   Service subscription Mgt enabled
+
+### Bugfix
+
+* Navigate back to previous screen from App details screen
 * Show Loading component in admin board screen
 * Blue profile icon is visible as "button" as mouse cursor is not changing
-=======
+* Application Checklist
+   BugFix - Checklist layout issue fix
+* Refactor
+   App Subscription & Service Subscription to use common component
+* Notification
+   BugFix - Service Request title and message issue fix
+
 ## 1.3.0 RC3
 
 ### Change
@@ -36,7 +46,6 @@
 * App Release Process - fixed provider input field validation; allowed numbers
 * User Management - log errors available in the developer mode fixed
 * Company Role Intro Page - updated zoomed image style by removing grey bottom line
->>>>>>> 816e4356
 
 ## 1.3.0 RC2
 
@@ -44,14 +53,7 @@
 n/a
 
 ### Feature
-* Service Release Process
-   * Support SERVICE_LEADIMAGE document upload in step1
-* Service Admin Board
-   * Service Admin Board enabled
-   * Service admin board details page enabled
-   * Approve and Decline service request
-* Refactor
-   App Admin Board & Service Admin Board to use common component
+n/a
 
 ### Technical Support
 n/a
@@ -66,22 +68,6 @@
   * removed placeholder section 'data security information' and 'connected data' from 'validate and publish' step
   * long description input field pattern
 
-<<<<<<< HEAD
-* App Release Process:
-   * Added privacy policies to validate and publish
-* Application Checklist
-   BugFix - Checklist layout issue fix
-* AppMarketplace
-   * Add status of the subscription
-* Service Management
-   Service subscription Mgt enabled
-* Refactor
-   App Subscription & Service Subscription to use common component
-* Notification
-   BugFix - Service Request title and message issue fix
-
-=======
->>>>>>> 816e4356
 ## 1.3.0 RC1
 
 ### Change
@@ -98,9 +84,6 @@
 
 ### Feature
 * Service Release Process
-   * Connect backend service /submitservice api added
-   * Common component to handle Submit service
-* App Marketplace
   * implement service type function with backend connection
   * added load button function for service release form - button "submit" and "confirm"/"proceed"
 * App Release Process
@@ -150,7 +133,7 @@
    * changed additional document uploads from mandatory to optional and changed dropzone parameter size
 
 ### Technical Support
-* Improved page loading in several places (such as app overview) 
+* Improved page loading in several places (such as app overview)
 * Change local port to run behind reverse proxy
 * Improved responsiveness of use case introduction page and company role page
 
