--- conflicted
+++ resolved
@@ -25,12 +25,9 @@
    * View update in Details overlay
 * Notification
    * Bug fix - Pick appropriate title from locale file
-<<<<<<< HEAD
 * Use case
    * Static page content added
-=======
 * Feature - My CX Account - Update Issue Table
->>>>>>> 33262329
 
 
 ## 0.10.0
