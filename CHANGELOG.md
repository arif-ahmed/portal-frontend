--- conflicted
+++ resolved
@@ -4,7 +4,8 @@
 
 
 ### Unreleased
-n/a
+* Cleanups
+   * Technical user
 
 ## 0.10.0
 
@@ -19,11 +20,7 @@
    * stop throbber in case of error and information "no rows" added
    * empty details overlay issue fix by updating the front end business logic of the api key values fetched
 
-<<<<<<< HEAD
 * BugFix - Add user role for app not working fix
-* Cleanups
-   * Technical user
-=======
 ### Feature
 * Service Marketplace
    * new UI released
@@ -46,7 +43,6 @@
    * sort icon behavior on click/mouse over fixed
    * notification api trigger logic fixed
 * App user management: user role deletion fixed
->>>>>>> 21ff7107
 
 ## 0.9.0
 
