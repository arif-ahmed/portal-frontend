# Changelog

New features, fixed bugs, known defects and other noteworthy changes to each release of the Catena-X Portal Frontend.

## Unreleased

* App Release Process
   * Added app roles to validate and publish
   * Included role description in technical integration role creation
   * Removed eslint-disable from app release process
   * Added privacy policies to validate and publish
   * Enable app release help button
   * Updated footer color similar to the app release process form
* AppMarketplace
   * Add status of the subscription
* Service Management
   Service subscription Mgt enabled
* Service release process
   * API url updated
   * Enable Service release help button
<<<<<<< HEAD
* Connectors
   * Show Managed connectors
   * Error scenarios implemented in Table component
=======
* App/Service Release Process - Error Handling
   * On open Pre-saved app/service fails to load the data, allow user to reload or to go back to the previous page.
* Shared UI Components
  * Added typography for static table to update headline sizing
* News Section
   * Fixed UI of news section in home page
>>>>>>> 41f49981

### Bugfix

* Navigate back to previous screen from App details screen
* Show Loading component in admin board screen
* Blue profile icon is visible as "button" as mouse cursor is not changing
* Application Checklist
   BugFix - Checklist layout issue fix
* Refactor
   App Subscription & Service Subscription to use common component
* Notification
   BugFix - Service Request title and message issue fix
* App Release Process
   * Fixed language switch issue in app card in validate and publish and app overview details

## 1.3.0 RC4

### Change
* User Management - app access management app cards backend api connection updated
* Service Release Process - translations enhanced/added

### Feature
n/a

### Technical Support
n/a

### Bugfix
* Service Release Process - chapter "Supporting Material" deletion function fixed
* Service Release Process - "Save" button on "Offer Page Details" fixed
* Connector Registration - input pattern for connector name updated to support special characters and customer input related error messages
* Organization data - ignore "null" values provided by backend components/apis
* Dropzone - error message customized to support multiple error scenarios with different error codes/messages
* User Account - fixed page load for users without portal roles
* App Access Management - "Edit" button in user table fixed

## 1.3.0 RC3

### Change
* updated document section styling for app and service detail pages
* Shared Components
  * StaticTemplate: TextAndImage template spacing/element location updated
* User Account screen permission validation to access the page updated
* App Marketplace
  * enabled search “no result found” response
  * enabled responsiveness of the app cards to rearrange displayed app cards based on the users screen width

### Feature
n/a

### Technical Support
n/a

### Bugfix
* App Release Process - fixed provider input field validation; allowed numbers
* User Management - log errors available in the developer mode fixed
* Company Role Intro Page - updated zoomed image style by removing grey bottom line

## 1.3.0 RC2

### Change
n/a

### Feature
n/a

### Technical Support
n/a

### Bugfix
* Service Detail Page (Marketplace and Service Management) - document download fixed
* Service Release Process - update long description pattern to support multiline (as app release process)
* Service Release Process - reset active step back to 1 in service overview page when re-opening a service in "draft" state
* User Management - create new user account first and last name pattern updated to alow double names
* App Release Process
  * fixed condition for 'documents' section in 'validate and publish' step to display only relevant document types
  * removed placeholder section 'data security information' and 'connected data' from 'validate and publish' step
  * long description input field pattern

## 1.3.0 RC1

### Change
* App Release Process
  * updated endpoint to post and get agreement consent
  * switched endpoint to retrieve cx frame documents from portal backend for consent section
  * document upload error message customization activated and new error message for file size set
* Service Release Process
  * updated GET and POST endpoint handling to store and fetch service details from the backend and display them inside the service release form
  * switched endpoint to retrieve cx frame documents from portal backend
  * updated endpoint to post agreement consent
* Switch IdP
  * additional user support and new style added for easier process handling

### Feature
* Service Release Process
  * implement service type function with backend connection
  * added load button function for service release form - button "submit" and "confirm"/"proceed"
* App Release Process
  * added app privacy policy select function inside the app release process form
* Service Management (Service Provider)
  * implemented service overview for app provider to display all owned services in all states (incl. search, filter and sort)
  * implemented service detail page

### Technical Support
* added temp fix for CVE-2023-0464
* added build workflow for v1.3.0 release candidate phase
* updated actions workflows

### Bugfix
* App Release Process
  * update input field validation for longDescription input field
* User Management
  * payload fixed to portal roles only when updating user assigned portal roles 
* App Release Admin Page - App Detail Page
  * updated business logic to consume use case data due to updated api response body style
* Service Marketplace - Service Detail Page
  * updated business logic to consume use case data due to updated api response body style

## 1.2.0

### Change
* Dropzone costum error support implemented

### Feature
* UserManagement
   * add role description details into the user account creation overlay and linking the description with the new developed/released role description detail page
* App Marketplace
   * app detail page got enhanced by "Privacy Policies"
* App Approval Admin Board
   * app detail page endpoint switched to /inReview/{appId}
   * app detail page "App Roles" added
   * app detail page "Privacy Policy" added
   * removes placeholder sections and implemented UI changes
* User Account Screen
   * add section with user assigned portal roles
   * add action button and overlay to update user assigned portal roles
* Service Release Process
   * implement service release process form and connected backend services /createService, /serviceStatus, /and Update service apis added
* App Release Process
   * enabled document download in contract and consent
   * enabled document deletion inside the app release form
   * changed additional document uploads from mandatory to optional and changed dropzone parameter size

### Technical Support
* Improved page loading in several places (such as app overview)
* Change local port to run behind reverse proxy
* Improved responsiveness of use case introduction page and company role page

### Bugfix
* Image import via api image/document endpoint implemented for organization/myCompanySubscription section
* Fixed display documents feature. Only first document got displayed (Admin App Approval Board - App Detail page, App Marketplace App Detail Page)
* App Release Process - when opening a previously saved app - "save & proceed" is disabled is fixed
* Home - Recommended section images not loading fix
* Application Request Board styling of the application status bar for application fully "DONE" but activation outstanding
* App Release Process - updated long description input validation
* App Release Process - updated business logic to retrieve app use case in new api response format

## 1.1.0

### Change
* Service Marketplace
   * documents displayed on service detail page connected to backend call (view and download documents)
   * updated styling of multiple subscription display section
   * service marketplace service card enhanced by short description
* SharedUIComponents
  * modal image behavior for different devices updated

### Feature
* App Conformity Document handling enabled
  * enhanced app release process with conformity upload section
  * enhance app release process "verify data" with conformity document view and download option
  * app admin board - app detail page enhanced by adding conformity document view and download
* SharedUIComponents
  * image gallery - added grid layout & parameter to display images in 16:9 ratio
* Service Release Management
  * implemented new top navigation section und sub-menu
  * implemented service release process intro page
  * implemented service release form (initial)

### Technical Support
* added a new smart image component to handle all kinds of images, display placeholder while loading and error image on failure
* fix(cve-2023-23916): add package upgrade as temp fix
* chore (gh-org-checks): rename file for stable trivy scan
* chore enable multi branch: add latest tag to released images
* created new component to reduce code duplications between app release process & service release process intro pages

### Bugfix
* Notification - App Subscription Activation - linked URL updated to 'User Management'
* Connector - DAPS registration retriggering allowed upload document types restricted
* Application Request - Approve/Decline/Retrigger/Cancel Process actions will clear button section and update the checklist/process status inside the overlay as well as the application list

## 1.0.0-RC10

### Change
* Get App Image backend connection updated for (AppMarketplace, AppDetails, App Overview & AdminBoard)

### Feature
* "No Items Found" page/section implemented for (AppMarketplace, ServiceMarketplace, AppOverview, AppSubscription & AdminBoard)
* Application Registration Validation Process - enabled retrigger process of application checklist steps in the overlay screens if applicable
* App Release Process - added delete document function

### Technical Support
n/a

### Bugfix
* Update styling App Management Board
* Invite Business Partner Screen - disabled "detail" button in invitees table
* Semantic Hub & Digital Twin overlays close icon fixed
* Digital Twin overlay sizing of content fixed to stay in given frame/overlay size
* App Release Process - fixed save and edit data handling to display available/saved app data to the user

## 1.0.0-RC9

### Change
* App Release Approval Board
  * Enabled overlay for decline scenario with customer message
* Notification message content updated and incl. links
* Several help connections implemented (connector, app release, etc.)
* Application Registration
   * Retrigger process apis added

### Feature
* Connector Registration
   * new design with additional information such as host, self-description and status released

### Technical Support
n/a

### Bugfix
* Back navigation issue resolved from notifications to any specific page and back

## 1.0.0-RC8

### Change
* App Release Process:
  * Technical integration - role upload ui changes to ease the usability
  * Added new attribute "privacyPolicies" to  app creation
* New 'Help Center' connected with the portal help button

### Feature
* Application Approval Board - Checklist overlay
   * enabled checklist details with comments and status via backend api connection
   * enabled approval and decline interfaces for the manual data validation

### Technical Support
* resolve dependabot findings
* temp fix for cve-2023-0286
* add missing '--no-cache': apk update && apk add

### Bugfix
* User Management: App role assignment - cache issue resolved

## 1.0.0-RC7

### Change
* Admin App Approval Board - app detail page released when clicking on app card

### Feature
n/a

### Technical Support
n/a

### Bugfix
* Notification delete mechanism updated - auto page reload

## 1.0.0-RC6

### Change
* App Release Process
    * Set 'UseCase selection' and 'app supported language' to mandatory
    * app role upload further refined with better user support

### Feature
* Company Registration Approval Board
   * implemented and backend connected the application cancel process flow
   * checklist-worker fully implemented for not finalized/closed applications

### Technical Support
n/a

### Bugfix
n/a

## 1.0.0-RC5

### Change
* Application company detail overlay updated to manage unique ids based on the backend response
* App Release Process
  * Technical Integration - roles upload & deletion functionality 

### Feature
* Application approval checklist implementation with checklist worker; status and overlay (ongoing)
* Shared Components
  * Dropzone file deletion overlay for deletion confirmation released

### Technical Support
* Static Template handling updated to fetch content from asset repo for more flexibility and code separation from content & support of multi-language activated

### Bugfix
* App details page fixed
* Add/Create user account field validations re-activated
* App release process - Changed regex validation for 'Provider Homepage' field
* App release process - Document upload in 'technical guide' field
* Refetch updated notification list on delete action
* Connector file type/size error updated

## 1.0.0-RC4

### Change
n/a

### Feature
n/a

### Technical Support
* Static Template handling updated to fetch content from asset repo for more flexibility and code separation from content & support of multi-language activated

### Bugfix
* App release process bugs fixed such as multiple document upload, fetch uploaded roles from backend
* App release management board - views tabs fixed
* Notification URLs for notification messages updated
* Connector registration overlay overlapping tooltip icon fixed


## 1.0.0-RC3

### Change

### Feature
* User Management
   * create single user account support of company idp
* Released App Management Board for Operator to managed app publishing requests

### Technical Support
n/a

### Bugfix
* Translations and couple of text messages updated
* My business apllication area fixed by removing cache relation for app card images
* App release process bugs fixed such as incorrect mandatory fields; file upload handling, etc.

## 1.0.0-RC2

### Change
* Dialog Header
   * Update Dialog header font size to 24px
* Admin Board - App Release (Page)
   * Created Admin Board Page
   * Connect with API's
   * BL&API Approve app release
   * BL&API Decline app release
* Bugfix
   * Change Email Pattern Regex to fix Hostspot
* User Management main page
   * update dialog header & font style/size
* Apps
   * removed asset repo dependency and connect backend apis to fetch lead images
* App Release Process
   * step 4 "role management" connected with apis to support GET / POST and DELETE
   * Company role introduction page styling sizes updated
   * Added content for company role introduction & use case introduction pages

### Feature
n/a

### Technical Support
* Email pattern / regular expression updated

### Bugfix
* App access management - carousel style updated & card height fixed

## 1.0.0-RC1

### Change
* User management
   * app Access placeholder component implemented which is getting used in case no active app subscription does exist
   * user table headlines updated
   * updated page header size and image
* Updates - Connector
   * overlays updated (dropzone headline added; changed "Cancel" to "Back" Button, add top right cancel icon inside the overlay)
   * tooltips added for connector table to explain status icons
* Registration Request Approval Board
   * page layout updated
   * filter feature enabled
   * company data details overlay extended with company role and documents
* Notification
   * Badge count added inside the user icon sub-navigation
   * notification message title and content updated by supporting new technical keys

### Feature
* Use case introduction page released
* Shared Components
  * created "Side List" component
  * created "Draggable Chip" component
  * created "Static Page" templates for introduction pages
  * created "Image Item" with zoom and hover function as well as update of "Image Gallery" 
* App Release Process
   * step 4 limited to role upload/handling only
   * step 5 Beta Test page updated with preview content for future releases
   * app card component of step 1 connected with the leadimage load element to display the leadimage inside the card in realtime
* App Change Process released
   * created deactivate sub-menu component in App Provider Overview Page
   * created app deactivate page and connected the app/deactivation api
* App Subscription Management Board for app providers got newly released
   * overview of active app subscriptions and new requests
   * filter & search function on subscriptions
   * subscription activation function implemented with direct user response such es technical user creation
   * autosetup url storage for the app provider enabled via user interface
* Identity Provider Management released
   * connect company OIDC idps enabled via portal user workflow
   * user migration function enabled to support migration of users from one idp to another

### Technical Support
Portal asset repo image drag disabled for all transactional images (such as app images) ![Tag](https://img.shields.io/static/v1?label=&message=BreakingChange&color=yellow&style=flat)

### Bugfix
* User Management: assign multiple users to an role got fixed
* Connector:
   * fixed issue on clicking info icon trigger delete action
   * show tooltip message on hover of info icon
   * enable authentication flow
* Technical User: overlay static user data now getting fetched from the user token
* AppOverview: navigation to app release process screen with auto filled app data got fixed for apps in status "In PROGRESS"

## 0.10.0

### Change
* Shared Components
   * "load more" button component released with new design
   * page snackbar component released with new design
   * page snackbar auto closure implemented (as variant)
   * page snackbar positioning updated
   * tooltip enhanced by adding light color variant
* Partner Network
   * Stop throbber in case of error and show No rows present message
   * Empty details overlay issue fix
   
### Feature
* Service Marketplace
   * new UI released
   * enabled different views by service category
   * enabled sorting and in-page search
* Connector Registration
   * style updated and connector details enhanced inside the "my connectors" table
   * added DAPS logic and file upload inside the connector registration ui and business logic
* Notifications Service
   * enabled sorting and filtering
   * pagination enabled by adding "load more" function and receiving pagination details via api

### Technical Support
* n/a

### Bugfix
* Technical User creation: Removed multi overlay layering and corrected response style
* Notification Service:
   * modal for message deletion page positioning fixed
   * sort icon behavior on click/mouse over fixed
   * notification api trigger logic fixed
* App user management: user role deletion fixed


## 0.9.0

### Change
* Shared Components
   * SelectList component - property/parameter added to clear the select list input
* App Release Process
   * Sales Manager Get, Select and drop down enabled for app creation
   * "Save" Button enabling with update PUT api call

### Feature
* Marketplace
   * App subscription consent agreement included inside the user flow with api triggering 
* Identity Provider
   * Create, update and enable new idp integration for ownIdP usage (companyIdP)
* Notifications Service
   * Release of new notification design with filtering, viewing & pagination
   * Highlight of unread messages
   * Delete notification function enabled
* Registration Approval Board
   * Enable handling of registrations without bpn by adding a bpn input field with api connection
* User management
   * Auto navigation to Identity Management section after deleting an user
   * App User tables - content api call filtering activated to reduce response to needed result
* Company Role Introduction
   * Active Participant introduction page
   * App Provider introduction page
   * Service Provider introduction page

### Technical Support
* n/a

### Bugfix
* n/a

## 0.8.0

### Change
* Connector Registration
   * Enable "Company as a Service" connector registration via modal; connected to portal backend and SD Factory
   * Input field pattern validation established
   * Updated delete connector integration

### Feature
* User Management - user account creation for portal connected to company role validation to reduce and validate available portal roles which the member company can assign (related to the company signed company role agreements)
* User Account
   * Enabled my user account deletion flow and backend integration
   * Error and success overlay added for password reset button/logic
   * Disabled "Suspend" user button

### Technical Support
* n/a

### Bugfix
* User Invite - error pattern validation integrated
* Shared Components
   * Image components updated & svg file loaded
   * Drop-Down list

## 0.7.0

### Change
* App Release Process
   * Added headline and subtext
   * Removed input field placeholders where not necessary
   * Activated app card always on viewport function inside the app card creation of the app release process
   * Updated app card sizing
* Service Marketplace
   * Service subscription detail section - added subscription status

### Feature
* App Marketplace
   * Subscription data submission to third party and enablement of terms & condition agreement/consent
* User Management
   * App role assignment for multiple users implemented

### Technical Support
* n/a

### Bugfix
* App Release Process - Page sizing fixed
* My Organization - BPN data field allocation aligned
* User Management - User table auto-refresh enabled after new user invite; business logic of user status inside the user table updated to display correct status
* Central Search - Result list gave an issue on app title value

## 0.6.0

### Change
* n/a

### Feature
* Application Management Board: Manage application request (by viewing company details and documents) and approve or cancel company applications.
* User Management: View own company users, invite new users and assign app roles for subscribed apps. Additionally, the technical user self-service got released and supports now the creation of technical users as part of the user company account.
* App Marketplace: Enables user to search for apps, display app details and subscribe for an app. Also app favorites tags are added.
* App Overview: App overview supports the app provider to see own published apps, check the status, progress unfinished app releases and start the registration of a new app.
* UiComponents: SharedUiComponent library got released and is usable for other projects with a number of ui react components

### Technical Support
* n/a

### Bugfix
* n/a

## 0.5.5

* Feature - App Overview page
* Feature - Add and edit Identity Provider details
* Feature - BPN add/delete flow in User Account Screen
* Feature - User Management - Success/Fail Message
* Feature - Expand on hover feature added to  CardHorizontal component.
* Feature - Add download document in application request page
* Feature - Add User Role Overlay (refactoring)
* Feature - Assign user role (refactoring)
* Feature - Show subscription box after subscribed immediately
* Feature - App Release Process - upload functionality
* Feature - App Detail - Fetch Documents
* Feature - Shared Components - Transmission Chip button
* Feature - App Release Process - Business Logic & API - Submit App for review
* Feature - Transition button added to Registration table
* Feature - Expand on hover feature added to  CardHorizontal component.
* Feature - Add download document in application request page
* Feature - Add User Role Overlay (refactoring)
* Feature - App Release Process - upload functionality
* Bugfix - Connect Partner Network to BPDM
* Bugfix - UI updates in UltimateToolbar component
* Bugfix - Registration table UI fixes
* Bugfix - App Release Process - Fixed browser back button issue
* Bugfix - User Management Main Page Style fix
* Bugfix - App Release Process - Fixed user directing to bottom of the page
* Bugfix - Services Card Responsive UI Fix
* Bugfix - Partner network search issue fix
* Bugfix - CardHorizontal - Height issue fix
* Bugfix - Bind app subscribe status in my organization page
* Bugfix - App Marketplace - Subscription Button update needed
* Bugfix - Service Marketplace - Page Padding Margin UI Fix and Provider Table Border Fix 
* Bugfix - User Experience - delete request id from registration admin board

## 0.5.4

* Feature - Service Marketplace
* Feature - Identity Providers
* Feature - My Organization page
* Feature - App Release Process Steps 2 with business logic, 3 with api binding, 6 with UI, 4 with UI
* Feature - Search functionality added in Register Request table
* Feature - Add "CX Membership" flag in Partner Network
* Bugfix - Show loader on clicking decline or confirm from application request screen
* Bugfix - Show error popup on failure of approve or decline request
* Bugfix - Text updates on company data overlay
* Bugfix - Fixed modal width, subscribe refetch and services loading effect
* Bugfix - User Management - AddUser Roles missing

## 0.5.3

* Feature - App Release Process Step 1 implementation with api binding
* Feature - Show app roles in user details
* Feature - Connect Notifications API
* Feature - App Release Process Step 5 - Beta Test
* Feature - Search functionality added in Invite Business Partner page
* Feature - Identity provider list and detail view

## 0.5.2

* Feature - Added Release Notes ;)
* Feature - Technical User details page
* Feature - Technical User role selection dropdown
* Feature - User Management App Access Carousel
* Feature - App Release Process Step 1
* Feature - Digital Twin Table component exchange and deletion of faulty filters
* Feature - Partner Network single search for multiple endpoints & UI update
* Feature - Search in User and App User table
* Feature - New components date picker, table style, lightweight dropzone, in screen navigation, single dropdown, load button
* Bugfix - Business Apps displayed correctly and links working
* Bugfix - Restrict supported languages to 'en' and 'de' without local variants
* Bugfix - Removed empty 'Organization' option from user menu
* Bugfix - Footer fixed to bottom of window
* Bugfix - Some alignment and content fixes

### Older

* Defect - Page reloads when the auth token is renewed
* Defect - Latest apps are static
* Defect - Some footer pages and menu items are empty<|MERGE_RESOLUTION|>--- conflicted
+++ resolved
@@ -18,18 +18,15 @@
 * Service release process
    * API url updated
    * Enable Service release help button
-<<<<<<< HEAD
 * Connectors
    * Show Managed connectors
    * Error scenarios implemented in Table component
-=======
 * App/Service Release Process - Error Handling
    * On open Pre-saved app/service fails to load the data, allow user to reload or to go back to the previous page.
 * Shared UI Components
   * Added typography for static table to update headline sizing
 * News Section
    * Fixed UI of news section in home page
->>>>>>> 41f49981
 
 ### Bugfix
 
