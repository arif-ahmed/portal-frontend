# Changelog

New features, fixed bugs, known defects and other noteworthy changes to each release of the Catena-X Portal Frontend.


### Unreleased
* Cleanups
   * Technical user
* Shared Components
  * Add Side List component
  * Add Draggable Chip component
* Feature - User Management - Add App Access Placeholders
* Feature - User Management - App Access Table Column Heading Change
* Feature - App Release Process
   * Update of Step 4 to only handle the role upload
   * Beta Test- Added preview content
* BugFix - Add user role for app not working fix
* Updates
   * Style fix in Company roles page
* BugFix - Page break issue fix in app release process - step 2
* BugFix - User Management - App Access assign multiple user with role
* Registration Request
   * Search moved to the center
   * Filter feature enabled
   * View update in Details overlay
* Notification
   * Bug fix - Pick appropriate title from locale file
<<<<<<< HEAD
* Use case
   * Static page content added
=======
* Feature - App Change Process
   * Created Deactivate Sub-Menu Component in App Overview Page
   * Created Deactivate page and add functionality
>>>>>>> f062d783
* BugFix
   Enable authentication icon for all the states
   Fixed issue on clicking info icon trigger delete action
* Feature - Tenant Management Board for App/Service Owners (FE)
* Feature - My CX Account - Update Issue Table
* Notification
   * Badge count to be show in Nav overlay
   * new api to get the notification count


## 0.10.0

### Change
* Shared Components
   * "load more" button component released with new design
   * page snackbar component released with new design
   * page snackbar auto closure implemented (as variant)
   * page snackbar positioning updated
   * tooltip enhanced by adding light color variant
* Partner Network
   * Stop throbber in case of error and show No rows present message
   * Empty details overlay issue fix
   
### Feature
* Service Marketplace
   * new UI released
   * enabled different views by service category
   * enabled sorting and in-page search
* Connector Registration
   * style updated and connector details enhanced inside the "my connectors" table
   * added DAPS logic and file upload inside the connector registration ui and business logic
* Notifications Service
   * enabled sorting and filtering
   * pagination enabled by adding "load more" function and receiving pagination details via api

### Technical Support
* n/a

### Bugfix
* Technical User creation: Removed multi overlay layering and corrected response style
* Notification Service:
   * modal for message deletion page positioning fixed
   * sort icon behavior on click/mouse over fixed
   * notification api trigger logic fixed
* App user management: user role deletion fixed


## 0.9.0

### Change
* Shared Components
   * SelectList component - property/parameter added to clear the select list input
* App Release Process
   * Sales Manager Get, Select and drop down enabled for app creation
   * "Save" Button enabling with update PUT api call

### Feature
* Marketplace
   * App subscription consent agreement included inside the user flow with api triggering 
* Identity Provider
   * Create, update and enable new idp integration for ownIdP usage (companyIdP)
* Notifications Service
   * Release of new notification design with filtering, viewing & pagination
   * Highlight of unread messages
   * Delete notification function enabled
* Registration Approval Board
   * Enable handling of registrations without bpn by adding a bpn input field with api connection
* User management
   * Auto navigation to Identity Management section after deleting an user
   * App User tables - content api call filtering activated to reduce response to needed result
* Company Role Introduction
   * Active Participant introduction page
   * App Provider introduction page
   * Service Provider introduction page

### Technical Support
* n/a

### Bugfix
* n/a

## 0.8.0

### Change
* Connector Registration
   * Enable "Company as a Service" connector registration via modal; connected to portal backend and SD Factory
   * Input field pattern validation established
   * Updated delete connector integration

### Feature
* User Management - user account creation for portal connected to company role validation to reduce and validate available portal roles which the member company can assign (related to the company signed company role agreements)
* User Account
   * Enabled my user account deletion flow and backend integration
   * Error and success overlay added for password reset button/logic
   * Disabled "Suspend" user button

### Technical Support
* n/a

### Bugfix
* User Invite - error pattern validation integrated
* Shared Components
   * Image components updated & svg file loaded
   * Drop-Down list

## 0.7.0

### Change
* App Release Process
   * Added headline and subtext
   * Removed input field placeholders where not necessary
   * Activated app card always on viewport function inside the app card creation of the app release process
   * Updated app card sizing
* Service Marketplace
   * Service subscription detail section - added subscription status

### Feature
* App Marketplace
   * Subscription data submission to third party and enablement of terms & condition agreement/consent
* User Management
   * App role assignment for multiple users implemented

### Technical Support
* n/a

### Bugfix
* App Release Process - Page sizing fixed
* My Organization - BPN data field allocation aligned
* User Management - User table auto-refresh enabled after new user invite; business logic of user status inside the user table updated to display correct status
* Central Search - Result list gave an issue on app title value

## 0.6.0

### Change
* n/a

### Feature
* Application Management Board: Manage application request (by viewing company details and documents) and approve or cancel company applications.
* User Management: View own company users, invite new users and assign app roles for subscribed apps. Additionally, the technical user self-service got released and supports now the creation of technical users as part of the user company account.
* App Marketplace: Enables user to search for apps, display app details and subscribe for an app. Also app favorites tags are added.
* App Overview: App overview supports the app provider to see own published apps, check the status, progress unfinished app releases and start the registration of a new app.
* UiComponents: SharedUiComponent library got released and is usable for other projects with a number of ui react components

### Technical Support
* n/a

### Bugfix
* n/a

## 0.5.5

* Feature - App Overview page
* Feature - Add and edit Identity Provider details
* Feature - BPN add/delete flow in User Account Screen
* Feature - User Management - Success/Fail Message
* Feature - Expand on hover feature added to  CardHorizontal component.
* Feature - Add download document in application request page
* Feature - Add User Role Overlay (refactoring)
* Feature - Assign user role (refactoring)
* Feature - Show subscription box after subscribed immediately
* Feature - App Release Process - upload functionality
* Feature - App Detail - Fetch Documents
* Feature - Shared Components - Transmission Chip button
* Feature - App Release Process - Business Logic & API - Submit App for review
* Feature - Transition button added to Registration table
* Feature - Expand on hover feature added to  CardHorizontal component.
* Feature - Add download document in application request page
* Feature - Add User Role Overlay (refactoring)
* Feature - App Release Process - upload functionality
* Bugfix - Connect Partner Network to BPDM
* Bugfix - UI updates in UltimateToolbar component
* Bugfix - Registration table UI fixes
* Bugfix - App Release Process - Fixed browser back button issue
* Bugfix - User Management Main Page Style fix
* Bugfix - App Release Process - Fixed user directing to bottom of the page
* Bugfix - Services Card Responsive UI Fix
* Bugfix - Partner network search issue fix
* Bugfix - CardHorizontal - Height issue fix
* Bugfix - Bind app subscribe status in my organization page
* Bugfix - App Marketplace - Subscription Button update needed
* Bugfix - Service Marketplace - Page Padding Margin UI Fix and Provider Table Border Fix 
* Bugfix - User Experience - delete request id from registration admin board

## 0.5.4

* Feature - Service Marketplace
* Feature - Identity Providers
* Feature - My Organization page
* Feature - App Release Process Steps 2 with business logic, 3 with api binding, 6 with UI, 4 with UI
* Feature - Search functionality added in Register Request table
* Feature - Add "CX Membership" flag in Partner Network
* Bugfix - Show loader on clicking decline or confirm from application request screen
* Bugfix - Show error popup on failure of approve or decline request
* Bugfix - Text updates on company data overlay
* Bugfix - Fixed modal width, subscribe refetch and services loading effect
* Bugfix - User Management - AddUser Roles missing

## 0.5.3

* Feature - App Release Process Step 1 implementation with api binding
* Feature - Show app roles in user details
* Feature - Connect Notifications API
* Feature - App Release Process Step 5 - Beta Test
* Feature - Search functionality added in Invite Business Partner page
* Feature - Identity provider list and detail view

## 0.5.2

* Feature - Added Release Notes ;)
* Feature - Technical User details page
* Feature - Technical User role selection dropdown
* Feature - User Management App Access Carousel
* Feature - App Release Process Step 1
* Feature - Digital Twin Table component exchange and deletion of faulty filters
* Feature - Partner Network single search for multiple endpoints & UI update
* Feature - Search in User and App User table
* Feature - New components date picker, table style, lightweight dropzone, in screen navigation, single dropdown, load button
* Bugfix - Business Apps displayed correctly and links working
* Bugfix - Restrict supported languages to 'en' and 'de' without local variants
* Bugfix - Removed empty 'Organization' option from user menu
* Bugfix - Footer fixed to bottom of window
* Bugfix - Some alignment and content fixes

### Older

* Defect - Page reloads when the auth token is renewed
* Defect - Latest apps are static
* Defect - Some footer pages and menu items are empty<|MERGE_RESOLUTION|>--- conflicted
+++ resolved
@@ -25,14 +25,11 @@
    * View update in Details overlay
 * Notification
    * Bug fix - Pick appropriate title from locale file
-<<<<<<< HEAD
 * Use case
    * Static page content added
-=======
 * Feature - App Change Process
    * Created Deactivate Sub-Menu Component in App Overview Page
    * Created Deactivate page and add functionality
->>>>>>> f062d783
 * BugFix
    Enable authentication icon for all the states
    Fixed issue on clicking info icon trigger delete action
