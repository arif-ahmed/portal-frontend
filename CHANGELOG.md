# Changelog

New features, fixed bugs, known defects and other noteworthy changes to each release of the Catena-X Portal Frontend.

## Unreleased

* AppReleaseProcess
   * Updated  endpoint for document download in contract and consent
<<<<<<< HEAD
* App Marketplace
   * Add status of the subscription
=======
   * Common component to handle Submit app
* Service Release Process
   * Connect backend service /submitservice api added
   * Common component to handle Submit service
>>>>>>> cd94dd86

## 1.2.0

### Change
* Dropzone costum error support implemented

### Feature
* UserManagement
   * add role description details into the user account creation overlay and linking the description with the new developed/released role description detail page
* App Marketplace
   * app detail page got enhanced by "Privacy Policies"
* App Approval Admin Board
   * app detail page endpoint switched to /inReview/{appId}
   * app detail page "App Roles" added
   * app detail page "Privacy Policy" added
   * removes placeholder sections and implemented UI changes
* User Account Screen
   * add section with user assigned portal roles
   * add action button and overlay to update user assigned portal roles
* Service Release Process
   * implement service release process form and connected backend services /createService, /serviceStatus, /and Update service apis added
* App Release Process
   * enabled document download in contract and consent
   * enabled document deletion inside the app release form
   * changed additional document uploads from mandatory to optional and changed dropzone parameter size

### Technical Support
* Improved page loading in several places (such as app overview) 
* Change local port to run behind reverse proxy
* Improved responsiveness of use case introduction page and company role page

### Bugfix
* Image import via api image/document endpoint implemented for organization/myCompanySubscription section
* Fixed display documents feature. Only first document got displayed (Admin App Approval Board - App Detail page, App Marketplace App Detail Page)
* App Release Process - when opening a previously saved app - "save & proceed" is disabled is fixed
* Home - Recommended section images not loading fix
* Application Request Board styling of the application status bar for application fully "DONE" but activation outstanding
* App Release Process - updated long description input validation
* App Release Process - updated business logic to retrieve app use case in new api response format

## 1.1.0

### Change
* Service Marketplace
   * documents displayed on service detail page connected to backend call (view and download documents)
   * updated styling of multiple subscription display section
   * service marketplace service card enhanced by short description
* SharedUIComponents
  * modal image behavior for different devices updated

### Feature
* App Conformity Document handling enabled
  * enhanced app release process with conformity upload section
  * enhance app release process "verify data" with conformity document view and download option
  * app admin board - app detail page enhanced by adding conformity document view and download
* SharedUIComponents
  * image gallery - added grid layout & parameter to display images in 16:9 ratio
* Service Release Management
  * implemented new top navigation section und sub-menu
  * implemented service release process intro page
  * implemented service release form (initial)

### Technical Support
* added a new smart image component to handle all kinds of images, display placeholder while loading and error image on failure
* fix(cve-2023-23916): add package upgrade as temp fix
* chore (gh-org-checks): rename file for stable trivy scan
* chore enable multi branch: add latest tag to released images
* created new component to reduce code duplications between app release process & service release process intro pages

### Bugfix
* Notification - App Subscription Activation - linked URL updated to 'User Management'
* Connector - DAPS registration retriggering allowed upload document types restricted
* Application Request - Approve/Decline/Retrigger/Cancel Process actions will clear button section and update the checklist/process status inside the overlay as well as the application list

## 1.0.0-RC10

### Change
* Get App Image backend connection updated for (AppMarketplace, AppDetails, App Overview & AdminBoard)

### Feature
* "No Items Found" page/section implemented for (AppMarketplace, ServiceMarketplace, AppOverview, AppSubscription & AdminBoard)
* Application Registration Validation Process - enabled retrigger process of application checklist steps in the overlay screens if applicable
* App Release Process - added delete document function

### Technical Support
n/a

### Bugfix
* Update styling App Management Board
* Invite Business Partner Screen - disabled "detail" button in invitees table
* Semantic Hub & Digital Twin overlays close icon fixed
* Digital Twin overlay sizing of content fixed to stay in given frame/overlay size
* App Release Process - fixed save and edit data handling to display available/saved app data to the user

## 1.0.0-RC9

### Change
* App Release Approval Board
  * Enabled overlay for decline scenario with customer message
* Notification message content updated and incl. links
* Several help connections implemented (connector, app release, etc.)
* Application Registration
   * Retrigger process apis added

### Feature
* Connector Registration
   * new design with additional information such as host, self-description and status released

### Technical Support
n/a

### Bugfix
* Back navigation issue resolved from notifications to any specific page and back

## 1.0.0-RC8

### Change
* App Release Process:
  * Technical integration - role upload ui changes to ease the usability
  * Added new attribute "privacyPolicies" to  app creation
* New 'Help Center' connected with the portal help button

### Feature
* Application Approval Board - Checklist overlay
   * enabled checklist details with comments and status via backend api connection
   * enabled approval and decline interfaces for the manual data validation

### Technical Support
* resolve dependabot findings
* temp fix for cve-2023-0286
* add missing '--no-cache': apk update && apk add

### Bugfix
* User Management: App role assignment - cache issue resolved

## 1.0.0-RC7

### Change
* Admin App Approval Board - app detail page released when clicking on app card

### Feature
n/a

### Technical Support
n/a

### Bugfix
* Notification delete mechanism updated - auto page reload

## 1.0.0-RC6

### Change
* App Release Process
    * Set 'UseCase selection' and 'app supported language' to mandatory
    * app role upload further refined with better user support

### Feature
* Company Registration Approval Board
   * implemented and backend connected the application cancel process flow
   * checklist-worker fully implemented for not finalized/closed applications

### Technical Support
n/a

### Bugfix
n/a

## 1.0.0-RC5

### Change
* Application company detail overlay updated to manage unique ids based on the backend response
* App Release Process
  * Technical Integration - roles upload & deletion functionality 

### Feature
* Application approval checklist implementation with checklist worker; status and overlay (ongoing)
* Shared Components
  * Dropzone file deletion overlay for deletion confirmation released

### Technical Support
* Static Template handling updated to fetch content from asset repo for more flexibility and code separation from content & support of multi-language activated

### Bugfix
* App details page fixed
* Add/Create user account field validations re-activated
* App release process - Changed regex validation for 'Provider Homepage' field
* App release process - Document upload in 'technical guide' field
* Refetch updated notification list on delete action
* Connector file type/size error updated

## 1.0.0-RC4

### Change
n/a

### Feature
n/a

### Technical Support
* Static Template handling updated to fetch content from asset repo for more flexibility and code separation from content & support of multi-language activated

### Bugfix
* App release process bugs fixed such as multiple document upload, fetch uploaded roles from backend
* App release management board - views tabs fixed
* Notification URLs for notification messages updated
* Connector registration overlay overlapping tooltip icon fixed


## 1.0.0-RC3

### Change

### Feature
* User Management
   * create single user account support of company idp
* Released App Management Board for Operator to managed app publishing requests

### Technical Support
n/a

### Bugfix
* Translations and couple of text messages updated
* My business apllication area fixed by removing cache relation for app card images
* App release process bugs fixed such as incorrect mandatory fields; file upload handling, etc.

## 1.0.0-RC2

### Change
* Dialog Header
   * Update Dialog header font size to 24px
* Admin Board - App Release (Page)
   * Created Admin Board Page
   * Connect with API's
   * BL&API Approve app release
   * BL&API Decline app release
* Bugfix
   * Change Email Pattern Regex to fix Hostspot
* User Management main page
   * update dialog header & font style/size
* Apps
   * removed asset repo dependency and connect backend apis to fetch lead images
* App Release Process
   * step 4 "role management" connected with apis to support GET / POST and DELETE
   * Company role introduction page styling sizes updated
   * Added content for company role introduction & use case introduction pages

### Feature
n/a

### Technical Support
* Email pattern / regular expression updated

### Bugfix
* App access management - carousel style updated & card height fixed

## 1.0.0-RC1

### Change
* User management
   * app Access placeholder component implemented which is getting used in case no active app subscription does exist
   * user table headlines updated
   * updated page header size and image
* Updates - Connector
   * overlays updated (dropzone headline added; changed "Cancel" to "Back" Button, add top right cancel icon inside the overlay)
   * tooltips added for connector table to explain status icons
* Registration Request Approval Board
   * page layout updated
   * filter feature enabled
   * company data details overlay extended with company role and documents
* Notification
   * Badge count added inside the user icon sub-navigation
   * notification message title and content updated by supporting new technical keys

### Feature
* Use case introduction page released
* Shared Components
  * created "Side List" component
  * created "Draggable Chip" component
  * created "Static Page" templates for introduction pages
  * created "Image Item" with zoom and hover function as well as update of "Image Gallery" 
* App Release Process
   * step 4 limited to role upload/handling only
   * step 5 Beta Test page updated with preview content for future releases
   * app card component of step 1 connected with the leadimage load element to display the leadimage inside the card in realtime
* App Change Process released
   * created deactivate sub-menu component in App Provider Overview Page
   * created app deactivate page and connected the app/deactivation api
* App Subscription Management Board for app providers got newly released
   * overview of active app subscriptions and new requests
   * filter & search function on subscriptions
   * subscription activation function implemented with direct user response such es technical user creation
   * autosetup url storage for the app provider enabled via user interface
* Identity Provider Management released
   * connect company OIDC idps enabled via portal user workflow
   * user migration function enabled to support migration of users from one idp to another

### Technical Support
Portal asset repo image drag disabled for all transactional images (such as app images) ![Tag](https://img.shields.io/static/v1?label=&message=BreakingChange&color=yellow&style=flat)

### Bugfix
* User Management: assign multiple users to an role got fixed
* Connector:
   * fixed issue on clicking info icon trigger delete action
   * show tooltip message on hover of info icon
   * enable authentication flow
* Technical User: overlay static user data now getting fetched from the user token
* AppOverview: navigation to app release process screen with auto filled app data got fixed for apps in status "In PROGRESS"

## 0.10.0

### Change
* Shared Components
   * "load more" button component released with new design
   * page snackbar component released with new design
   * page snackbar auto closure implemented (as variant)
   * page snackbar positioning updated
   * tooltip enhanced by adding light color variant
* Partner Network
   * Stop throbber in case of error and show No rows present message
   * Empty details overlay issue fix
   
### Feature
* Service Marketplace
   * new UI released
   * enabled different views by service category
   * enabled sorting and in-page search
* Connector Registration
   * style updated and connector details enhanced inside the "my connectors" table
   * added DAPS logic and file upload inside the connector registration ui and business logic
* Notifications Service
   * enabled sorting and filtering
   * pagination enabled by adding "load more" function and receiving pagination details via api

### Technical Support
* n/a

### Bugfix
* Technical User creation: Removed multi overlay layering and corrected response style
* Notification Service:
   * modal for message deletion page positioning fixed
   * sort icon behavior on click/mouse over fixed
   * notification api trigger logic fixed
* App user management: user role deletion fixed


## 0.9.0

### Change
* Shared Components
   * SelectList component - property/parameter added to clear the select list input
* App Release Process
   * Sales Manager Get, Select and drop down enabled for app creation
   * "Save" Button enabling with update PUT api call

### Feature
* Marketplace
   * App subscription consent agreement included inside the user flow with api triggering 
* Identity Provider
   * Create, update and enable new idp integration for ownIdP usage (companyIdP)
* Notifications Service
   * Release of new notification design with filtering, viewing & pagination
   * Highlight of unread messages
   * Delete notification function enabled
* Registration Approval Board
   * Enable handling of registrations without bpn by adding a bpn input field with api connection
* User management
   * Auto navigation to Identity Management section after deleting an user
   * App User tables - content api call filtering activated to reduce response to needed result
* Company Role Introduction
   * Active Participant introduction page
   * App Provider introduction page
   * Service Provider introduction page

### Technical Support
* n/a

### Bugfix
* n/a

## 0.8.0

### Change
* Connector Registration
   * Enable "Company as a Service" connector registration via modal; connected to portal backend and SD Factory
   * Input field pattern validation established
   * Updated delete connector integration

### Feature
* User Management - user account creation for portal connected to company role validation to reduce and validate available portal roles which the member company can assign (related to the company signed company role agreements)
* User Account
   * Enabled my user account deletion flow and backend integration
   * Error and success overlay added for password reset button/logic
   * Disabled "Suspend" user button

### Technical Support
* n/a

### Bugfix
* User Invite - error pattern validation integrated
* Shared Components
   * Image components updated & svg file loaded
   * Drop-Down list

## 0.7.0

### Change
* App Release Process
   * Added headline and subtext
   * Removed input field placeholders where not necessary
   * Activated app card always on viewport function inside the app card creation of the app release process
   * Updated app card sizing
* Service Marketplace
   * Service subscription detail section - added subscription status

### Feature
* App Marketplace
   * Subscription data submission to third party and enablement of terms & condition agreement/consent
* User Management
   * App role assignment for multiple users implemented

### Technical Support
* n/a

### Bugfix
* App Release Process - Page sizing fixed
* My Organization - BPN data field allocation aligned
* User Management - User table auto-refresh enabled after new user invite; business logic of user status inside the user table updated to display correct status
* Central Search - Result list gave an issue on app title value

## 0.6.0

### Change
* n/a

### Feature
* Application Management Board: Manage application request (by viewing company details and documents) and approve or cancel company applications.
* User Management: View own company users, invite new users and assign app roles for subscribed apps. Additionally, the technical user self-service got released and supports now the creation of technical users as part of the user company account.
* App Marketplace: Enables user to search for apps, display app details and subscribe for an app. Also app favorites tags are added.
* App Overview: App overview supports the app provider to see own published apps, check the status, progress unfinished app releases and start the registration of a new app.
* UiComponents: SharedUiComponent library got released and is usable for other projects with a number of ui react components

### Technical Support
* n/a

### Bugfix
* n/a

## 0.5.5

* Feature - App Overview page
* Feature - Add and edit Identity Provider details
* Feature - BPN add/delete flow in User Account Screen
* Feature - User Management - Success/Fail Message
* Feature - Expand on hover feature added to  CardHorizontal component.
* Feature - Add download document in application request page
* Feature - Add User Role Overlay (refactoring)
* Feature - Assign user role (refactoring)
* Feature - Show subscription box after subscribed immediately
* Feature - App Release Process - upload functionality
* Feature - App Detail - Fetch Documents
* Feature - Shared Components - Transmission Chip button
* Feature - App Release Process - Business Logic & API - Submit App for review
* Feature - Transition button added to Registration table
* Feature - Expand on hover feature added to  CardHorizontal component.
* Feature - Add download document in application request page
* Feature - Add User Role Overlay (refactoring)
* Feature - App Release Process - upload functionality
* Bugfix - Connect Partner Network to BPDM
* Bugfix - UI updates in UltimateToolbar component
* Bugfix - Registration table UI fixes
* Bugfix - App Release Process - Fixed browser back button issue
* Bugfix - User Management Main Page Style fix
* Bugfix - App Release Process - Fixed user directing to bottom of the page
* Bugfix - Services Card Responsive UI Fix
* Bugfix - Partner network search issue fix
* Bugfix - CardHorizontal - Height issue fix
* Bugfix - Bind app subscribe status in my organization page
* Bugfix - App Marketplace - Subscription Button update needed
* Bugfix - Service Marketplace - Page Padding Margin UI Fix and Provider Table Border Fix 
* Bugfix - User Experience - delete request id from registration admin board

## 0.5.4

* Feature - Service Marketplace
* Feature - Identity Providers
* Feature - My Organization page
* Feature - App Release Process Steps 2 with business logic, 3 with api binding, 6 with UI, 4 with UI
* Feature - Search functionality added in Register Request table
* Feature - Add "CX Membership" flag in Partner Network
* Bugfix - Show loader on clicking decline or confirm from application request screen
* Bugfix - Show error popup on failure of approve or decline request
* Bugfix - Text updates on company data overlay
* Bugfix - Fixed modal width, subscribe refetch and services loading effect
* Bugfix - User Management - AddUser Roles missing

## 0.5.3

* Feature - App Release Process Step 1 implementation with api binding
* Feature - Show app roles in user details
* Feature - Connect Notifications API
* Feature - App Release Process Step 5 - Beta Test
* Feature - Search functionality added in Invite Business Partner page
* Feature - Identity provider list and detail view

## 0.5.2

* Feature - Added Release Notes ;)
* Feature - Technical User details page
* Feature - Technical User role selection dropdown
* Feature - User Management App Access Carousel
* Feature - App Release Process Step 1
* Feature - Digital Twin Table component exchange and deletion of faulty filters
* Feature - Partner Network single search for multiple endpoints & UI update
* Feature - Search in User and App User table
* Feature - New components date picker, table style, lightweight dropzone, in screen navigation, single dropdown, load button
* Bugfix - Business Apps displayed correctly and links working
* Bugfix - Restrict supported languages to 'en' and 'de' without local variants
* Bugfix - Removed empty 'Organization' option from user menu
* Bugfix - Footer fixed to bottom of window
* Bugfix - Some alignment and content fixes

### Older

* Defect - Page reloads when the auth token is renewed
* Defect - Latest apps are static
* Defect - Some footer pages and menu items are empty<|MERGE_RESOLUTION|>--- conflicted
+++ resolved
@@ -6,15 +6,12 @@
 
 * AppReleaseProcess
    * Updated  endpoint for document download in contract and consent
-<<<<<<< HEAD
-* App Marketplace
-   * Add status of the subscription
-=======
    * Common component to handle Submit app
 * Service Release Process
    * Connect backend service /submitservice api added
    * Common component to handle Submit service
->>>>>>> cd94dd86
+* App Marketplace
+   * Add status of the subscription
 
 ## 1.2.0
 
