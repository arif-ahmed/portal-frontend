# Changelog

New features, fixed bugs, known defects and other noteworthy changes to each release of the Catena-X Portal Frontend.

### Unreleased
<<<<<<< HEAD
- Bugfix - UI fixes in Adminboard
=======
* Connector
   * BugFix - Register daps via the auth icon in the connector registration, allows all type of files
>>>>>>> 2fb2c768
* Notification
   * BugFix - Wrong url link

## 1.0.0-RC10

### Change
* Get App Image backend connection updated for (AppMarketplace, AppDetails, App Overview & AdminBoard)

### Feature
* "No Items Found" page/section implemented for (AppMarketplace, ServiceMarketplace, AppOverview, AppSubscription & AdminBoard)
* Application Registration Validation Process - enabled retrigger process of application checklist steps in the overlay screens if applicable
* App Release Process - added delete document function

### Technical Support
n/a

### Bugfix
* Update styling App Management Board
* Invite Business Partner Screen - disabled "detail" button in invitees table
* Semantic Hub & Digital Twin overlays close icon fixed
* Digital Twin overlay sizing of content fixed to stay in given frame/overlay size
* App Release Process - fixed save and edit data handling to display available/saved app data to the user

## 1.0.0-RC9

### Change
* App Release Approval Board
  * Enabled overlay for decline scenario with customer message
* Notification message content updated and incl. links
* Several help connections implemented (connector, app release, etc.)
* Application Registration
   * Retrigger process apis added

### Feature
* Connector Registration
   * new design with additional information such as host, self-description and status released

### Technical Support
n/a

### Bugfix
* Back navigation issue resolved from notifications to any specific page and back

## 1.0.0-RC8

### Change
* App Release Process:
  * Technical integration - role upload ui changes to ease the usability
  * Added new attribute "privacyPolicies" to  app creation
* New 'Help Center' connected with the portal help button

### Feature
* Application Approval Board - Checklist overlay
   * enabled checklist details with comments and status via backend api connection
   * enabled approval and decline interfaces for the manual data validation

### Technical Support
* resolve dependabot findings
* temp fix for cve-2023-0286
* add missing '--no-cache': apk update && apk add

### Bugfix
* User Management: App role assignment - cache issue resolved

## 1.0.0-RC7

### Change
* Admin App Approval Board - app detail page released when clicking on app card

### Feature
n/a

### Technical Support
n/a

### Bugfix
* Notification delete mechanism updated - auto page reload

## 1.0.0-RC6

### Change
* App Release Process
    * Set 'UseCase selection' and 'app supported language' to mandatory
    * app role upload further refined with better user support

### Feature
* Company Registration Approval Board
   * implemented and backend connected the application cancel process flow
   * checklist-worker fully implemented for not finalized/closed applications

### Technical Support
n/a

### Bugfix
n/a

## 1.0.0-RC5

### Change
* Application company detail overlay updated to manage unique ids based on the backend response
* App Release Process
  * Technical Integration - roles upload & deletion functionality 

### Feature
* Application approval checklist implementation with checklist worker; status and overlay (ongoing)
* Shared Components
  * Dropzone file deletion overlay for deletion confirmation released

### Technical Support
* Static Template handling updated to fetch content from asset repo for more flexibility and code separation from content & support of multi-language activated

### Bugfix
* App details page fixed
* Add/Create user account field validations re-activated
* App release process - Changed regex validation for 'Provider Homepage' field
* App release process - Document upload in 'technical guide' field
* Refetch updated notification list on delete action
* Connector file type/size error updated

## 1.0.0-RC4

### Change
n/a

### Feature
n/a

### Technical Support
* Static Template handling updated to fetch content from asset repo for more flexibility and code separation from content & support of multi-language activated

### Bugfix
* App release process bugs fixed such as multiple document upload, fetch uploaded roles from backend
* App release management board - views tabs fixed
* Notification URLs for notification messages updated
* Connector registration overlay overlapping tooltip icon fixed


## 1.0.0-RC3

### Change

### Feature
* User Management
   * create single user account support of company idp
* Released App Management Board for Operator to managed app publishing requests

### Technical Support
n/a

### Bugfix
* Translations and couple of text messages updated
* My business apllication area fixed by removing cache relation for app card images
* App release process bugs fixed such as incorrect mandatory fields; file upload handling, etc.

## 1.0.0-RC2

### Change
* Dialog Header
   * Update Dialog header font size to 24px
* Admin Board - App Release (Page)
   * Created Admin Board Page
   * Connect with API's
   * BL&API Approve app release
   * BL&API Decline app release
* Bugfix
   * Change Email Pattern Regex to fix Hostspot
* User Management main page
   * update dialog header & font style/size
* Apps
   * removed asset repo dependency and connect backend apis to fetch lead images
* App Release Process
   * step 4 "role management" connected with apis to support GET / POST and DELETE
   * Company role introduction page styling sizes updated
   * Added content for company role introduction & use case introduction pages

### Feature
n/a

### Technical Support
* Email pattern / regular expression updated

### Bugfix
* App access management - carousel style updated & card height fixed

## 1.0.0-RC1

### Change
* User management
   * app Access placeholder component implemented which is getting used in case no active app subscription does exist
   * user table headlines updated
   * updated page header size and image
* Updates - Connector
   * overlays updated (dropzone headline added; changed "Cancel" to "Back" Button, add top right cancel icon inside the overlay)
   * tooltips added for connector table to explain status icons
* Registration Request Approval Board
   * page layout updated
   * filter feature enabled
   * company data details overlay extended with company role and documents
* Notification
   * Badge count added inside the user icon sub-navigation
   * notification message title and content updated by supporting new technical keys

### Feature
* Use case introduction page released
* Shared Components
  * created "Side List" component
  * created "Draggable Chip" component
  * created "Static Page" templates for introduction pages
  * created "Image Item" with zoom and hover function as well as update of "Image Gallery" 
* App Release Process
   * step 4 limited to role upload/handling only
   * step 5 Beta Test page updated with preview content for future releases
   * app card component of step 1 connected with the leadimage load element to display the leadimage inside the card in realtime
* App Change Process released
   * created deactivate sub-menu component in App Provider Overview Page
   * created app deactivate page and connected the app/deactivation api
* App Subscription Management Board for app providers got newly released
   * overview of active app subscriptions and new requests
   * filter & search function on subscriptions
   * subscription activation function implemented with direct user response such es technical user creation
   * autosetup url storage for the app provider enabled via user interface
* Identity Provider Management released
   * connect company OIDC idps enabled via portal user workflow
   * user migration function enabled to support migration of users from one idp to another

### Technical Support
Portal asset repo image drag disabled for all transactional images (such as app images) ![Tag](https://img.shields.io/static/v1?label=&message=BreakingChange&color=yellow&style=flat)

### Bugfix
* User Management: assign multiple users to an role got fixed
* Connector:
   * fixed issue on clicking info icon trigger delete action
   * show tooltip message on hover of info icon
   * enable authentication flow
* Technical User: overlay static user data now getting fetched from the user token
* AppOverview: navigation to app release process screen with auto filled app data got fixed for apps in status "In PROGRESS"

## 0.10.0

### Change
* Shared Components
   * "load more" button component released with new design
   * page snackbar component released with new design
   * page snackbar auto closure implemented (as variant)
   * page snackbar positioning updated
   * tooltip enhanced by adding light color variant
* Partner Network
   * Stop throbber in case of error and show No rows present message
   * Empty details overlay issue fix
   
### Feature
* Service Marketplace
   * new UI released
   * enabled different views by service category
   * enabled sorting and in-page search
* Connector Registration
   * style updated and connector details enhanced inside the "my connectors" table
   * added DAPS logic and file upload inside the connector registration ui and business logic
* Notifications Service
   * enabled sorting and filtering
   * pagination enabled by adding "load more" function and receiving pagination details via api

### Technical Support
* n/a

### Bugfix
* Technical User creation: Removed multi overlay layering and corrected response style
* Notification Service:
   * modal for message deletion page positioning fixed
   * sort icon behavior on click/mouse over fixed
   * notification api trigger logic fixed
* App user management: user role deletion fixed


## 0.9.0

### Change
* Shared Components
   * SelectList component - property/parameter added to clear the select list input
* App Release Process
   * Sales Manager Get, Select and drop down enabled for app creation
   * "Save" Button enabling with update PUT api call

### Feature
* Marketplace
   * App subscription consent agreement included inside the user flow with api triggering 
* Identity Provider
   * Create, update and enable new idp integration for ownIdP usage (companyIdP)
* Notifications Service
   * Release of new notification design with filtering, viewing & pagination
   * Highlight of unread messages
   * Delete notification function enabled
* Registration Approval Board
   * Enable handling of registrations without bpn by adding a bpn input field with api connection
* User management
   * Auto navigation to Identity Management section after deleting an user
   * App User tables - content api call filtering activated to reduce response to needed result
* Company Role Introduction
   * Active Participant introduction page
   * App Provider introduction page
   * Service Provider introduction page

### Technical Support
* n/a

### Bugfix
* n/a

## 0.8.0

### Change
* Connector Registration
   * Enable "Company as a Service" connector registration via modal; connected to portal backend and SD Factory
   * Input field pattern validation established
   * Updated delete connector integration

### Feature
* User Management - user account creation for portal connected to company role validation to reduce and validate available portal roles which the member company can assign (related to the company signed company role agreements)
* User Account
   * Enabled my user account deletion flow and backend integration
   * Error and success overlay added for password reset button/logic
   * Disabled "Suspend" user button

### Technical Support
* n/a

### Bugfix
* User Invite - error pattern validation integrated
* Shared Components
   * Image components updated & svg file loaded
   * Drop-Down list

## 0.7.0

### Change
* App Release Process
   * Added headline and subtext
   * Removed input field placeholders where not necessary
   * Activated app card always on viewport function inside the app card creation of the app release process
   * Updated app card sizing
* Service Marketplace
   * Service subscription detail section - added subscription status

### Feature
* App Marketplace
   * Subscription data submission to third party and enablement of terms & condition agreement/consent
* User Management
   * App role assignment for multiple users implemented

### Technical Support
* n/a

### Bugfix
* App Release Process - Page sizing fixed
* My Organization - BPN data field allocation aligned
* User Management - User table auto-refresh enabled after new user invite; business logic of user status inside the user table updated to display correct status
* Central Search - Result list gave an issue on app title value

## 0.6.0

### Change
* n/a

### Feature
* Application Management Board: Manage application request (by viewing company details and documents) and approve or cancel company applications.
* User Management: View own company users, invite new users and assign app roles for subscribed apps. Additionally, the technical user self-service got released and supports now the creation of technical users as part of the user company account.
* App Marketplace: Enables user to search for apps, display app details and subscribe for an app. Also app favorites tags are added.
* App Overview: App overview supports the app provider to see own published apps, check the status, progress unfinished app releases and start the registration of a new app.
* UiComponents: SharedUiComponent library got released and is usable for other projects with a number of ui react components

### Technical Support
* n/a

### Bugfix
* n/a

## 0.5.5

* Feature - App Overview page
* Feature - Add and edit Identity Provider details
* Feature - BPN add/delete flow in User Account Screen
* Feature - User Management - Success/Fail Message
* Feature - Expand on hover feature added to  CardHorizontal component.
* Feature - Add download document in application request page
* Feature - Add User Role Overlay (refactoring)
* Feature - Assign user role (refactoring)
* Feature - Show subscription box after subscribed immediately
* Feature - App Release Process - upload functionality
* Feature - App Detail - Fetch Documents
* Feature - Shared Components - Transmission Chip button
* Feature - App Release Process - Business Logic & API - Submit App for review
* Feature - Transition button added to Registration table
* Feature - Expand on hover feature added to  CardHorizontal component.
* Feature - Add download document in application request page
* Feature - Add User Role Overlay (refactoring)
* Feature - App Release Process - upload functionality
* Bugfix - Connect Partner Network to BPDM
* Bugfix - UI updates in UltimateToolbar component
* Bugfix - Registration table UI fixes
* Bugfix - App Release Process - Fixed browser back button issue
* Bugfix - User Management Main Page Style fix
* Bugfix - App Release Process - Fixed user directing to bottom of the page
* Bugfix - Services Card Responsive UI Fix
* Bugfix - Partner network search issue fix
* Bugfix - CardHorizontal - Height issue fix
* Bugfix - Bind app subscribe status in my organization page
* Bugfix - App Marketplace - Subscription Button update needed
* Bugfix - Service Marketplace - Page Padding Margin UI Fix and Provider Table Border Fix 
* Bugfix - User Experience - delete request id from registration admin board

## 0.5.4

* Feature - Service Marketplace
* Feature - Identity Providers
* Feature - My Organization page
* Feature - App Release Process Steps 2 with business logic, 3 with api binding, 6 with UI, 4 with UI
* Feature - Search functionality added in Register Request table
* Feature - Add "CX Membership" flag in Partner Network
* Bugfix - Show loader on clicking decline or confirm from application request screen
* Bugfix - Show error popup on failure of approve or decline request
* Bugfix - Text updates on company data overlay
* Bugfix - Fixed modal width, subscribe refetch and services loading effect
* Bugfix - User Management - AddUser Roles missing

## 0.5.3

* Feature - App Release Process Step 1 implementation with api binding
* Feature - Show app roles in user details
* Feature - Connect Notifications API
* Feature - App Release Process Step 5 - Beta Test
* Feature - Search functionality added in Invite Business Partner page
* Feature - Identity provider list and detail view

## 0.5.2

* Feature - Added Release Notes ;)
* Feature - Technical User details page
* Feature - Technical User role selection dropdown
* Feature - User Management App Access Carousel
* Feature - App Release Process Step 1
* Feature - Digital Twin Table component exchange and deletion of faulty filters
* Feature - Partner Network single search for multiple endpoints & UI update
* Feature - Search in User and App User table
* Feature - New components date picker, table style, lightweight dropzone, in screen navigation, single dropdown, load button
* Bugfix - Business Apps displayed correctly and links working
* Bugfix - Restrict supported languages to 'en' and 'de' without local variants
* Bugfix - Removed empty 'Organization' option from user menu
* Bugfix - Footer fixed to bottom of window
* Bugfix - Some alignment and content fixes

### Older

* Defect - Page reloads when the auth token is renewed
* Defect - Latest apps are static
* Defect - Some footer pages and menu items are empty<|MERGE_RESOLUTION|>--- conflicted
+++ resolved
@@ -3,12 +3,9 @@
 New features, fixed bugs, known defects and other noteworthy changes to each release of the Catena-X Portal Frontend.
 
 ### Unreleased
-<<<<<<< HEAD
-- Bugfix - UI fixes in Adminboard
-=======
+* Bugfix - UI fixes in Adminboard
 * Connector
    * BugFix - Register daps via the auth icon in the connector registration, allows all type of files
->>>>>>> 2fb2c768
 * Notification
    * BugFix - Wrong url link
 
