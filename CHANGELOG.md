# Changelog

New features, fixed bugs, known defects and other noteworthy changes to each release of the Catena-X Portal Frontend.

<<<<<<< HEAD
### Unreleased
* Feature - Design/BL&API for display app details for Admin Board
* Checklist overlay
   * Show information from the checklist details API
   * Approve and Decline action
=======
## Unreleased
* Bugfix - User Management - App role assignment - Cache Issue

### Change
* New Help Center
>>>>>>> 5a37e5fb

### Change
* App release process: Technical integration modifications
* New Help Center

## 1.0.0-RC7

### Change
* Admin App Approval Board - app detail page released when clicking on app card

### Feature
n/a

### Technical Support
n/a

### Bugfix
* Notification delete mechanism updated - auto page reload

## 1.0.0-RC6

### Change
* App Release Process
    * Set 'UseCase selection' and 'app supported language' to mandatory
    * app role upload further refined with better user support

### Feature
* Company Registration Approval Board
   * implemented and backend connected the application cancel process flow
   * checklist-worker fully implemented for not finalized/closed applications

### Technical Support
n/a

### Bugfix
n/a

## 1.0.0-RC5

### Change
* Application company detail overlay updated to manage unique ids based on the backend response
* App Release Process
  * Technical Integration - roles upload & deletion functionality 

### Feature
* Application approval checklist implementation with checklist worker; status and overlay (ongoing)
* Shared Components
  * Dropzone file deletion overlay for deletion confirmation released

### Technical Support
* Static Template handling updated to fetch content from asset repo for more flexibility and code separation from content & support of multi-language activated

### Bugfix
* App details page fixed
* Add/Create user account field validations re-activated
* App release process - Changed regex validation for 'Provider Homepage' field
* App release process - Document upload in 'technical guide' field
* Refetch updated notification list on delete action
* Connector file type/size error updated

## 1.0.0-RC4

### Change
n/a

### Feature
n/a

### Technical Support
* Static Template handling updated to fetch content from asset repo for more flexibility and code separation from content & support of multi-language activated

### Bugfix
* App release process bugs fixed such as multiple document upload, fetch uploaded roles from backend
* App release management board - views tabs fixed
* Notification URLs for notification messages updated
* Connector registration overlay overlapping tooltip icon fixed


## 1.0.0-RC3

### Change

### Feature
* User Management
   * create single user account support of company idp
* Released App Management Board for Operator to managed app publishing requests

### Technical Support
n/a

### Bugfix
* Translations and couple of text messages updated
* My business apllication area fixed by removing cache relation for app card images
* App release process bugs fixed such as incorrect mandatory fields; file upload handling, etc.

## 1.0.0-RC2

### Change
* Dialog Header
   * Update Dialog header font size to 24px
* Admin Board - App Release (Page)
   * Created Admin Board Page
   * Connect with API's
   * BL&API Approve app release
   * BL&API Decline app release
* Bugfix
   * Change Email Pattern Regex to fix Hostspot
* User Management main page
   * update dialog header & font style/size
* Apps
   * removed asset repo dependency and connect backend apis to fetch lead images
* App Release Process
   * step 4 "role management" connected with apis to support GET / POST and DELETE
   * Company role introduction page styling sizes updated
   * Added content for company role introduction & use case introduction pages

### Feature
n/a

### Technical Support
* Email pattern / regular expression updated

### Bugfix
* App access management - carousel style updated & card height fixed

## 1.0.0-RC1

### Change
* User management
   * app Access placeholder component implemented which is getting used in case no active app subscription does exist
   * user table headlines updated
   * updated page header size and image
* Updates - Connector
   * overlays updated (dropzone headline added; changed "Cancel" to "Back" Button, add top right cancel icon inside the overlay)
   * tooltips added for connector table to explain status icons
* Registration Request Approval Board
   * page layout updated
   * filter feature enabled
   * company data details overlay extended with company role and documents
* Notification
   * Badge count added inside the user icon sub-navigation
   * notification message title and content updated by supporting new technical keys

### Feature
* Use case introduction page released
* Shared Components
  * created "Side List" component
  * created "Draggable Chip" component
  * created "Static Page" templates for introduction pages
  * created "Image Item" with zoom and hover function as well as update of "Image Gallery" 
* App Release Process
   * step 4 limited to role upload/handling only
   * step 5 Beta Test page updated with preview content for future releases
   * app card component of step 1 connected with the leadimage load element to display the leadimage inside the card in realtime
* App Change Process released
   * created deactivate sub-menu component in App Provider Overview Page
   * created app deactivate page and connected the app/deactivation api
* App Subscription Management Board for app providers got newly released
   * overview of active app subscriptions and new requests
   * filter & search function on subscriptions
   * subscription activation function implemented with direct user response such es technical user creation
   * autosetup url storage for the app provider enabled via user interface
* Identity Provider Management released
   * connect company OIDC idps enabled via portal user workflow
   * user migration function enabled to support migration of users from one idp to another

### Technical Support
Portal asset repo image drag disabled for all transactional images (such as app images) ![Tag](https://img.shields.io/static/v1?label=&message=BreakingChange&color=yellow&style=flat)

### Bugfix
* User Management: assign multiple users to an role got fixed
* Connector:
   * fixed issue on clicking info icon trigger delete action
   * show tooltip message on hover of info icon
   * enable authentication flow
* Technical User: overlay static user data now getting fetched from the user token
* AppOverview: navigation to app release process screen with auto filled app data got fixed for apps in status "In PROGRESS"

## 0.10.0

### Change
* Shared Components
   * "load more" button component released with new design
   * page snackbar component released with new design
   * page snackbar auto closure implemented (as variant)
   * page snackbar positioning updated
   * tooltip enhanced by adding light color variant
* Partner Network
   * Stop throbber in case of error and show No rows present message
   * Empty details overlay issue fix
   
### Feature
* Service Marketplace
   * new UI released
   * enabled different views by service category
   * enabled sorting and in-page search
* Connector Registration
   * style updated and connector details enhanced inside the "my connectors" table
   * added DAPS logic and file upload inside the connector registration ui and business logic
* Notifications Service
   * enabled sorting and filtering
   * pagination enabled by adding "load more" function and receiving pagination details via api

### Technical Support
* n/a

### Bugfix
* Technical User creation: Removed multi overlay layering and corrected response style
* Notification Service:
   * modal for message deletion page positioning fixed
   * sort icon behavior on click/mouse over fixed
   * notification api trigger logic fixed
* App user management: user role deletion fixed


## 0.9.0

### Change
* Shared Components
   * SelectList component - property/parameter added to clear the select list input
* App Release Process
   * Sales Manager Get, Select and drop down enabled for app creation
   * "Save" Button enabling with update PUT api call

### Feature
* Marketplace
   * App subscription consent agreement included inside the user flow with api triggering 
* Identity Provider
   * Create, update and enable new idp integration for ownIdP usage (companyIdP)
* Notifications Service
   * Release of new notification design with filtering, viewing & pagination
   * Highlight of unread messages
   * Delete notification function enabled
* Registration Approval Board
   * Enable handling of registrations without bpn by adding a bpn input field with api connection
* User management
   * Auto navigation to Identity Management section after deleting an user
   * App User tables - content api call filtering activated to reduce response to needed result
* Company Role Introduction
   * Active Participant introduction page
   * App Provider introduction page
   * Service Provider introduction page

### Technical Support
* n/a

### Bugfix
* n/a

## 0.8.0

### Change
* Connector Registration
   * Enable "Company as a Service" connector registration via modal; connected to portal backend and SD Factory
   * Input field pattern validation established
   * Updated delete connector integration

### Feature
* User Management - user account creation for portal connected to company role validation to reduce and validate available portal roles which the member company can assign (related to the company signed company role agreements)
* User Account
   * Enabled my user account deletion flow and backend integration
   * Error and success overlay added for password reset button/logic
   * Disabled "Suspend" user button

### Technical Support
* n/a

### Bugfix
* User Invite - error pattern validation integrated
* Shared Components
   * Image components updated & svg file loaded
   * Drop-Down list

## 0.7.0

### Change
* App Release Process
   * Added headline and subtext
   * Removed input field placeholders where not necessary
   * Activated app card always on viewport function inside the app card creation of the app release process
   * Updated app card sizing
* Service Marketplace
   * Service subscription detail section - added subscription status

### Feature
* App Marketplace
   * Subscription data submission to third party and enablement of terms & condition agreement/consent
* User Management
   * App role assignment for multiple users implemented

### Technical Support
* n/a

### Bugfix
* App Release Process - Page sizing fixed
* My Organization - BPN data field allocation aligned
* User Management - User table auto-refresh enabled after new user invite; business logic of user status inside the user table updated to display correct status
* Central Search - Result list gave an issue on app title value

## 0.6.0

### Change
* n/a

### Feature
* Application Management Board: Manage application request (by viewing company details and documents) and approve or cancel company applications.
* User Management: View own company users, invite new users and assign app roles for subscribed apps. Additionally, the technical user self-service got released and supports now the creation of technical users as part of the user company account.
* App Marketplace: Enables user to search for apps, display app details and subscribe for an app. Also app favorites tags are added.
* App Overview: App overview supports the app provider to see own published apps, check the status, progress unfinished app releases and start the registration of a new app.
* UiComponents: SharedUiComponent library got released and is usable for other projects with a number of ui react components

### Technical Support
* n/a

### Bugfix
* n/a

## 0.5.5

* Feature - App Overview page
* Feature - Add and edit Identity Provider details
* Feature - BPN add/delete flow in User Account Screen
* Feature - User Management - Success/Fail Message
* Feature - Expand on hover feature added to  CardHorizontal component.
* Feature - Add download document in application request page
* Feature - Add User Role Overlay (refactoring)
* Feature - Assign user role (refactoring)
* Feature - Show subscription box after subscribed immediately
* Feature - App Release Process - upload functionality
* Feature - App Detail - Fetch Documents
* Feature - Shared Components - Transmission Chip button
* Feature - App Release Process - Business Logic & API - Submit App for review
* Feature - Transition button added to Registration table
* Feature - Expand on hover feature added to  CardHorizontal component.
* Feature - Add download document in application request page
* Feature - Add User Role Overlay (refactoring)
* Feature - App Release Process - upload functionality
* Bugfix - Connect Partner Network to BPDM
* Bugfix - UI updates in UltimateToolbar component
* Bugfix - Registration table UI fixes
* Bugfix - App Release Process - Fixed browser back button issue
* Bugfix - User Management Main Page Style fix
* Bugfix - App Release Process - Fixed user directing to bottom of the page
* Bugfix - Services Card Responsive UI Fix
* Bugfix - Partner network search issue fix
* Bugfix - CardHorizontal - Height issue fix
* Bugfix - Bind app subscribe status in my organization page
* Bugfix - App Marketplace - Subscription Button update needed
* Bugfix - Service Marketplace - Page Padding Margin UI Fix and Provider Table Border Fix 
* Bugfix - User Experience - delete request id from registration admin board

## 0.5.4

* Feature - Service Marketplace
* Feature - Identity Providers
* Feature - My Organization page
* Feature - App Release Process Steps 2 with business logic, 3 with api binding, 6 with UI, 4 with UI
* Feature - Search functionality added in Register Request table
* Feature - Add "CX Membership" flag in Partner Network
* Bugfix - Show loader on clicking decline or confirm from application request screen
* Bugfix - Show error popup on failure of approve or decline request
* Bugfix - Text updates on company data overlay
* Bugfix - Fixed modal width, subscribe refetch and services loading effect
* Bugfix - User Management - AddUser Roles missing

## 0.5.3

* Feature - App Release Process Step 1 implementation with api binding
* Feature - Show app roles in user details
* Feature - Connect Notifications API
* Feature - App Release Process Step 5 - Beta Test
* Feature - Search functionality added in Invite Business Partner page
* Feature - Identity provider list and detail view

## 0.5.2

* Feature - Added Release Notes ;)
* Feature - Technical User details page
* Feature - Technical User role selection dropdown
* Feature - User Management App Access Carousel
* Feature - App Release Process Step 1
* Feature - Digital Twin Table component exchange and deletion of faulty filters
* Feature - Partner Network single search for multiple endpoints & UI update
* Feature - Search in User and App User table
* Feature - New components date picker, table style, lightweight dropzone, in screen navigation, single dropdown, load button
* Bugfix - Business Apps displayed correctly and links working
* Bugfix - Restrict supported languages to 'en' and 'de' without local variants
* Bugfix - Removed empty 'Organization' option from user menu
* Bugfix - Footer fixed to bottom of window
* Bugfix - Some alignment and content fixes

### Older

* Defect - Page reloads when the auth token is renewed
* Defect - Latest apps are static
* Defect - Some footer pages and menu items are empty<|MERGE_RESOLUTION|>--- conflicted
+++ resolved
@@ -2,19 +2,12 @@
 
 New features, fixed bugs, known defects and other noteworthy changes to each release of the Catena-X Portal Frontend.
 
-<<<<<<< HEAD
 ### Unreleased
 * Feature - Design/BL&API for display app details for Admin Board
 * Checklist overlay
    * Show information from the checklist details API
    * Approve and Decline action
-=======
-## Unreleased
 * Bugfix - User Management - App role assignment - Cache Issue
-
-### Change
-* New Help Center
->>>>>>> 5a37e5fb
 
 ### Change
 * App release process: Technical integration modifications
