--- conflicted
+++ resolved
@@ -21,14 +21,10 @@
 * BugFix - Page break issue fix in app release process - step 2
 * Updates
    * Style fix in Company roles page
-<<<<<<< HEAD
-   
-=======
 * BugFix - Page break issue fix in app release process - step 2
 * BugFix - User Management - App Access assign multiple user with role
 
 
->>>>>>> 923c270c
 ## 0.10.0
 
 ### Change
