# Changelog

New features, fixed bugs, known defects and other noteworthy changes to each release of the Catena-X Portal Frontend.


### Unreleased

* Register connector
    * Enable "Company as a Service" option. Modal updates
    * Validation updates. FormFields added for "Company as a Service".
    * Create & Delete API integration with flow
* Bugfix - User Invite - New User Role preselected fix
* Bugfix - App User Management - Confirmation and User Role Changes
<<<<<<< HEAD
* Shared Components
   * More versatile image component

=======
* Feature - User Management - fetch roles (api refactoring)
>>>>>>> ddc379bf

## 0.7.0

### Change
* App Release Process
   * Added headline and subtext
   * Removed input field placeholders where not necessary
   * Activated app card always on viewport function inside the app card creation of the app release process
   * Updated app card sizing
* Service Marketplace
   * Service subscription detail section - added subscription status

### Feature
* App Marketplace
   * Subscription data submission to third party and enablement of terms & condition agreement/consent
* User Management
   * App role assignment for multiple users implemented

### Technical Support
* n/a

### Bugfix
* App Release Process - Page sizing fixed
* My Organization - BPN data field allocation aligned
* User Management - User table auto-refresh enabled after new user invite; business logic of user status inside the user table updated to display correct status
* Central Search - Result list gave an issue on app title value


## 0.6.0

### Change
* n/a

### Feature
* Application Management Board: Manage application request (by viewing company details and documents) and approve or cancel company applications.
* User Management: View own company users, invite new users and assign app roles for subscribed apps. Additionally the technical user self-service got released and supports now the creation of technical users as part of the user company account.
* App Marketplace: Enables user to search for apps, display app details and subscribe for an app. Also app favorites tags are added.
* App Overview: App overview supports the app provider to see own published apps, check the status, progress unfinished app releases and start the registration of a new app.
* UiComponents: SharedUiComponent library got released and is usable for other projects with a number of ui react components

### Technical Support
* n/a

### Bugfix
* n/a


## 0.5.5

* Feature - App Overview page
* Feature - Add and edit Identity Provider details
* Feature - BPN add/delete flow in User Account Screen
* Feature - User Management - Success/Fail Message
* Feature - Expand on hover feature added to  CardHorizontal component.
* Feature - Add download document in application request page
* Feature - Add User Role Overlay (refactoring)
* Feature - Assign user role (refactoring)
* Feature - Show subscription box after subscribed immediately
* Feature - App Release Process - upload functionality
* Feature - App Detail - Fetch Documents
* Feature - Shared Components - Transmission Chip button
* Feature - App Release Process - Business Logic & API - Submit App for review
* Feature - Transition button added to Registration table
* Feature - Expand on hover feature added to  CardHorizontal component.
* Feature - Add download document in application request page
* Feature - Add User Role Overlay (refactoring)
* Feature - App Release Process - upload functionality
* Bugfix - Connect Partner Network to BPDM
* Bugfix - UI updates in UltimateToolbar component
* Bugfix - Registration table UI fixes
* Bugfix - App Release Process - Fixed browser back button issue
* Bugfix - User Management Main Page Style fix
* Bugfix - App Release Process - Fixed user directing to bottom of the page
* Bugfix - Services Card Responsive UI Fix
* Bugfix - Partner network search issue fix
* Bugfix - CardHorizontal - Height issue fix
* Bugfix - Bind app subscribe status in my organization page
* Bugfix - App Marketplace - Subscription Button update needed
* Bugfix - Service Marketplace - Page Padding Margin UI Fix and Provider Table Border Fix 
* Bugfix - User Experience - delete request id from registration admin board


## 0.5.4

* Feature - Service Marketplace
* Feature - Identity Providers
* Feature - My Organization page
* Feature - App Release Process Steps 2 with business logic, 3 with api binding, 6 with UI, 4 with UI
* Feature - Search functionality added in Register Request table
* Feature - Add "CX Membership" flag in Partner Network
* Bugfix - Show loader on clicking decline or confirm from application request screen
* Bugfix - Show error popup on failure of approve or decline request
* Bugfix - Text updates on company data overlay
* Bugfix - Fixed modal width, subscribe refetch and services loading effect
* Bugfix - User Management - AddUser Roles missing


## 0.5.3

* Feature - App Release Process Step 1 implementation with api binding
* Feature - Show app roles in user details
* Feature - Connect Notifications API
* Feature - App Release Process Step 5 - Beta Test
* Feature - Search functionality added in Invite Business Partner page
* Feature - Identity provider list and detail view


## 0.5.2

* Feature - Added Release Notes ;)
* Feature - Technical User details page
* Feature - Technical User role selection dropdown
* Feature - User Management App Access Carousel
* Feature - App Release Process Step 1
* Feature - Digital Twin Table component exchange and deletion of faulty filters
* Feature - Partner Network single search for multiple endpoints & UI update
* Feature - Search in User and App User table
* Feature - New components date picker, table style, lightweight dropzone, in screen navigation, single dropdown, load button
* Bugfix - Business Apps displayed correcty and links working
* Bugfix - Restrict supported languages to 'en' and 'de' without local variants
* Bugfix - Removed empty 'Organization' option from user menu
* Bugfix - Footer fixed to bottom of window
* Bugfix - Some alignment and content fixes


### Older

* Defect - Page reloads when the auth token is renewed
* Defect - Latest apps are static
* Defect - Some footer pages and menu items are empty<|MERGE_RESOLUTION|>--- conflicted
+++ resolved
@@ -11,13 +11,10 @@
     * Create & Delete API integration with flow
 * Bugfix - User Invite - New User Role preselected fix
 * Bugfix - App User Management - Confirmation and User Role Changes
-<<<<<<< HEAD
 * Shared Components
    * More versatile image component
+* Feature - User Management - fetch roles (api refactoring)
 
-=======
-* Feature - User Management - fetch roles (api refactoring)
->>>>>>> ddc379bf
 
 ## 0.7.0
 
