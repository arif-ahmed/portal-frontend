--- conflicted
+++ resolved
@@ -4,50 +4,14 @@
 
 ## Unreleased
 
-<<<<<<< HEAD
-* AppReleaseProcess
-   * enabled document download in contract and consent
-   * Delete document for step 1 , step 2 and step 3
-   * Changed PDF uploads from mandatory to optional and changed dropzone parameter size
-   * Added privacy policy to app page
-* Service Release Process
-   * Create Service, fetch service and Update service apis added
-* AppDetails
-   * Privacy Policy
-* AdminBoardDetail
-   * Switch Endpoint
-   * Add Roles section
-   * Privacy Policy
-   * Remove unnecessary sections and UI changes
-* BugFix
-   * Application Request
-      * Layout of the application board is destroyed for those applications which are fully "DONE" but application activation did not take place 
-   * App Release Process
-      * validation fix for long description
-      * UseCase update in appstatus api
-   * AppOverview
-      * Recommended section images not loading fix
-
-* User Account
-   * Add portal roles
-   * Add Overlay to update users portal roles
-   * App Release Process - when opening a previously saved app - "save & proceed" is disabled is fixed
-* Use Case & Company Roles - Resopnsive static page
-* BugFix
-   * AppMarketplaceDetail
-      * Missing documents
-   * AppDetail
-      * UseCase response change fix
-=======
 ## 1.2.0
->>>>>>> dc871c01
 
 ### Change
 * Dropzone costum error support implemented
 
 ### Feature
 * UserManagement
-   * add role description details into the user account creation overlay and linking the descirption with the new developed/released role description detail page
+   * add role description details into the user account creation overlay and linking the description with the new developed/released role description detail page
 * App Marketplace
    * app detail page got enhanced by "Privacy Policies"
 * App Approval Admin Board
@@ -68,7 +32,7 @@
 ### Technical Support
 * Improved page loading in several places (such as app overview) 
 * Change local port to run behind reverse proxy
-* Improved responsivness of use case introduction page and company role page
+* Improved responsiveness of use case introduction page and company role page
 
 ### Bugfix
 * Image import via api image/document endpoint implemented for organization/myCompanySubscription section
