# Changelog

New features, fixed bugs, known defects and other noteworthy changes to each release of the Catena-X Portal Frontend.

## Unreleased

* Connectors
   * Show Managed connectors
   * Error scenarios implemented in Table component
<<<<<<< HEAD
* App Release Process
   * technical integration style updates

=======
* News Section
   * Fixed UI of news section in home page
* Sort section
   * Hover effect added
>>>>>>> 6d8c896f
## 1.4.0

### Change
* IdP Configuration
  * ui styling and messages updated
  * load element added for create/submit/next buttons
  * implemented success & error messages depending on the error scenario while creating/configuring a new idp
Shared UI Components
  * Added typography for static table to update headline sizing

### Feature
* App Release Process
  * added privacy policies section to "validate and publish" application form
  * added app roles section to "validate and publish" application form
  * added role description information inside the ui for "Technical Integration" step
  * "help" button enabled along the app release process (form bottom)
  * extended ui error handling for 500 backend error responses
* Service Release Process
  * enabled SERVICE_LEADIMAGE document upload
  * "help" button enabled along the app release process (form bottom)
  * extended ui error handling for 500 backend error responses
* Service Subscription Management released (pre-version)
* Service Release Admin Board released (pre-version)
  * enabled search for services
  * enabled filters
  * displayed all services waiting for review and active inside the admin board
  * enabled view service details
  * enabled approve and decline service
* App Marketplace
  * added company subscription status information on the app overview (inside the card component)
  * app detail page, new order status component implemented for subscription process

### Technical Support
* moved all portal repo images to asset repo
* removed existing in code "disable eslinter" statements inside the app release process and fixed eslinter issues
* service release endpoint path updated/changed due to an endpoint path cleanup on backend side ![Tag](https://img.shields.io/static/v1?label=&message=BreakingChange&color=yellow&style=flat)
* app release process - app card language switch fixed to only switch the language inside the app card
* changed release workflow to retrieve tag from github.ref_name (set-output command deprecated)
* added release workflow for release-candidates

### Bugfix
* Notifications
  * Service_Request message configured in locale files updated
* top right user profile icon hover function enabled
* image zoom height fixed

## 1.3.0 RC4

### Change
* User Management - app access management app cards backend api connection updated
* Service Release Process - translations enhanced/added

### Feature
n/a

### Technical Support
n/a

### Bugfix
* Service Release Process - chapter "Supporting Material" deletion function fixed
* Service Release Process - "Save" button on "Offer Page Details" fixed
* Connector Registration - input pattern for connector name updated to support special characters and customer input related error messages
* Organization data - ignore "null" values provided by backend components/apis
* Dropzone - error message customized to support multiple error scenarios with different error codes/messages
* User Account - fixed page load for users without portal roles
* App Access Management - "Edit" button in user table fixed

## 1.3.0 RC3

### Change
* updated document section styling for app and service detail pages
* Shared Components
  * StaticTemplate: TextAndImage template spacing/element location updated
* User Account screen permission validation to access the page updated
* App Marketplace
  * enabled search “no result found” response
  * enabled responsiveness of the app cards to rearrange displayed app cards based on the users screen width

### Feature
n/a

### Technical Support
n/a

### Bugfix
* App Release Process - fixed provider input field validation; allowed numbers
* User Management - log errors available in the developer mode fixed
* Company Role Intro Page - updated zoomed image style by removing grey bottom line

## 1.3.0 RC2

### Change
n/a

### Feature
n/a

### Technical Support
n/a

### Bugfix
* Service Detail Page (Marketplace and Service Management) - document download fixed
* Service Release Process - update long description pattern to support multiline (as app release process)
* Service Release Process - reset active step back to 1 in service overview page when re-opening a service in "draft" state
* User Management - create new user account first and last name pattern updated to alow double names
* App Release Process
  * fixed condition for 'documents' section in 'validate and publish' step to display only relevant document types
  * removed placeholder section 'data security information' and 'connected data' from 'validate and publish' step
  * long description input field pattern

## 1.3.0 RC1

### Change
* App Release Process
  * updated endpoint to post and get agreement consent
  * switched endpoint to retrieve cx frame documents from portal backend for consent section
  * document upload error message customization activated and new error message for file size set
* Service Release Process
  * updated GET and POST endpoint handling to store and fetch service details from the backend and display them inside the service release form
  * switched endpoint to retrieve cx frame documents from portal backend
  * updated endpoint to post agreement consent
* Switch IdP
  * additional user support and new style added for easier process handling

### Feature
* Service Release Process
  * implement service type function with backend connection
  * added load button function for service release form - button "submit" and "confirm"/"proceed"
* App Release Process
  * added app privacy policy select function inside the app release process form
* Service Management (Service Provider)
  * implemented service overview for app provider to display all owned services in all states (incl. search, filter and sort)
  * implemented service detail page

### Technical Support
* added temp fix for CVE-2023-0464
* added build workflow for v1.3.0 release candidate phase
* updated actions workflows

### Bugfix
* App Release Process
  * update input field validation for longDescription input field
* User Management
  * payload fixed to portal roles only when updating user assigned portal roles 
* App Release Admin Page - App Detail Page
  * updated business logic to consume use case data due to updated api response body style
* Service Marketplace - Service Detail Page
  * updated business logic to consume use case data due to updated api response body style

## 1.2.0

### Change
* Dropzone costum error support implemented

### Feature
* UserManagement
   * add role description details into the user account creation overlay and linking the description with the new developed/released role description detail page
* App Marketplace
   * app detail page got enhanced by "Privacy Policies"
* App Approval Admin Board
   * app detail page endpoint switched to /inReview/{appId}
   * app detail page "App Roles" added
   * app detail page "Privacy Policy" added
   * removes placeholder sections and implemented UI changes
* User Account Screen
   * add section with user assigned portal roles
   * add action button and overlay to update user assigned portal roles
* Service Release Process
   * implement service release process form and connected backend services /createService, /serviceStatus, /and Update service apis added
* App Release Process
   * enabled document download in contract and consent
   * enabled document deletion inside the app release form
   * changed additional document uploads from mandatory to optional and changed dropzone parameter size

### Technical Support
* Improved page loading in several places (such as app overview)
* Change local port to run behind reverse proxy
* Improved responsiveness of use case introduction page and company role page

### Bugfix
* Image import via api image/document endpoint implemented for organization/myCompanySubscription section
* Fixed display documents feature. Only first document got displayed (Admin App Approval Board - App Detail page, App Marketplace App Detail Page)
* App Release Process - when opening a previously saved app - "save & proceed" is disabled is fixed
* Home - Recommended section images not loading fix
* Application Request Board styling of the application status bar for application fully "DONE" but activation outstanding
* App Release Process - updated long description input validation
* App Release Process - updated business logic to retrieve app use case in new api response format

## 1.1.0

### Change
* Service Marketplace
   * documents displayed on service detail page connected to backend call (view and download documents)
   * updated styling of multiple subscription display section
   * service marketplace service card enhanced by short description
* SharedUIComponents
  * modal image behavior for different devices updated

### Feature
* App Conformity Document handling enabled
  * enhanced app release process with conformity upload section
  * enhance app release process "verify data" with conformity document view and download option
  * app admin board - app detail page enhanced by adding conformity document view and download
* SharedUIComponents
  * image gallery - added grid layout & parameter to display images in 16:9 ratio
* Service Release Management
  * implemented new top navigation section und sub-menu
  * implemented service release process intro page
  * implemented service release form (initial)

### Technical Support
* added a new smart image component to handle all kinds of images, display placeholder while loading and error image on failure
* fix(cve-2023-23916): add package upgrade as temp fix
* chore (gh-org-checks): rename file for stable trivy scan
* chore enable multi branch: add latest tag to released images
* created new component to reduce code duplications between app release process & service release process intro pages

### Bugfix
* Notification - App Subscription Activation - linked URL updated to 'User Management'
* Connector - DAPS registration retriggering allowed upload document types restricted
* Application Request - Approve/Decline/Retrigger/Cancel Process actions will clear button section and update the checklist/process status inside the overlay as well as the application list

## 1.0.0-RC10

### Change
* Get App Image backend connection updated for (AppMarketplace, AppDetails, App Overview & AdminBoard)

### Feature
* "No Items Found" page/section implemented for (AppMarketplace, ServiceMarketplace, AppOverview, AppSubscription & AdminBoard)
* Application Registration Validation Process - enabled retrigger process of application checklist steps in the overlay screens if applicable
* App Release Process - added delete document function

### Technical Support
n/a

### Bugfix
* Update styling App Management Board
* Invite Business Partner Screen - disabled "detail" button in invitees table
* Semantic Hub & Digital Twin overlays close icon fixed
* Digital Twin overlay sizing of content fixed to stay in given frame/overlay size
* App Release Process - fixed save and edit data handling to display available/saved app data to the user

## 1.0.0-RC9

### Change
* App Release Approval Board
  * Enabled overlay for decline scenario with customer message
* Notification message content updated and incl. links
* Several help connections implemented (connector, app release, etc.)
* Application Registration
   * Retrigger process apis added

### Feature
* Connector Registration
   * new design with additional information such as host, self-description and status released

### Technical Support
n/a

### Bugfix
* Back navigation issue resolved from notifications to any specific page and back

## 1.0.0-RC8

### Change
* App Release Process:
  * Technical integration - role upload ui changes to ease the usability
  * Added new attribute "privacyPolicies" to  app creation
* New 'Help Center' connected with the portal help button

### Feature
* Application Approval Board - Checklist overlay
   * enabled checklist details with comments and status via backend api connection
   * enabled approval and decline interfaces for the manual data validation

### Technical Support
* resolve dependabot findings
* temp fix for cve-2023-0286
* add missing '--no-cache': apk update && apk add

### Bugfix
* User Management: App role assignment - cache issue resolved

## 1.0.0-RC7

### Change
* Admin App Approval Board - app detail page released when clicking on app card

### Feature
n/a

### Technical Support
n/a

### Bugfix
* Notification delete mechanism updated - auto page reload

## 1.0.0-RC6

### Change
* App Release Process
    * Set 'UseCase selection' and 'app supported language' to mandatory
    * app role upload further refined with better user support

### Feature
* Company Registration Approval Board
   * implemented and backend connected the application cancel process flow
   * checklist-worker fully implemented for not finalized/closed applications

### Technical Support
n/a

### Bugfix
n/a

## 1.0.0-RC5

### Change
* Application company detail overlay updated to manage unique ids based on the backend response
* App Release Process
  * Technical Integration - roles upload & deletion functionality 

### Feature
* Application approval checklist implementation with checklist worker; status and overlay (ongoing)
* Shared Components
  * Dropzone file deletion overlay for deletion confirmation released

### Technical Support
* Static Template handling updated to fetch content from asset repo for more flexibility and code separation from content & support of multi-language activated

### Bugfix
* App details page fixed
* Add/Create user account field validations re-activated
* App release process - Changed regex validation for 'Provider Homepage' field
* App release process - Document upload in 'technical guide' field
* Refetch updated notification list on delete action
* Connector file type/size error updated

## 1.0.0-RC4

### Change
n/a

### Feature
n/a

### Technical Support
* Static Template handling updated to fetch content from asset repo for more flexibility and code separation from content & support of multi-language activated

### Bugfix
* App release process bugs fixed such as multiple document upload, fetch uploaded roles from backend
* App release management board - views tabs fixed
* Notification URLs for notification messages updated
* Connector registration overlay overlapping tooltip icon fixed


## 1.0.0-RC3

### Change

### Feature
* User Management
   * create single user account support of company idp
* Released App Management Board for Operator to managed app publishing requests

### Technical Support
n/a

### Bugfix
* Translations and couple of text messages updated
* My business apllication area fixed by removing cache relation for app card images
* App release process bugs fixed such as incorrect mandatory fields; file upload handling, etc.

## 1.0.0-RC2

### Change
* Dialog Header
   * Update Dialog header font size to 24px
* Admin Board - App Release (Page)
   * Created Admin Board Page
   * Connect with API's
   * BL&API Approve app release
   * BL&API Decline app release
* Bugfix
   * Change Email Pattern Regex to fix Hostspot
* User Management main page
   * update dialog header & font style/size
* Apps
   * removed asset repo dependency and connect backend apis to fetch lead images
* App Release Process
   * step 4 "role management" connected with apis to support GET / POST and DELETE
   * Company role introduction page styling sizes updated
   * Added content for company role introduction & use case introduction pages

### Feature
n/a

### Technical Support
* Email pattern / regular expression updated

### Bugfix
* App access management - carousel style updated & card height fixed

## 1.0.0-RC1

### Change
* User management
   * app Access placeholder component implemented which is getting used in case no active app subscription does exist
   * user table headlines updated
   * updated page header size and image
* Updates - Connector
   * overlays updated (dropzone headline added; changed "Cancel" to "Back" Button, add top right cancel icon inside the overlay)
   * tooltips added for connector table to explain status icons
* Registration Request Approval Board
   * page layout updated
   * filter feature enabled
   * company data details overlay extended with company role and documents
* Notification
   * Badge count added inside the user icon sub-navigation
   * notification message title and content updated by supporting new technical keys

### Feature
* Use case introduction page released
* Shared Components
  * created "Side List" component
  * created "Draggable Chip" component
  * created "Static Page" templates for introduction pages
  * created "Image Item" with zoom and hover function as well as update of "Image Gallery" 
* App Release Process
   * step 4 limited to role upload/handling only
   * step 5 Beta Test page updated with preview content for future releases
   * app card component of step 1 connected with the leadimage load element to display the leadimage inside the card in realtime
* App Change Process released
   * created deactivate sub-menu component in App Provider Overview Page
   * created app deactivate page and connected the app/deactivation api
* App Subscription Management Board for app providers got newly released
   * overview of active app subscriptions and new requests
   * filter & search function on subscriptions
   * subscription activation function implemented with direct user response such es technical user creation
   * autosetup url storage for the app provider enabled via user interface
* Identity Provider Management released
   * connect company OIDC idps enabled via portal user workflow
   * user migration function enabled to support migration of users from one idp to another

### Technical Support
Portal asset repo image drag disabled for all transactional images (such as app images) ![Tag](https://img.shields.io/static/v1?label=&message=BreakingChange&color=yellow&style=flat)

### Bugfix
* User Management: assign multiple users to an role got fixed
* Connector:
   * fixed issue on clicking info icon trigger delete action
   * show tooltip message on hover of info icon
   * enable authentication flow
* Technical User: overlay static user data now getting fetched from the user token
* AppOverview: navigation to app release process screen with auto filled app data got fixed for apps in status "In PROGRESS"

## 0.10.0

### Change
* Shared Components
   * "load more" button component released with new design
   * page snackbar component released with new design
   * page snackbar auto closure implemented (as variant)
   * page snackbar positioning updated
   * tooltip enhanced by adding light color variant
* Partner Network
   * Stop throbber in case of error and show No rows present message
   * Empty details overlay issue fix
   
### Feature
* Service Marketplace
   * new UI released
   * enabled different views by service category
   * enabled sorting and in-page search
* Connector Registration
   * style updated and connector details enhanced inside the "my connectors" table
   * added DAPS logic and file upload inside the connector registration ui and business logic
* Notifications Service
   * enabled sorting and filtering
   * pagination enabled by adding "load more" function and receiving pagination details via api

### Technical Support
* n/a

### Bugfix
* Technical User creation: Removed multi overlay layering and corrected response style
* Notification Service:
   * modal for message deletion page positioning fixed
   * sort icon behavior on click/mouse over fixed
   * notification api trigger logic fixed
* App user management: user role deletion fixed


## 0.9.0

### Change
* Shared Components
   * SelectList component - property/parameter added to clear the select list input
* App Release Process
   * Sales Manager Get, Select and drop down enabled for app creation
   * "Save" Button enabling with update PUT api call

### Feature
* Marketplace
   * App subscription consent agreement included inside the user flow with api triggering 
* Identity Provider
   * Create, update and enable new idp integration for ownIdP usage (companyIdP)
* Notifications Service
   * Release of new notification design with filtering, viewing & pagination
   * Highlight of unread messages
   * Delete notification function enabled
* Registration Approval Board
   * Enable handling of registrations without bpn by adding a bpn input field with api connection
* User management
   * Auto navigation to Identity Management section after deleting an user
   * App User tables - content api call filtering activated to reduce response to needed result
* Company Role Introduction
   * Active Participant introduction page
   * App Provider introduction page
   * Service Provider introduction page

### Technical Support
* n/a

### Bugfix
* n/a

## 0.8.0

### Change
* Connector Registration
   * Enable "Company as a Service" connector registration via modal; connected to portal backend and SD Factory
   * Input field pattern validation established
   * Updated delete connector integration

### Feature
* User Management - user account creation for portal connected to company role validation to reduce and validate available portal roles which the member company can assign (related to the company signed company role agreements)
* User Account
   * Enabled my user account deletion flow and backend integration
   * Error and success overlay added for password reset button/logic
   * Disabled "Suspend" user button

### Technical Support
* n/a

### Bugfix
* User Invite - error pattern validation integrated
* Shared Components
   * Image components updated & svg file loaded
   * Drop-Down list

## 0.7.0

### Change
* App Release Process
   * Added headline and subtext
   * Removed input field placeholders where not necessary
   * Activated app card always on viewport function inside the app card creation of the app release process
   * Updated app card sizing
* Service Marketplace
   * Service subscription detail section - added subscription status

### Feature
* App Marketplace
   * Subscription data submission to third party and enablement of terms & condition agreement/consent
* User Management
   * App role assignment for multiple users implemented

### Technical Support
* n/a

### Bugfix
* App Release Process - Page sizing fixed
* My Organization - BPN data field allocation aligned
* User Management - User table auto-refresh enabled after new user invite; business logic of user status inside the user table updated to display correct status
* Central Search - Result list gave an issue on app title value

## 0.6.0

### Change
* n/a

### Feature
* Application Management Board: Manage application request (by viewing company details and documents) and approve or cancel company applications.
* User Management: View own company users, invite new users and assign app roles for subscribed apps. Additionally, the technical user self-service got released and supports now the creation of technical users as part of the user company account.
* App Marketplace: Enables user to search for apps, display app details and subscribe for an app. Also app favorites tags are added.
* App Overview: App overview supports the app provider to see own published apps, check the status, progress unfinished app releases and start the registration of a new app.
* UiComponents: SharedUiComponent library got released and is usable for other projects with a number of ui react components

### Technical Support
* n/a

### Bugfix
* n/a

## 0.5.5

* Feature - App Overview page
* Feature - Add and edit Identity Provider details
* Feature - BPN add/delete flow in User Account Screen
* Feature - User Management - Success/Fail Message
* Feature - Expand on hover feature added to  CardHorizontal component.
* Feature - Add download document in application request page
* Feature - Add User Role Overlay (refactoring)
* Feature - Assign user role (refactoring)
* Feature - Show subscription box after subscribed immediately
* Feature - App Release Process - upload functionality
* Feature - App Detail - Fetch Documents
* Feature - Shared Components - Transmission Chip button
* Feature - App Release Process - Business Logic & API - Submit App for review
* Feature - Transition button added to Registration table
* Feature - Expand on hover feature added to  CardHorizontal component.
* Feature - Add download document in application request page
* Feature - Add User Role Overlay (refactoring)
* Feature - App Release Process - upload functionality
* Bugfix - Connect Partner Network to BPDM
* Bugfix - UI updates in UltimateToolbar component
* Bugfix - Registration table UI fixes
* Bugfix - App Release Process - Fixed browser back button issue
* Bugfix - User Management Main Page Style fix
* Bugfix - App Release Process - Fixed user directing to bottom of the page
* Bugfix - Services Card Responsive UI Fix
* Bugfix - Partner network search issue fix
* Bugfix - CardHorizontal - Height issue fix
* Bugfix - Bind app subscribe status in my organization page
* Bugfix - App Marketplace - Subscription Button update needed
* Bugfix - Service Marketplace - Page Padding Margin UI Fix and Provider Table Border Fix 
* Bugfix - User Experience - delete request id from registration admin board

## 0.5.4

* Feature - Service Marketplace
* Feature - Identity Providers
* Feature - My Organization page
* Feature - App Release Process Steps 2 with business logic, 3 with api binding, 6 with UI, 4 with UI
* Feature - Search functionality added in Register Request table
* Feature - Add "CX Membership" flag in Partner Network
* Bugfix - Show loader on clicking decline or confirm from application request screen
* Bugfix - Show error popup on failure of approve or decline request
* Bugfix - Text updates on company data overlay
* Bugfix - Fixed modal width, subscribe refetch and services loading effect
* Bugfix - User Management - AddUser Roles missing

## 0.5.3

* Feature - App Release Process Step 1 implementation with api binding
* Feature - Show app roles in user details
* Feature - Connect Notifications API
* Feature - App Release Process Step 5 - Beta Test
* Feature - Search functionality added in Invite Business Partner page
* Feature - Identity provider list and detail view

## 0.5.2

* Feature - Added Release Notes ;)
* Feature - Technical User details page
* Feature - Technical User role selection dropdown
* Feature - User Management App Access Carousel
* Feature - App Release Process Step 1
* Feature - Digital Twin Table component exchange and deletion of faulty filters
* Feature - Partner Network single search for multiple endpoints & UI update
* Feature - Search in User and App User table
* Feature - New components date picker, table style, lightweight dropzone, in screen navigation, single dropdown, load button
* Bugfix - Business Apps displayed correctly and links working
* Bugfix - Restrict supported languages to 'en' and 'de' without local variants
* Bugfix - Removed empty 'Organization' option from user menu
* Bugfix - Footer fixed to bottom of window
* Bugfix - Some alignment and content fixes

### Older

* Defect - Page reloads when the auth token is renewed
* Defect - Latest apps are static
* Defect - Some footer pages and menu items are empty<|MERGE_RESOLUTION|>--- conflicted
+++ resolved
@@ -7,16 +7,13 @@
 * Connectors
    * Show Managed connectors
    * Error scenarios implemented in Table component
-<<<<<<< HEAD
 * App Release Process
    * technical integration style updates
-
-=======
 * News Section
    * Fixed UI of news section in home page
 * Sort section
    * Hover effect added
->>>>>>> 6d8c896f
+
 ## 1.4.0
 
 ### Change
