--- conflicted
+++ resolved
@@ -6,19 +6,15 @@
 
 * AppReleaseProcess
    * enabled document download in contract and consent
-<<<<<<< HEAD
 * AppDetails
    * Privacy Policy
 * AdminBoardDetail
-   * Privacy Policy
-=======
-* AdminBoardDetail
    * Switch Endpoint
    * Add Roles section
+   * Privacy Policy
 * BugFix
    * Application Request
       * Layout of the application board is destroyed for those applications which are fully "DONE" but application activation did not take place yet
->>>>>>> 4cc3e3aa
 
 ### Change
 
