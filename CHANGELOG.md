--- conflicted
+++ resolved
@@ -3,9 +3,6 @@
 New features, fixed bugs, known defects and other noteworthy changes to each release of the Catena-X Portal Frontend.
 
 ### Unreleased
-<<<<<<< HEAD
-* Feature - App Release Decline - Overlay handling
-=======
 * Feature - Design/BL&API for display app details for Admin Board
 * Checklist overlay
    * Show information from the checklist details API
@@ -14,7 +11,7 @@
 * Bugfix - App release process - Added new attribute "privacyPolicies" to  app creation
 * Digital Twin
    * Text updates
->>>>>>> d22c94c8
+* Feature - App Release Decline - Overlay handling
 
 ## 1.0.0-RC8
 
