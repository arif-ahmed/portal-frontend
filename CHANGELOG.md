# Changelog

New features, fixed bugs, known defects and other noteworthy changes to each release of the Catena-X Portal Frontend.

### Unreleased
<<<<<<< HEAD
* Application Request
   * BugFix - Approve/Decline/Retrigger/Cancel Process actions should clear button and update the latest status in both overlay and application list
=======
* Bugfix - UI fixes in Adminboard
>>>>>>> 862a2a10
* Connector
   * BugFix - Register daps via the auth icon in the connector registration, allows all type of files
* Notification
   * BugFix - Wrong url link

## 1.0.0-RC10

### Change
* Get App Image backend connection updated for (AppMarketplace, AppDetails, App Overview & AdminBoard)

### Feature
* "No Items Found" page/section implemented for (AppMarketplace, ServiceMarketplace, AppOverview, AppSubscription & AdminBoard)
* Application Registration Validation Process - enabled retrigger process of application checklist steps in the overlay screens if applicable
* App Release Process - added delete document function

### Technical Support
n/a

### Bugfix
* Update styling App Management Board
* Invite Business Partner Screen - disabled "detail" button in invitees table
* Semantic Hub & Digital Twin overlays close icon fixed
* Digital Twin overlay sizing of content fixed to stay in given frame/overlay size
* App Release Process - fixed save and edit data handling to display available/saved app data to the user

## 1.0.0-RC9

### Change
* App Release Approval Board
  * Enabled overlay for decline scenario with customer message
* Notification message content updated and incl. links
* Several help connections implemented (connector, app release, etc.)
* Application Registration
   * Retrigger process apis added

### Feature
* Connector Registration
   * new design with additional information such as host, self-description and status released

### Technical Support
n/a

### Bugfix
* Back navigation issue resolved from notifications to any specific page and back

## 1.0.0-RC8

### Change
* App Release Process:
  * Technical integration - role upload ui changes to ease the usability
  * Added new attribute "privacyPolicies" to  app creation
* New 'Help Center' connected with the portal help button

### Feature
* Application Approval Board - Checklist overlay
   * enabled checklist details with comments and status via backend api connection
   * enabled approval and decline interfaces for the manual data validation

### Technical Support
* resolve dependabot findings
* temp fix for cve-2023-0286
* add missing '--no-cache': apk update && apk add

### Bugfix
* User Management: App role assignment - cache issue resolved

## 1.0.0-RC7

### Change
* Admin App Approval Board - app detail page released when clicking on app card

### Feature
n/a

### Technical Support
n/a

### Bugfix
* Notification delete mechanism updated - auto page reload

## 1.0.0-RC6

### Change
* App Release Process
    * Set 'UseCase selection' and 'app supported language' to mandatory
    * app role upload further refined with better user support

### Feature
* Company Registration Approval Board
   * implemented and backend connected the application cancel process flow
   * checklist-worker fully implemented for not finalized/closed applications

### Technical Support
n/a

### Bugfix
n/a

## 1.0.0-RC5

### Change
* Application company detail overlay updated to manage unique ids based on the backend response
* App Release Process
  * Technical Integration - roles upload & deletion functionality 

### Feature
* Application approval checklist implementation with checklist worker; status and overlay (ongoing)
* Shared Components
  * Dropzone file deletion overlay for deletion confirmation released

### Technical Support
* Static Template handling updated to fetch content from asset repo for more flexibility and code separation from content & support of multi-language activated

### Bugfix
* App details page fixed
* Add/Create user account field validations re-activated
* App release process - Changed regex validation for 'Provider Homepage' field
* App release process - Document upload in 'technical guide' field
* Refetch updated notification list on delete action
* Connector file type/size error updated

## 1.0.0-RC4

### Change
n/a

### Feature
n/a

### Technical Support
* Static Template handling updated to fetch content from asset repo for more flexibility and code separation from content & support of multi-language activated

### Bugfix
* App release process bugs fixed such as multiple document upload, fetch uploaded roles from backend
* App release management board - views tabs fixed
* Notification URLs for notification messages updated
* Connector registration overlay overlapping tooltip icon fixed


## 1.0.0-RC3

### Change

### Feature
* User Management
   * create single user account support of company idp
* Released App Management Board for Operator to managed app publishing requests

### Technical Support
n/a

### Bugfix
* Translations and couple of text messages updated
* My business apllication area fixed by removing cache relation for app card images
* App release process bugs fixed such as incorrect mandatory fields; file upload handling, etc.

## 1.0.0-RC2

### Change
* Dialog Header
   * Update Dialog header font size to 24px
* Admin Board - App Release (Page)
   * Created Admin Board Page
   * Connect with API's
   * BL&API Approve app release
   * BL&API Decline app release
* Bugfix
   * Change Email Pattern Regex to fix Hostspot
* User Management main page
   * update dialog header & font style/size
* Apps
   * removed asset repo dependency and connect backend apis to fetch lead images
* App Release Process
   * step 4 "role management" connected with apis to support GET / POST and DELETE
   * Company role introduction page styling sizes updated
   * Added content for company role introduction & use case introduction pages

### Feature
n/a

### Technical Support
* Email pattern / regular expression updated

### Bugfix
* App access management - carousel style updated & card height fixed

## 1.0.0-RC1

### Change
* User management
   * app Access placeholder component implemented which is getting used in case no active app subscription does exist
   * user table headlines updated
   * updated page header size and image
* Updates - Connector
   * overlays updated (dropzone headline added; changed "Cancel" to "Back" Button, add top right cancel icon inside the overlay)
   * tooltips added for connector table to explain status icons
* Registration Request Approval Board
   * page layout updated
   * filter feature enabled
   * company data details overlay extended with company role and documents
* Notification
   * Badge count added inside the user icon sub-navigation
   * notification message title and content updated by supporting new technical keys

### Feature
* Use case introduction page released
* Shared Components
  * created "Side List" component
  * created "Draggable Chip" component
  * created "Static Page" templates for introduction pages
  * created "Image Item" with zoom and hover function as well as update of "Image Gallery" 
* App Release Process
   * step 4 limited to role upload/handling only
   * step 5 Beta Test page updated with preview content for future releases
   * app card component of step 1 connected with the leadimage load element to display the leadimage inside the card in realtime
* App Change Process released
   * created deactivate sub-menu component in App Provider Overview Page
   * created app deactivate page and connected the app/deactivation api
* App Subscription Management Board for app providers got newly released
   * overview of active app subscriptions and new requests
   * filter & search function on subscriptions
   * subscription activation function implemented with direct user response such es technical user creation
   * autosetup url storage for the app provider enabled via user interface
* Identity Provider Management released
   * connect company OIDC idps enabled via portal user workflow
   * user migration function enabled to support migration of users from one idp to another

### Technical Support
Portal asset repo image drag disabled for all transactional images (such as app images) ![Tag](https://img.shields.io/static/v1?label=&message=BreakingChange&color=yellow&style=flat)

### Bugfix
* User Management: assign multiple users to an role got fixed
* Connector:
   * fixed issue on clicking info icon trigger delete action
   * show tooltip message on hover of info icon
   * enable authentication flow
* Technical User: overlay static user data now getting fetched from the user token
* AppOverview: navigation to app release process screen with auto filled app data got fixed for apps in status "In PROGRESS"

## 0.10.0

### Change
* Shared Components
   * "load more" button component released with new design
   * page snackbar component released with new design
   * page snackbar auto closure implemented (as variant)
   * page snackbar positioning updated
   * tooltip enhanced by adding light color variant
* Partner Network
   * Stop throbber in case of error and show No rows present message
   * Empty details overlay issue fix
   
### Feature
* Service Marketplace
   * new UI released
   * enabled different views by service category
   * enabled sorting and in-page search
* Connector Registration
   * style updated and connector details enhanced inside the "my connectors" table
   * added DAPS logic and file upload inside the connector registration ui and business logic
* Notifications Service
   * enabled sorting and filtering
   * pagination enabled by adding "load more" function and receiving pagination details via api

### Technical Support
* n/a

### Bugfix
* Technical User creation: Removed multi overlay layering and corrected response style
* Notification Service:
   * modal for message deletion page positioning fixed
   * sort icon behavior on click/mouse over fixed
   * notification api trigger logic fixed
* App user management: user role deletion fixed


## 0.9.0

### Change
* Shared Components
   * SelectList component - property/parameter added to clear the select list input
* App Release Process
   * Sales Manager Get, Select and drop down enabled for app creation
   * "Save" Button enabling with update PUT api call

### Feature
* Marketplace
   * App subscription consent agreement included inside the user flow with api triggering 
* Identity Provider
   * Create, update and enable new idp integration for ownIdP usage (companyIdP)
* Notifications Service
   * Release of new notification design with filtering, viewing & pagination
   * Highlight of unread messages
   * Delete notification function enabled
* Registration Approval Board
   * Enable handling of registrations without bpn by adding a bpn input field with api connection
* User management
   * Auto navigation to Identity Management section after deleting an user
   * App User tables - content api call filtering activated to reduce response to needed result
* Company Role Introduction
   * Active Participant introduction page
   * App Provider introduction page
   * Service Provider introduction page

### Technical Support
* n/a

### Bugfix
* n/a

## 0.8.0

### Change
* Connector Registration
   * Enable "Company as a Service" connector registration via modal; connected to portal backend and SD Factory
   * Input field pattern validation established
   * Updated delete connector integration

### Feature
* User Management - user account creation for portal connected to company role validation to reduce and validate available portal roles which the member company can assign (related to the company signed company role agreements)
* User Account
   * Enabled my user account deletion flow and backend integration
   * Error and success overlay added for password reset button/logic
   * Disabled "Suspend" user button

### Technical Support
* n/a

### Bugfix
* User Invite - error pattern validation integrated
* Shared Components
   * Image components updated & svg file loaded
   * Drop-Down list

## 0.7.0

### Change
* App Release Process
   * Added headline and subtext
   * Removed input field placeholders where not necessary
   * Activated app card always on viewport function inside the app card creation of the app release process
   * Updated app card sizing
* Service Marketplace
   * Service subscription detail section - added subscription status

### Feature
* App Marketplace
   * Subscription data submission to third party and enablement of terms & condition agreement/consent
* User Management
   * App role assignment for multiple users implemented

### Technical Support
* n/a

### Bugfix
* App Release Process - Page sizing fixed
* My Organization - BPN data field allocation aligned
* User Management - User table auto-refresh enabled after new user invite; business logic of user status inside the user table updated to display correct status
* Central Search - Result list gave an issue on app title value

## 0.6.0

### Change
* n/a

### Feature
* Application Management Board: Manage application request (by viewing company details and documents) and approve or cancel company applications.
* User Management: View own company users, invite new users and assign app roles for subscribed apps. Additionally, the technical user self-service got released and supports now the creation of technical users as part of the user company account.
* App Marketplace: Enables user to search for apps, display app details and subscribe for an app. Also app favorites tags are added.
* App Overview: App overview supports the app provider to see own published apps, check the status, progress unfinished app releases and start the registration of a new app.
* UiComponents: SharedUiComponent library got released and is usable for other projects with a number of ui react components

### Technical Support
* n/a

### Bugfix
* n/a

## 0.5.5

* Feature - App Overview page
* Feature - Add and edit Identity Provider details
* Feature - BPN add/delete flow in User Account Screen
* Feature - User Management - Success/Fail Message
* Feature - Expand on hover feature added to  CardHorizontal component.
* Feature - Add download document in application request page
* Feature - Add User Role Overlay (refactoring)
* Feature - Assign user role (refactoring)
* Feature - Show subscription box after subscribed immediately
* Feature - App Release Process - upload functionality
* Feature - App Detail - Fetch Documents
* Feature - Shared Components - Transmission Chip button
* Feature - App Release Process - Business Logic & API - Submit App for review
* Feature - Transition button added to Registration table
* Feature - Expand on hover feature added to  CardHorizontal component.
* Feature - Add download document in application request page
* Feature - Add User Role Overlay (refactoring)
* Feature - App Release Process - upload functionality
* Bugfix - Connect Partner Network to BPDM
* Bugfix - UI updates in UltimateToolbar component
* Bugfix - Registration table UI fixes
* Bugfix - App Release Process - Fixed browser back button issue
* Bugfix - User Management Main Page Style fix
* Bugfix - App Release Process - Fixed user directing to bottom of the page
* Bugfix - Services Card Responsive UI Fix
* Bugfix - Partner network search issue fix
* Bugfix - CardHorizontal - Height issue fix
* Bugfix - Bind app subscribe status in my organization page
* Bugfix - App Marketplace - Subscription Button update needed
* Bugfix - Service Marketplace - Page Padding Margin UI Fix and Provider Table Border Fix 
* Bugfix - User Experience - delete request id from registration admin board

## 0.5.4

* Feature - Service Marketplace
* Feature - Identity Providers
* Feature - My Organization page
* Feature - App Release Process Steps 2 with business logic, 3 with api binding, 6 with UI, 4 with UI
* Feature - Search functionality added in Register Request table
* Feature - Add "CX Membership" flag in Partner Network
* Bugfix - Show loader on clicking decline or confirm from application request screen
* Bugfix - Show error popup on failure of approve or decline request
* Bugfix - Text updates on company data overlay
* Bugfix - Fixed modal width, subscribe refetch and services loading effect
* Bugfix - User Management - AddUser Roles missing

## 0.5.3

* Feature - App Release Process Step 1 implementation with api binding
* Feature - Show app roles in user details
* Feature - Connect Notifications API
* Feature - App Release Process Step 5 - Beta Test
* Feature - Search functionality added in Invite Business Partner page
* Feature - Identity provider list and detail view

## 0.5.2

* Feature - Added Release Notes ;)
* Feature - Technical User details page
* Feature - Technical User role selection dropdown
* Feature - User Management App Access Carousel
* Feature - App Release Process Step 1
* Feature - Digital Twin Table component exchange and deletion of faulty filters
* Feature - Partner Network single search for multiple endpoints & UI update
* Feature - Search in User and App User table
* Feature - New components date picker, table style, lightweight dropzone, in screen navigation, single dropdown, load button
* Bugfix - Business Apps displayed correctly and links working
* Bugfix - Restrict supported languages to 'en' and 'de' without local variants
* Bugfix - Removed empty 'Organization' option from user menu
* Bugfix - Footer fixed to bottom of window
* Bugfix - Some alignment and content fixes

### Older

* Defect - Page reloads when the auth token is renewed
* Defect - Latest apps are static
* Defect - Some footer pages and menu items are empty<|MERGE_RESOLUTION|>--- conflicted
+++ resolved
@@ -3,12 +3,9 @@
 New features, fixed bugs, known defects and other noteworthy changes to each release of the Catena-X Portal Frontend.
 
 ### Unreleased
-<<<<<<< HEAD
 * Application Request
    * BugFix - Approve/Decline/Retrigger/Cancel Process actions should clear button and update the latest status in both overlay and application list
-=======
 * Bugfix - UI fixes in Adminboard
->>>>>>> 862a2a10
 * Connector
    * BugFix - Register daps via the auth icon in the connector registration, allows all type of files
 * Notification
