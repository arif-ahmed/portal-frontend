# Changelog

New features, fixed bugs, known defects and other noteworthy changes to each release of the Catena-X Portal Frontend.


### Unreleased
<<<<<<< HEAD
* Feature - Service marketplace UI Updates
=======
* Technical User
   * Removed multi overlay layering
   * Update the style of the response
>>>>>>> d713e304

## 0.9.0

### Change
* Shared Components
   * SelectList component - property/parameter added to clear the select list input
* App Release Process
   * Sales Manager Get, Select and drop down enabled for app creation
   * "Save" Button enabling with update PUT api call

### Feature
* Marketplace
   * App subscription consent agreement included inside the user flow with api triggering 
* Identity Provider
   * Create, update and enable new idp integration for ownIdP usage (companyIdP)
* Notifications Service
   * Release of new notification design with filtering, viewing & pagination
   * Highlight of unread messages
   * Delete notification function enabled
* Registration Approval Board
   * Enable handling of registrations without bpn by adding a bpn input field with api connection
* User management
   * Auto navigation to Identity Management section after deleting an user
   * App User tables - content api call filtering activated to reduce response to needed result
* Company Role Introduction
   * Active Participant introduction page
   * App Provider introduction page
   * Service Provider introduction page

### Technical Support
* n/a

### Bugfix
* n/a

## 0.8.0

### Change
* Connector Registration
   * Enable "Company as a Service" connector registration via modal; connected to portal backend and SD Factory
   * Input field pattern validation established
   * Updated delete connector integration

### Feature
* User Management - user account creation for portal connected to company role validation to reduce and validate available portal roles which the member company can assign (related to the company signed company role agreements)
* User Account
   * Enabled my user account deletion flow and backend integration
   * Error and success overlay added for password reset button/logic
   * Disabled "Suspend" user button

### Technical Support
* n/a

### Bugfix
* User Invite - error pattern validation integrated
* Shared Components
   * Image components updated & svg file loaded
   * Drop-Down list

## 0.7.0

### Change
* App Release Process
   * Added headline and subtext
   * Removed input field placeholders where not necessary
   * Activated app card always on viewport function inside the app card creation of the app release process
   * Updated app card sizing
* Service Marketplace
   * Service subscription detail section - added subscription status

### Feature
* App Marketplace
   * Subscription data submission to third party and enablement of terms & condition agreement/consent
* User Management
   * App role assignment for multiple users implemented

### Technical Support
* n/a

### Bugfix
* App Release Process - Page sizing fixed
* My Organization - BPN data field allocation aligned
* User Management - User table auto-refresh enabled after new user invite; business logic of user status inside the user table updated to display correct status
* Central Search - Result list gave an issue on app title value

## 0.6.0

### Change
* n/a

### Feature
* Application Management Board: Manage application request (by viewing company details and documents) and approve or cancel company applications.
* User Management: View own company users, invite new users and assign app roles for subscribed apps. Additionally, the technical user self-service got released and supports now the creation of technical users as part of the user company account.
* App Marketplace: Enables user to search for apps, display app details and subscribe for an app. Also app favorites tags are added.
* App Overview: App overview supports the app provider to see own published apps, check the status, progress unfinished app releases and start the registration of a new app.
* UiComponents: SharedUiComponent library got released and is usable for other projects with a number of ui react components

### Technical Support
* n/a

### Bugfix
* n/a

## 0.5.5

* Feature - App Overview page
* Feature - Add and edit Identity Provider details
* Feature - BPN add/delete flow in User Account Screen
* Feature - User Management - Success/Fail Message
* Feature - Expand on hover feature added to  CardHorizontal component.
* Feature - Add download document in application request page
* Feature - Add User Role Overlay (refactoring)
* Feature - Assign user role (refactoring)
* Feature - Show subscription box after subscribed immediately
* Feature - App Release Process - upload functionality
* Feature - App Detail - Fetch Documents
* Feature - Shared Components - Transmission Chip button
* Feature - App Release Process - Business Logic & API - Submit App for review
* Feature - Transition button added to Registration table
* Feature - Expand on hover feature added to  CardHorizontal component.
* Feature - Add download document in application request page
* Feature - Add User Role Overlay (refactoring)
* Feature - App Release Process - upload functionality
* Bugfix - Connect Partner Network to BPDM
* Bugfix - UI updates in UltimateToolbar component
* Bugfix - Registration table UI fixes
* Bugfix - App Release Process - Fixed browser back button issue
* Bugfix - User Management Main Page Style fix
* Bugfix - App Release Process - Fixed user directing to bottom of the page
* Bugfix - Services Card Responsive UI Fix
* Bugfix - Partner network search issue fix
* Bugfix - CardHorizontal - Height issue fix
* Bugfix - Bind app subscribe status in my organization page
* Bugfix - App Marketplace - Subscription Button update needed
* Bugfix - Service Marketplace - Page Padding Margin UI Fix and Provider Table Border Fix 
* Bugfix - User Experience - delete request id from registration admin board

## 0.5.4

* Feature - Service Marketplace
* Feature - Identity Providers
* Feature - My Organization page
* Feature - App Release Process Steps 2 with business logic, 3 with api binding, 6 with UI, 4 with UI
* Feature - Search functionality added in Register Request table
* Feature - Add "CX Membership" flag in Partner Network
* Bugfix - Show loader on clicking decline or confirm from application request screen
* Bugfix - Show error popup on failure of approve or decline request
* Bugfix - Text updates on company data overlay
* Bugfix - Fixed modal width, subscribe refetch and services loading effect
* Bugfix - User Management - AddUser Roles missing

## 0.5.3

* Feature - App Release Process Step 1 implementation with api binding
* Feature - Show app roles in user details
* Feature - Connect Notifications API
* Feature - App Release Process Step 5 - Beta Test
* Feature - Search functionality added in Invite Business Partner page
* Feature - Identity provider list and detail view

## 0.5.2

* Feature - Added Release Notes ;)
* Feature - Technical User details page
* Feature - Technical User role selection dropdown
* Feature - User Management App Access Carousel
* Feature - App Release Process Step 1
* Feature - Digital Twin Table component exchange and deletion of faulty filters
* Feature - Partner Network single search for multiple endpoints & UI update
* Feature - Search in User and App User table
* Feature - New components date picker, table style, lightweight dropzone, in screen navigation, single dropdown, load button
* Bugfix - Business Apps displayed correctly and links working
* Bugfix - Restrict supported languages to 'en' and 'de' without local variants
* Bugfix - Removed empty 'Organization' option from user menu
* Bugfix - Footer fixed to bottom of window
* Bugfix - Some alignment and content fixes

### Older

* Defect - Page reloads when the auth token is renewed
* Defect - Latest apps are static
* Defect - Some footer pages and menu items are empty<|MERGE_RESOLUTION|>--- conflicted
+++ resolved
@@ -4,13 +4,10 @@
 
 
 ### Unreleased
-<<<<<<< HEAD
 * Feature - Service marketplace UI Updates
-=======
 * Technical User
    * Removed multi overlay layering
    * Update the style of the response
->>>>>>> d713e304
 
 ## 0.9.0
 
