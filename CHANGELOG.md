--- conflicted
+++ resolved
@@ -6,13 +6,10 @@
 
 * AppReleaseProcess
    * enabled document download in contract and consent
-<<<<<<< HEAD
 * Service Release Process
    * Create Service, fetch service and Update service apis added
-=======
 * AppDetails
    * Privacy Policy
->>>>>>> d6160158
 * AdminBoardDetail
    * Switch Endpoint
    * Add Roles section
