--- conflicted
+++ resolved
@@ -1,11 +1,6 @@
 # Changelog
 
 New features, fixed bugs, known defects and other noteworthy changes to each release of the Catena-X Portal Frontend.
-
-### In Progress
-* Feature - Apps & Service Subscription: include consent inside subscription
-* Feature - App Release Process: App status/summary api connect
-* Feature - App User Role - update table content
 
 ### Unreleased
 * Notifications
@@ -17,29 +12,16 @@
    * Navigate and scroll to the Identity Management section after deleting the user
 * Technical Integration
    * Modal width fix
+* Identity Provider
+   * Create, update and enable IDPs
 
 ## 0.8.0
 
-<<<<<<< HEAD
-* Register connector
-    * Enable "Company as a Service" option. Modal updates
-    * Validation updates. FormFields added for "Company as a Service".
-    * Create & Delete API integration with flow
-* Feature - User Management - fetch roles (api refactoring)
-* Identity Provider
-   * Create, update and enable IDPs
-* Shared Components
-   * More versatile image component
-* Bugfix - User Invite - New User Role preselected fix
-* Bugfix - App User Management - Confirmation and User Role Changes
-* Bugfix - Add User Invite - Field Validations (FE)
-=======
 ### Change
 * Connector Registration
    * Enable "Company as a Service" cennector registration via modal; connected to portal backend and SD Factory
    * Input field pattern validation established
    * Updated delete connector integration
->>>>>>> cfe2cc8f
 
 ### Feature
 * User Management - user acount creation for portal connected to company role validation to reduce and validate available portal roles which the member company can assign (related to the company signed company role agreements)
