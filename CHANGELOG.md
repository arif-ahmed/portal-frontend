--- conflicted
+++ resolved
@@ -40,15 +40,15 @@
    * Fixed issue on clicking info icon trigger delete action
    * Show tooltip message on hover of info icon
    * Enable authentication issue fix
-<<<<<<< HEAD
-* Updates - Connector
-   * Upload title missing
-=======
 * BugFix
    * Home Screen: missing app name
    * My Organisation Screen: missing app name
->>>>>>> 1b4be58d
-
+* Updates - Connector
+   * Upload title missing
+   * Change "Cancel" to "Back" Button
+   * Add "Cancel" icon in 2nd connector overlay
+   * Add tooltips
+   * Update titles
 
 ## 0.10.0
 
