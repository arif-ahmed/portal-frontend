--- conflicted
+++ resolved
@@ -18,18 +18,13 @@
 * Static templates
    * Moved JSON files to locales
    * New components added
-<<<<<<< HEAD
-* Bugfix - App details in marketplace not available
-* Bugfix - App release process : Changed the regex validation for Provider Homepage field
 * App details page
    * Fetch document/image from new end point
-=======
 * Bugs
    * Refetch updated notification list on delete action
    * App details in marketplace not available
    * App release process : Changed the regex validation for 'Provider Homepage' field
    * App release process : Document upload in 'technical guide' field
->>>>>>> 077960f0
 
 ## 1.0.0-RC4
 
