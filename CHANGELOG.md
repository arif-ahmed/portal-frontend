--- conflicted
+++ resolved
@@ -25,15 +25,12 @@
    * View update in Details overlay
 * Notification
    * Bug fix - Pick appropriate title from locale file
-<<<<<<< HEAD
 * Feature - App Change Process
    * Created Deactivate Sub-Menu Component in App Overview Page
    * Created Deactivate page and add functionality
-=======
 * BugFix
    Enable authentication icon for all the states
    Fixed issue on clicking info icon trigger delete action
->>>>>>> c1ac4fa4
 * Feature - Tenant Management Board for App/Service Owners (FE)
 * Feature - My CX Account - Update Issue Table
 
