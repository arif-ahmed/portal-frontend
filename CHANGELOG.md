# Changelog

New features, fixed bugs, known defects and other noteworthy changes to each release of the Catena-X Portal Frontend.

## 1.3.0 RC2

### Change
n/a

### Feature
* Service Release Process
   * Support SERVICE_LEADIMAGE document upload in step1

### Technical Support
n/a

### Bugfix
* Service Detail Page (Marketplace and Service Management) - document download fixed
* Service Release Process - update long description pattern to support multiline (as app release process)
* Service Release Process - reset active step back to 1 in service overview page when re-opening a service in "draft" state
* User Management - create new user account first and last name pattern updated to alow double names
* App Release Process
  * fixed condition for 'documents' section in 'validate and publish' step to display only relevant document types
  * removed placeholder section 'data security information' and 'connected data' from 'validate and publish' step
  * long description input field pattern

* App Release Process:
   * Added privacy policies to validate and publish
* Application Checklist
   BugFix - Checklist layout issue fix
<<<<<<< HEAD
*AppMarketplace
   *  Add status of the subscription
=======
* Notification
   BugFix - Service Request title and message issue fix

>>>>>>> a6f3f86b

## 1.3.0 RC1

### Change
* App Release Process
  * updated endpoint to post and get agreement consent
  * switched endpoint to retrieve cx frame documents from portal backend for consent section
  * document upload error message customization activated and new error message for file size set
* Service Release Process
  * updated GET and POST endpoint handling to store and fetch service details from the backend and display them inside the service release form
  * switched endpoint to retrieve cx frame documents from portal backend
  * updated endpoint to post agreement consent
* Switch IdP
  * additional user support and new style added for easier process handling

### Feature
* Service Release Process
   * Connect backend service /submitservice api added
   * Common component to handle Submit service
* App Marketplace
  * implement service type function with backend connection
  * added load button function for service release form - button "submit" and "confirm"/"proceed"
* App Release Process
  * added app privacy policy select function inside the app release process form
* Service Management (Service Provider)
  * implemented service overview for app provider to display all owned services in all states (incl. search, filter and sort)
  * implemented service detail page

### Technical Support
* added temp fix for CVE-2023-0464
* added build workflow for v1.3.0 release candidate phase
* updated actions workflows

### Bugfix
* App Release Process
  * update input field validation for longDescription input field
* User Management
  * payload fixed to portal roles only when updating user assigned portal roles 
* App Release Admin Page - App Detail Page
  * updated business logic to consume use case data due to updated api response body style
* Service Marketplace - Service Detail Page
  * updated business logic to consume use case data due to updated api response body style

## 1.2.0

### Change
* Dropzone costum error support implemented

### Feature
* UserManagement
   * add role description details into the user account creation overlay and linking the description with the new developed/released role description detail page
* App Marketplace
   * app detail page got enhanced by "Privacy Policies"
* App Approval Admin Board
   * app detail page endpoint switched to /inReview/{appId}
   * app detail page "App Roles" added
   * app detail page "Privacy Policy" added
   * removes placeholder sections and implemented UI changes
* User Account Screen
   * add section with user assigned portal roles
   * add action button and overlay to update user assigned portal roles
* Service Release Process
   * implement service release process form and connected backend services /createService, /serviceStatus, /and Update service apis added
* App Release Process
   * enabled document download in contract and consent
   * enabled document deletion inside the app release form
   * changed additional document uploads from mandatory to optional and changed dropzone parameter size

### Technical Support
* Improved page loading in several places (such as app overview) 
* Change local port to run behind reverse proxy
* Improved responsiveness of use case introduction page and company role page

### Bugfix
* Image import via api image/document endpoint implemented for organization/myCompanySubscription section
* Fixed display documents feature. Only first document got displayed (Admin App Approval Board - App Detail page, App Marketplace App Detail Page)
* App Release Process - when opening a previously saved app - "save & proceed" is disabled is fixed
* Home - Recommended section images not loading fix
* Application Request Board styling of the application status bar for application fully "DONE" but activation outstanding
* App Release Process - updated long description input validation
* App Release Process - updated business logic to retrieve app use case in new api response format

## 1.1.0

### Change
* Service Marketplace
   * documents displayed on service detail page connected to backend call (view and download documents)
   * updated styling of multiple subscription display section
   * service marketplace service card enhanced by short description
* SharedUIComponents
  * modal image behavior for different devices updated

### Feature
* App Conformity Document handling enabled
  * enhanced app release process with conformity upload section
  * enhance app release process "verify data" with conformity document view and download option
  * app admin board - app detail page enhanced by adding conformity document view and download
* SharedUIComponents
  * image gallery - added grid layout & parameter to display images in 16:9 ratio
* Service Release Management
  * implemented new top navigation section und sub-menu
  * implemented service release process intro page
  * implemented service release form (initial)

### Technical Support
* added a new smart image component to handle all kinds of images, display placeholder while loading and error image on failure
* fix(cve-2023-23916): add package upgrade as temp fix
* chore (gh-org-checks): rename file for stable trivy scan
* chore enable multi branch: add latest tag to released images
* created new component to reduce code duplications between app release process & service release process intro pages

### Bugfix
* Notification - App Subscription Activation - linked URL updated to 'User Management'
* Connector - DAPS registration retriggering allowed upload document types restricted
* Application Request - Approve/Decline/Retrigger/Cancel Process actions will clear button section and update the checklist/process status inside the overlay as well as the application list

## 1.0.0-RC10

### Change
* Get App Image backend connection updated for (AppMarketplace, AppDetails, App Overview & AdminBoard)

### Feature
* "No Items Found" page/section implemented for (AppMarketplace, ServiceMarketplace, AppOverview, AppSubscription & AdminBoard)
* Application Registration Validation Process - enabled retrigger process of application checklist steps in the overlay screens if applicable
* App Release Process - added delete document function

### Technical Support
n/a

### Bugfix
* Update styling App Management Board
* Invite Business Partner Screen - disabled "detail" button in invitees table
* Semantic Hub & Digital Twin overlays close icon fixed
* Digital Twin overlay sizing of content fixed to stay in given frame/overlay size
* App Release Process - fixed save and edit data handling to display available/saved app data to the user

## 1.0.0-RC9

### Change
* App Release Approval Board
  * Enabled overlay for decline scenario with customer message
* Notification message content updated and incl. links
* Several help connections implemented (connector, app release, etc.)
* Application Registration
   * Retrigger process apis added

### Feature
* Connector Registration
   * new design with additional information such as host, self-description and status released

### Technical Support
n/a

### Bugfix
* Back navigation issue resolved from notifications to any specific page and back

## 1.0.0-RC8

### Change
* App Release Process:
  * Technical integration - role upload ui changes to ease the usability
  * Added new attribute "privacyPolicies" to  app creation
* New 'Help Center' connected with the portal help button

### Feature
* Application Approval Board - Checklist overlay
   * enabled checklist details with comments and status via backend api connection
   * enabled approval and decline interfaces for the manual data validation

### Technical Support
* resolve dependabot findings
* temp fix for cve-2023-0286
* add missing '--no-cache': apk update && apk add

### Bugfix
* User Management: App role assignment - cache issue resolved

## 1.0.0-RC7

### Change
* Admin App Approval Board - app detail page released when clicking on app card

### Feature
n/a

### Technical Support
n/a

### Bugfix
* Notification delete mechanism updated - auto page reload

## 1.0.0-RC6

### Change
* App Release Process
    * Set 'UseCase selection' and 'app supported language' to mandatory
    * app role upload further refined with better user support

### Feature
* Company Registration Approval Board
   * implemented and backend connected the application cancel process flow
   * checklist-worker fully implemented for not finalized/closed applications

### Technical Support
n/a

### Bugfix
n/a

## 1.0.0-RC5

### Change
* Application company detail overlay updated to manage unique ids based on the backend response
* App Release Process
  * Technical Integration - roles upload & deletion functionality 

### Feature
* Application approval checklist implementation with checklist worker; status and overlay (ongoing)
* Shared Components
  * Dropzone file deletion overlay for deletion confirmation released

### Technical Support
* Static Template handling updated to fetch content from asset repo for more flexibility and code separation from content & support of multi-language activated

### Bugfix
* App details page fixed
* Add/Create user account field validations re-activated
* App release process - Changed regex validation for 'Provider Homepage' field
* App release process - Document upload in 'technical guide' field
* Refetch updated notification list on delete action
* Connector file type/size error updated

## 1.0.0-RC4

### Change
n/a

### Feature
n/a

### Technical Support
* Static Template handling updated to fetch content from asset repo for more flexibility and code separation from content & support of multi-language activated

### Bugfix
* App release process bugs fixed such as multiple document upload, fetch uploaded roles from backend
* App release management board - views tabs fixed
* Notification URLs for notification messages updated
* Connector registration overlay overlapping tooltip icon fixed


## 1.0.0-RC3

### Change

### Feature
* User Management
   * create single user account support of company idp
* Released App Management Board for Operator to managed app publishing requests

### Technical Support
n/a

### Bugfix
* Translations and couple of text messages updated
* My business apllication area fixed by removing cache relation for app card images
* App release process bugs fixed such as incorrect mandatory fields; file upload handling, etc.

## 1.0.0-RC2

### Change
* Dialog Header
   * Update Dialog header font size to 24px
* Admin Board - App Release (Page)
   * Created Admin Board Page
   * Connect with API's
   * BL&API Approve app release
   * BL&API Decline app release
* Bugfix
   * Change Email Pattern Regex to fix Hostspot
* User Management main page
   * update dialog header & font style/size
* Apps
   * removed asset repo dependency and connect backend apis to fetch lead images
* App Release Process
   * step 4 "role management" connected with apis to support GET / POST and DELETE
   * Company role introduction page styling sizes updated
   * Added content for company role introduction & use case introduction pages

### Feature
n/a

### Technical Support
* Email pattern / regular expression updated

### Bugfix
* App access management - carousel style updated & card height fixed

## 1.0.0-RC1

### Change
* User management
   * app Access placeholder component implemented which is getting used in case no active app subscription does exist
   * user table headlines updated
   * updated page header size and image
* Updates - Connector
   * overlays updated (dropzone headline added; changed "Cancel" to "Back" Button, add top right cancel icon inside the overlay)
   * tooltips added for connector table to explain status icons
* Registration Request Approval Board
   * page layout updated
   * filter feature enabled
   * company data details overlay extended with company role and documents
* Notification
   * Badge count added inside the user icon sub-navigation
   * notification message title and content updated by supporting new technical keys

### Feature
* Use case introduction page released
* Shared Components
  * created "Side List" component
  * created "Draggable Chip" component
  * created "Static Page" templates for introduction pages
  * created "Image Item" with zoom and hover function as well as update of "Image Gallery" 
* App Release Process
   * step 4 limited to role upload/handling only
   * step 5 Beta Test page updated with preview content for future releases
   * app card component of step 1 connected with the leadimage load element to display the leadimage inside the card in realtime
* App Change Process released
   * created deactivate sub-menu component in App Provider Overview Page
   * created app deactivate page and connected the app/deactivation api
* App Subscription Management Board for app providers got newly released
   * overview of active app subscriptions and new requests
   * filter & search function on subscriptions
   * subscription activation function implemented with direct user response such es technical user creation
   * autosetup url storage for the app provider enabled via user interface
* Identity Provider Management released
   * connect company OIDC idps enabled via portal user workflow
   * user migration function enabled to support migration of users from one idp to another

### Technical Support
Portal asset repo image drag disabled for all transactional images (such as app images) ![Tag](https://img.shields.io/static/v1?label=&message=BreakingChange&color=yellow&style=flat)

### Bugfix
* User Management: assign multiple users to an role got fixed
* Connector:
   * fixed issue on clicking info icon trigger delete action
   * show tooltip message on hover of info icon
   * enable authentication flow
* Technical User: overlay static user data now getting fetched from the user token
* AppOverview: navigation to app release process screen with auto filled app data got fixed for apps in status "In PROGRESS"

## 0.10.0

### Change
* Shared Components
   * "load more" button component released with new design
   * page snackbar component released with new design
   * page snackbar auto closure implemented (as variant)
   * page snackbar positioning updated
   * tooltip enhanced by adding light color variant
* Partner Network
   * Stop throbber in case of error and show No rows present message
   * Empty details overlay issue fix
   
### Feature
* Service Marketplace
   * new UI released
   * enabled different views by service category
   * enabled sorting and in-page search
* Connector Registration
   * style updated and connector details enhanced inside the "my connectors" table
   * added DAPS logic and file upload inside the connector registration ui and business logic
* Notifications Service
   * enabled sorting and filtering
   * pagination enabled by adding "load more" function and receiving pagination details via api

### Technical Support
* n/a

### Bugfix
* Technical User creation: Removed multi overlay layering and corrected response style
* Notification Service:
   * modal for message deletion page positioning fixed
   * sort icon behavior on click/mouse over fixed
   * notification api trigger logic fixed
* App user management: user role deletion fixed


## 0.9.0

### Change
* Shared Components
   * SelectList component - property/parameter added to clear the select list input
* App Release Process
   * Sales Manager Get, Select and drop down enabled for app creation
   * "Save" Button enabling with update PUT api call

### Feature
* Marketplace
   * App subscription consent agreement included inside the user flow with api triggering 
* Identity Provider
   * Create, update and enable new idp integration for ownIdP usage (companyIdP)
* Notifications Service
   * Release of new notification design with filtering, viewing & pagination
   * Highlight of unread messages
   * Delete notification function enabled
* Registration Approval Board
   * Enable handling of registrations without bpn by adding a bpn input field with api connection
* User management
   * Auto navigation to Identity Management section after deleting an user
   * App User tables - content api call filtering activated to reduce response to needed result
* Company Role Introduction
   * Active Participant introduction page
   * App Provider introduction page
   * Service Provider introduction page

### Technical Support
* n/a

### Bugfix
* n/a

## 0.8.0

### Change
* Connector Registration
   * Enable "Company as a Service" connector registration via modal; connected to portal backend and SD Factory
   * Input field pattern validation established
   * Updated delete connector integration

### Feature
* User Management - user account creation for portal connected to company role validation to reduce and validate available portal roles which the member company can assign (related to the company signed company role agreements)
* User Account
   * Enabled my user account deletion flow and backend integration
   * Error and success overlay added for password reset button/logic
   * Disabled "Suspend" user button

### Technical Support
* n/a

### Bugfix
* User Invite - error pattern validation integrated
* Shared Components
   * Image components updated & svg file loaded
   * Drop-Down list

## 0.7.0

### Change
* App Release Process
   * Added headline and subtext
   * Removed input field placeholders where not necessary
   * Activated app card always on viewport function inside the app card creation of the app release process
   * Updated app card sizing
* Service Marketplace
   * Service subscription detail section - added subscription status

### Feature
* App Marketplace
   * Subscription data submission to third party and enablement of terms & condition agreement/consent
* User Management
   * App role assignment for multiple users implemented

### Technical Support
* n/a

### Bugfix
* App Release Process - Page sizing fixed
* My Organization - BPN data field allocation aligned
* User Management - User table auto-refresh enabled after new user invite; business logic of user status inside the user table updated to display correct status
* Central Search - Result list gave an issue on app title value

## 0.6.0

### Change
* n/a

### Feature
* Application Management Board: Manage application request (by viewing company details and documents) and approve or cancel company applications.
* User Management: View own company users, invite new users and assign app roles for subscribed apps. Additionally, the technical user self-service got released and supports now the creation of technical users as part of the user company account.
* App Marketplace: Enables user to search for apps, display app details and subscribe for an app. Also app favorites tags are added.
* App Overview: App overview supports the app provider to see own published apps, check the status, progress unfinished app releases and start the registration of a new app.
* UiComponents: SharedUiComponent library got released and is usable for other projects with a number of ui react components

### Technical Support
* n/a

### Bugfix
* n/a

## 0.5.5

* Feature - App Overview page
* Feature - Add and edit Identity Provider details
* Feature - BPN add/delete flow in User Account Screen
* Feature - User Management - Success/Fail Message
* Feature - Expand on hover feature added to  CardHorizontal component.
* Feature - Add download document in application request page
* Feature - Add User Role Overlay (refactoring)
* Feature - Assign user role (refactoring)
* Feature - Show subscription box after subscribed immediately
* Feature - App Release Process - upload functionality
* Feature - App Detail - Fetch Documents
* Feature - Shared Components - Transmission Chip button
* Feature - App Release Process - Business Logic & API - Submit App for review
* Feature - Transition button added to Registration table
* Feature - Expand on hover feature added to  CardHorizontal component.
* Feature - Add download document in application request page
* Feature - Add User Role Overlay (refactoring)
* Feature - App Release Process - upload functionality
* Bugfix - Connect Partner Network to BPDM
* Bugfix - UI updates in UltimateToolbar component
* Bugfix - Registration table UI fixes
* Bugfix - App Release Process - Fixed browser back button issue
* Bugfix - User Management Main Page Style fix
* Bugfix - App Release Process - Fixed user directing to bottom of the page
* Bugfix - Services Card Responsive UI Fix
* Bugfix - Partner network search issue fix
* Bugfix - CardHorizontal - Height issue fix
* Bugfix - Bind app subscribe status in my organization page
* Bugfix - App Marketplace - Subscription Button update needed
* Bugfix - Service Marketplace - Page Padding Margin UI Fix and Provider Table Border Fix 
* Bugfix - User Experience - delete request id from registration admin board

## 0.5.4

* Feature - Service Marketplace
* Feature - Identity Providers
* Feature - My Organization page
* Feature - App Release Process Steps 2 with business logic, 3 with api binding, 6 with UI, 4 with UI
* Feature - Search functionality added in Register Request table
* Feature - Add "CX Membership" flag in Partner Network
* Bugfix - Show loader on clicking decline or confirm from application request screen
* Bugfix - Show error popup on failure of approve or decline request
* Bugfix - Text updates on company data overlay
* Bugfix - Fixed modal width, subscribe refetch and services loading effect
* Bugfix - User Management - AddUser Roles missing

## 0.5.3

* Feature - App Release Process Step 1 implementation with api binding
* Feature - Show app roles in user details
* Feature - Connect Notifications API
* Feature - App Release Process Step 5 - Beta Test
* Feature - Search functionality added in Invite Business Partner page
* Feature - Identity provider list and detail view

## 0.5.2

* Feature - Added Release Notes ;)
* Feature - Technical User details page
* Feature - Technical User role selection dropdown
* Feature - User Management App Access Carousel
* Feature - App Release Process Step 1
* Feature - Digital Twin Table component exchange and deletion of faulty filters
* Feature - Partner Network single search for multiple endpoints & UI update
* Feature - Search in User and App User table
* Feature - New components date picker, table style, lightweight dropzone, in screen navigation, single dropdown, load button
* Bugfix - Business Apps displayed correctly and links working
* Bugfix - Restrict supported languages to 'en' and 'de' without local variants
* Bugfix - Removed empty 'Organization' option from user menu
* Bugfix - Footer fixed to bottom of window
* Bugfix - Some alignment and content fixes

### Older

* Defect - Page reloads when the auth token is renewed
* Defect - Latest apps are static
* Defect - Some footer pages and menu items are empty<|MERGE_RESOLUTION|>--- conflicted
+++ resolved
@@ -28,14 +28,10 @@
    * Added privacy policies to validate and publish
 * Application Checklist
    BugFix - Checklist layout issue fix
-<<<<<<< HEAD
 *AppMarketplace
    *  Add status of the subscription
-=======
 * Notification
    BugFix - Service Request title and message issue fix
-
->>>>>>> a6f3f86b
 
 ## 1.3.0 RC1
 
