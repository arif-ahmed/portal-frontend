# Changelog

New features, fixed bugs, known defects and other noteworthy changes to each release of the Catena-X Portal Frontend.

<<<<<<< HEAD
=======

>>>>>>> f8066697
### Unreleased
* Notifications
   * Design updates
   * Delete notification
* Registration Request
   * Add BPN to an existing request
* User management
   * Navigate and scroll to the Identity Management section after deleting the user
* Technical Integration
   * Modal width fix
* Identity Provider
   * Create, update and enable IDPs
* App Release Process
   * App status/summary api connect
   * Sales Manager business logic
   * "Save" Button enabling for an existing app
<<<<<<< HEAD
* Apps & Service Subscription
   * include consent inside subscription
* App User Role
   * update table content
   
=======
* Feature - Apps & Service Subscription: include consent inside subscription
* Feature - App User Role - update table content
* Shared Components
   * SelectList component - clear button can be toggled by disableClearable prop.

>>>>>>> f8066697

## 0.8.0

### Change
* Connector Registration
   * Enable "Company as a Service" cennector registration via modal; connected to portal backend and SD Factory
   * Input field pattern validation established
   * Updated delete connector integration

### Feature
* User Management - user acount creation for portal connected to company role validation to reduce and validate available portal roles which the member company can assign (related to the company signed company role agreements)
* User Account
   * Enabled my user account deletion flow and backend integration
   * Error and success overlay added for password reset button/logic
   * Disabled "Suspend" user button

### Technical Support
* n/a

### Bugfix
* User Invite - error pattern validation integrated
* Shared Components
   * Image components updated & svg file loaded
   * Drop-Down list

## 0.7.0

### Change
* App Release Process
   * Added headline and subtext
   * Removed input field placeholders where not necessary
   * Activated app card always on viewport function inside the app card creation of the app release process
   * Updated app card sizing
* Service Marketplace
   * Service subscription detail section - added subscription status

### Feature
* App Marketplace
   * Subscription data submission to third party and enablement of terms & condition agreement/consent
* User Management
   * App role assignment for multiple users implemented

### Technical Support
* n/a

### Bugfix
* App Release Process - Page sizing fixed
* My Organization - BPN data field allocation aligned
* User Management - User table auto-refresh enabled after new user invite; business logic of user status inside the user table updated to display correct status
* Central Search - Result list gave an issue on app title value


## 0.6.0

### Change
* n/a

### Feature
* Application Management Board: Manage application request (by viewing company details and documents) and approve or cancel company applications.
* User Management: View own company users, invite new users and assign app roles for subscribed apps. Additionally the technical user self-service got released and supports now the creation of technical users as part of the user company account.
* App Marketplace: Enables user to search for apps, display app details and subscribe for an app. Also app favorites tags are added.
* App Overview: App overview supports the app provider to see own published apps, check the status, progress unfinished app releases and start the registration of a new app.
* UiComponents: SharedUiComponent library got released and is usable for other projects with a number of ui react components

### Technical Support
* n/a

### Bugfix
* n/a


## 0.5.5

* Feature - App Overview page
* Feature - Add and edit Identity Provider details
* Feature - BPN add/delete flow in User Account Screen
* Feature - User Management - Success/Fail Message
* Feature - Expand on hover feature added to  CardHorizontal component.
* Feature - Add download document in application request page
* Feature - Add User Role Overlay (refactoring)
* Feature - Assign user role (refactoring)
* Feature - Show subscription box after subscribed immediately
* Feature - App Release Process - upload functionality
* Feature - App Detail - Fetch Documents
* Feature - Shared Components - Transmission Chip button
* Feature - App Release Process - Business Logic & API - Submit App for review
* Feature - Transition button added to Registration table
* Feature - Expand on hover feature added to  CardHorizontal component.
* Feature - Add download document in application request page
* Feature - Add User Role Overlay (refactoring)
* Feature - App Release Process - upload functionality
* Bugfix - Connect Partner Network to BPDM
* Bugfix - UI updates in UltimateToolbar component
* Bugfix - Registration table UI fixes
* Bugfix - App Release Process - Fixed browser back button issue
* Bugfix - User Management Main Page Style fix
* Bugfix - App Release Process - Fixed user directing to bottom of the page
* Bugfix - Services Card Responsive UI Fix
* Bugfix - Partner network search issue fix
* Bugfix - CardHorizontal - Height issue fix
* Bugfix - Bind app subscribe status in my organization page
* Bugfix - App Marketplace - Subscription Button update needed
* Bugfix - Service Marketplace - Page Padding Margin UI Fix and Provider Table Border Fix 
* Bugfix - User Experience - delete request id from registration admin board


## 0.5.4

* Feature - Service Marketplace
* Feature - Identity Providers
* Feature - My Organization page
* Feature - App Release Process Steps 2 with business logic, 3 with api binding, 6 with UI, 4 with UI
* Feature - Search functionality added in Register Request table
* Feature - Add "CX Membership" flag in Partner Network
* Bugfix - Show loader on clicking decline or confirm from application request screen
* Bugfix - Show error popup on failure of approve or decline request
* Bugfix - Text updates on company data overlay
* Bugfix - Fixed modal width, subscribe refetch and services loading effect
* Bugfix - User Management - AddUser Roles missing


## 0.5.3

* Feature - App Release Process Step 1 implementation with api binding
* Feature - Show app roles in user details
* Feature - Connect Notifications API
* Feature - App Release Process Step 5 - Beta Test
* Feature - Search functionality added in Invite Business Partner page
* Feature - Identity provider list and detail view


## 0.5.2

* Feature - Added Release Notes ;)
* Feature - Technical User details page
* Feature - Technical User role selection dropdown
* Feature - User Management App Access Carousel
* Feature - App Release Process Step 1
* Feature - Digital Twin Table component exchange and deletion of faulty filters
* Feature - Partner Network single search for multiple endpoints & UI update
* Feature - Search in User and App User table
* Feature - New components date picker, table style, lightweight dropzone, in screen navigation, single dropdown, load button
* Bugfix - Business Apps displayed correcty and links working
* Bugfix - Restrict supported languages to 'en' and 'de' without local variants
* Bugfix - Removed empty 'Organization' option from user menu
* Bugfix - Footer fixed to bottom of window
* Bugfix - Some alignment and content fixes


### Older

* Defect - Page reloads when the auth token is renewed
* Defect - Latest apps are static
* Defect - Some footer pages and menu items are empty<|MERGE_RESOLUTION|>--- conflicted
+++ resolved
@@ -2,10 +2,7 @@
 
 New features, fixed bugs, known defects and other noteworthy changes to each release of the Catena-X Portal Frontend.
 
-<<<<<<< HEAD
-=======
 
->>>>>>> f8066697
 ### Unreleased
 * Notifications
    * Design updates
@@ -14,6 +11,7 @@
    * Add BPN to an existing request
 * User management
    * Navigate and scroll to the Identity Management section after deleting the user
+   * App User tables - content api call filtering activated to reduce response to needed result
 * Technical Integration
    * Modal width fix
 * Identity Provider
@@ -22,19 +20,11 @@
    * App status/summary api connect
    * Sales Manager business logic
    * "Save" Button enabling for an existing app
-<<<<<<< HEAD
 * Apps & Service Subscription
    * include consent inside subscription
-* App User Role
-   * update table content
-   
-=======
-* Feature - Apps & Service Subscription: include consent inside subscription
 * Feature - App User Role - update table content
 * Shared Components
    * SelectList component - clear button can be toggled by disableClearable prop.
-
->>>>>>> f8066697
 
 ## 0.8.0
 
