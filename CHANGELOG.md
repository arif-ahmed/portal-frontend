# Changelog

New features, fixed bugs, known defects and other noteworthy changes to each release of the Catena-X Portal Frontend.


### Unreleased
<<<<<<< HEAD
* Connector
   * Overlay text update
* Registration
   * Checklist UI and API integration
   * Checklist overlay
=======
* Static templates
   * Moved JSON files to locales
   * New components added
* Connector
   * Overlay text update
>>>>>>> e5e37b96

## 1.0.0-RC3

### Change

### Feature
* User Management
   * create single user account support of company idp
* Released App Management Board for Operator to managed app publishing requests

### Technical Support
n/a

### Bugfix
* Translations and couple of text messages updated
* My business apllication area fixed by removing cache relation for app card images
* App release process bugs fixed such as incorrect mandatory fields; file upload handling, etc.

## 1.0.0-RC2

### Change
* Dialog Header
   * Update Dialog header font size to 24px
* Admin Board - App Release (Page)
   * Created Admin Board Page
   * Connect with API's
   * BL&API Approve app release
   * BL&API Decline app release
* Bugfix
   * Change Email Pattern Regex to fix Hostspot
* User Management main page
   * update dialog header & font style/size
* Apps
   * removed asset repo dependency and connect backend apis to fetch lead images
* App Release Process
   * step 4 "role management" connected with apis to support GET / POST and DELETE
   * Company role introduction page styling sizes updated
   * Added content for company role introduction & use case introduction pages

### Feature
n/a

### Technical Support
* Email pattern / regular expression updated

### Bugfix
* App access management - carousel style updated & card height fixed

## 1.0.0-RC1

### Change
* User management
   * app Access placeholder component implemented which is getting used in case no active app subscription does exist
   * user table headlines updated
   * updated page header size and image
* Updates - Connector
   * overlays updated (dropzone headline added; changed "Cancel" to "Back" Button, add top right cancel icon inside the overlay)
   * tooltips added for connector table to explain status icons
* Registration Request Approval Board
   * page layout updated
   * filter feature enabled
   * company data details overlay extended with company role and documents
* Notification
   * Badge count added inside the user icon sub-navigation
   * notification message title and content updated by supporting new technical keys

### Feature
* Use case introduction page released
* Shared Components
  * created "Side List" component
  * created "Draggable Chip" component
  * created "Static Page" templates for introduction pages
  * created "Image Item" with zoom and hover function as well as update of "Image Gallery" 
* App Release Process
   * step 4 limited to role upload/handling only
   * step 5 Beta Test page updated with preview content for future releases
   * app card component of step 1 connected with the leadimage load element to display the leadimage inside the card in realtime
* App Change Process released
   * created deactivate sub-menu component in App Provider Overview Page
   * created app deactivate page and connected the app/deactivation api
* App Subscription Management Board for app providers got newly released
   * overview of active app subscriptions and new requests
   * filter & search function on subscriptions
   * subscription activation function implemented with direct user response such es technical user creation
   * autosetup url storage for the app provider enabled via user interface
* Identity Provider Management released
   * connect company OIDC idps enabled via portal user workflow
   * user migration function enabled to support migration of users from one idp to another

### Technical Support
Portal asset repo image drag disabled for all transactional images (such as app images) ![Tag](https://img.shields.io/static/v1?label=&message=BreakingChange&color=yellow&style=flat)

### Bugfix
* User Management: assign multiple users to an role got fixed
* Connector:
   * fixed issue on clicking info icon trigger delete action
   * show tooltip message on hover of info icon
   * enable authentication flow
* Technical User: overlay static user data now getting fetched from the user token
* AppOverview: navigation to app release process screen with auto filled app data got fixed for apps in status "In PROGRESS"

## 0.10.0

### Change
* Shared Components
   * "load more" button component released with new design
   * page snackbar component released with new design
   * page snackbar auto closure implemented (as variant)
   * page snackbar positioning updated
   * tooltip enhanced by adding light color variant
* Partner Network
   * Stop throbber in case of error and show No rows present message
   * Empty details overlay issue fix
   
### Feature
* Service Marketplace
   * new UI released
   * enabled different views by service category
   * enabled sorting and in-page search
* Connector Registration
   * style updated and connector details enhanced inside the "my connectors" table
   * added DAPS logic and file upload inside the connector registration ui and business logic
* Notifications Service
   * enabled sorting and filtering
   * pagination enabled by adding "load more" function and receiving pagination details via api

### Technical Support
* n/a

### Bugfix
* Technical User creation: Removed multi overlay layering and corrected response style
* Notification Service:
   * modal for message deletion page positioning fixed
   * sort icon behavior on click/mouse over fixed
   * notification api trigger logic fixed
* App user management: user role deletion fixed


## 0.9.0

### Change
* Shared Components
   * SelectList component - property/parameter added to clear the select list input
* App Release Process
   * Sales Manager Get, Select and drop down enabled for app creation
   * "Save" Button enabling with update PUT api call

### Feature
* Marketplace
   * App subscription consent agreement included inside the user flow with api triggering 
* Identity Provider
   * Create, update and enable new idp integration for ownIdP usage (companyIdP)
* Notifications Service
   * Release of new notification design with filtering, viewing & pagination
   * Highlight of unread messages
   * Delete notification function enabled
* Registration Approval Board
   * Enable handling of registrations without bpn by adding a bpn input field with api connection
* User management
   * Auto navigation to Identity Management section after deleting an user
   * App User tables - content api call filtering activated to reduce response to needed result
* Company Role Introduction
   * Active Participant introduction page
   * App Provider introduction page
   * Service Provider introduction page

### Technical Support
* n/a

### Bugfix
* n/a

## 0.8.0

### Change
* Connector Registration
   * Enable "Company as a Service" connector registration via modal; connected to portal backend and SD Factory
   * Input field pattern validation established
   * Updated delete connector integration

### Feature
* User Management - user account creation for portal connected to company role validation to reduce and validate available portal roles which the member company can assign (related to the company signed company role agreements)
* User Account
   * Enabled my user account deletion flow and backend integration
   * Error and success overlay added for password reset button/logic
   * Disabled "Suspend" user button

### Technical Support
* n/a

### Bugfix
* User Invite - error pattern validation integrated
* Shared Components
   * Image components updated & svg file loaded
   * Drop-Down list

## 0.7.0

### Change
* App Release Process
   * Added headline and subtext
   * Removed input field placeholders where not necessary
   * Activated app card always on viewport function inside the app card creation of the app release process
   * Updated app card sizing
* Service Marketplace
   * Service subscription detail section - added subscription status

### Feature
* App Marketplace
   * Subscription data submission to third party and enablement of terms & condition agreement/consent
* User Management
   * App role assignment for multiple users implemented

### Technical Support
* n/a

### Bugfix
* App Release Process - Page sizing fixed
* My Organization - BPN data field allocation aligned
* User Management - User table auto-refresh enabled after new user invite; business logic of user status inside the user table updated to display correct status
* Central Search - Result list gave an issue on app title value

## 0.6.0

### Change
* n/a

### Feature
* Application Management Board: Manage application request (by viewing company details and documents) and approve or cancel company applications.
* User Management: View own company users, invite new users and assign app roles for subscribed apps. Additionally, the technical user self-service got released and supports now the creation of technical users as part of the user company account.
* App Marketplace: Enables user to search for apps, display app details and subscribe for an app. Also app favorites tags are added.
* App Overview: App overview supports the app provider to see own published apps, check the status, progress unfinished app releases and start the registration of a new app.
* UiComponents: SharedUiComponent library got released and is usable for other projects with a number of ui react components

### Technical Support
* n/a

### Bugfix
* n/a

## 0.5.5

* Feature - App Overview page
* Feature - Add and edit Identity Provider details
* Feature - BPN add/delete flow in User Account Screen
* Feature - User Management - Success/Fail Message
* Feature - Expand on hover feature added to  CardHorizontal component.
* Feature - Add download document in application request page
* Feature - Add User Role Overlay (refactoring)
* Feature - Assign user role (refactoring)
* Feature - Show subscription box after subscribed immediately
* Feature - App Release Process - upload functionality
* Feature - App Detail - Fetch Documents
* Feature - Shared Components - Transmission Chip button
* Feature - App Release Process - Business Logic & API - Submit App for review
* Feature - Transition button added to Registration table
* Feature - Expand on hover feature added to  CardHorizontal component.
* Feature - Add download document in application request page
* Feature - Add User Role Overlay (refactoring)
* Feature - App Release Process - upload functionality
* Bugfix - Connect Partner Network to BPDM
* Bugfix - UI updates in UltimateToolbar component
* Bugfix - Registration table UI fixes
* Bugfix - App Release Process - Fixed browser back button issue
* Bugfix - User Management Main Page Style fix
* Bugfix - App Release Process - Fixed user directing to bottom of the page
* Bugfix - Services Card Responsive UI Fix
* Bugfix - Partner network search issue fix
* Bugfix - CardHorizontal - Height issue fix
* Bugfix - Bind app subscribe status in my organization page
* Bugfix - App Marketplace - Subscription Button update needed
* Bugfix - Service Marketplace - Page Padding Margin UI Fix and Provider Table Border Fix 
* Bugfix - User Experience - delete request id from registration admin board

## 0.5.4

* Feature - Service Marketplace
* Feature - Identity Providers
* Feature - My Organization page
* Feature - App Release Process Steps 2 with business logic, 3 with api binding, 6 with UI, 4 with UI
* Feature - Search functionality added in Register Request table
* Feature - Add "CX Membership" flag in Partner Network
* Bugfix - Show loader on clicking decline or confirm from application request screen
* Bugfix - Show error popup on failure of approve or decline request
* Bugfix - Text updates on company data overlay
* Bugfix - Fixed modal width, subscribe refetch and services loading effect
* Bugfix - User Management - AddUser Roles missing

## 0.5.3

* Feature - App Release Process Step 1 implementation with api binding
* Feature - Show app roles in user details
* Feature - Connect Notifications API
* Feature - App Release Process Step 5 - Beta Test
* Feature - Search functionality added in Invite Business Partner page
* Feature - Identity provider list and detail view

## 0.5.2

* Feature - Added Release Notes ;)
* Feature - Technical User details page
* Feature - Technical User role selection dropdown
* Feature - User Management App Access Carousel
* Feature - App Release Process Step 1
* Feature - Digital Twin Table component exchange and deletion of faulty filters
* Feature - Partner Network single search for multiple endpoints & UI update
* Feature - Search in User and App User table
* Feature - New components date picker, table style, lightweight dropzone, in screen navigation, single dropdown, load button
* Bugfix - Business Apps displayed correctly and links working
* Bugfix - Restrict supported languages to 'en' and 'de' without local variants
* Bugfix - Removed empty 'Organization' option from user menu
* Bugfix - Footer fixed to bottom of window
* Bugfix - Some alignment and content fixes

### Older

* Defect - Page reloads when the auth token is renewed
* Defect - Latest apps are static
* Defect - Some footer pages and menu items are empty<|MERGE_RESOLUTION|>--- conflicted
+++ resolved
@@ -4,19 +4,14 @@
 
 
 ### Unreleased
-<<<<<<< HEAD
 * Connector
    * Overlay text update
 * Registration
    * Checklist UI and API integration
    * Checklist overlay
-=======
 * Static templates
    * Moved JSON files to locales
    * New components added
-* Connector
-   * Overlay text update
->>>>>>> e5e37b96
 
 ## 1.0.0-RC3
 
