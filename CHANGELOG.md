--- conflicted
+++ resolved
@@ -5,12 +5,8 @@
 
 ### Unreleased
 
-<<<<<<< HEAD
 * Bugfix - User Invite - New User Role preselected fix
-* ...
-=======
 * Bugfix - App User Management - Confirmation and User Role Changes
->>>>>>> 18c4ac18
 
 
 ## 0.7.0
