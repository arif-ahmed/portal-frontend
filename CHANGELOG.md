# Changelog

New features, fixed bugs, known defects and other noteworthy changes to each release of the Catena-X Portal Frontend.

## Unreleased

### Change

* AppOverview
   * Page Load handling
<<<<<<< HEAD
* Organization
   * Active subscription image issue fix
* DropZone
   * Custom error message can be shown on invalid file type
* UserManagement
   * Add role description link
   * Page "Role Description"
=======
* Local Development
   * Change local port to run behind reverse proxy
* Organization
   * Active subscription image issue fix
* AdminBoardDetail
   * Approval Board - missing documents
* DropZone
   * Custom error message can be shown on invalid file type
>>>>>>> 458d2c24

## 1.1.0

### Change
* Service Marketplace
   * documents displayed on service detail page connected to backend call (view and download documents)
   * updated styling of multiple subscription display section
   * service marketplace service card enhanced by short description
* SharedUIComponents
  * modal image behavior for different devices updated

### Feature
* App Conformity Document handling enabled
  * enhanced app release process with conformity upload section
  * enhance app release process "verify data" with conformity document view and download option
  * app admin board - app detail page enhanced by adding conformity document view and download
* SharedUIComponents
  * image gallery - added grid layout & parameter to display images in 16:9 ratio
* Service Release Management
  * implemented new top navigation section und sub-menu
  * implemented service release process intro page
  * implemented service release form (initial)

### Technical Support
* added a new smart image component to handle all kinds of images, display placeholder while loading and error image on failure
* fix(cve-2023-23916): add package upgrade as temp fix
* chore (gh-org-checks): rename file for stable trivy scan
* chore enable multi branch: add latest tag to released images
* created new component to reduce code duplications between app release process & service release process intro pages

### Bugfix
* Notification - App Subscription Activation - linked URL updated to 'User Management'
* Connector - DAPS registration retriggering allowed upload document types restricted
* Application Request - Approve/Decline/Retrigger/Cancel Process actions will clear button section and update the checklist/process status inside the overlay as well as the application list

## 1.0.0-RC10

### Change
* Get App Image backend connection updated for (AppMarketplace, AppDetails, App Overview & AdminBoard)

### Feature
* "No Items Found" page/section implemented for (AppMarketplace, ServiceMarketplace, AppOverview, AppSubscription & AdminBoard)
* Application Registration Validation Process - enabled retrigger process of application checklist steps in the overlay screens if applicable
* App Release Process - added delete document function

### Technical Support
n/a

### Bugfix
* Update styling App Management Board
* Invite Business Partner Screen - disabled "detail" button in invitees table
* Semantic Hub & Digital Twin overlays close icon fixed
* Digital Twin overlay sizing of content fixed to stay in given frame/overlay size
* App Release Process - fixed save and edit data handling to display available/saved app data to the user

## 1.0.0-RC9

### Change
* App Release Approval Board
  * Enabled overlay for decline scenario with customer message
* Notification message content updated and incl. links
* Several help connections implemented (connector, app release, etc.)
* Application Registration
   * Retrigger process apis added

### Feature
* Connector Registration
   * new design with additional information such as host, self-description and status released

### Technical Support
n/a

### Bugfix
* Back navigation issue resolved from notifications to any specific page and back

## 1.0.0-RC8

### Change
* App Release Process:
  * Technical integration - role upload ui changes to ease the usability
  * Added new attribute "privacyPolicies" to  app creation
* New 'Help Center' connected with the portal help button

### Feature
* Application Approval Board - Checklist overlay
   * enabled checklist details with comments and status via backend api connection
   * enabled approval and decline interfaces for the manual data validation

### Technical Support
* resolve dependabot findings
* temp fix for cve-2023-0286
* add missing '--no-cache': apk update && apk add

### Bugfix
* User Management: App role assignment - cache issue resolved

## 1.0.0-RC7

### Change
* Admin App Approval Board - app detail page released when clicking on app card

### Feature
n/a

### Technical Support
n/a

### Bugfix
* Notification delete mechanism updated - auto page reload

## 1.0.0-RC6

### Change
* App Release Process
    * Set 'UseCase selection' and 'app supported language' to mandatory
    * app role upload further refined with better user support

### Feature
* Company Registration Approval Board
   * implemented and backend connected the application cancel process flow
   * checklist-worker fully implemented for not finalized/closed applications

### Technical Support
n/a

### Bugfix
n/a

## 1.0.0-RC5

### Change
* Application company detail overlay updated to manage unique ids based on the backend response
* App Release Process
  * Technical Integration - roles upload & deletion functionality 

### Feature
* Application approval checklist implementation with checklist worker; status and overlay (ongoing)
* Shared Components
  * Dropzone file deletion overlay for deletion confirmation released

### Technical Support
* Static Template handling updated to fetch content from asset repo for more flexibility and code separation from content & support of multi-language activated

### Bugfix
* App details page fixed
* Add/Create user account field validations re-activated
* App release process - Changed regex validation for 'Provider Homepage' field
* App release process - Document upload in 'technical guide' field
* Refetch updated notification list on delete action
* Connector file type/size error updated

## 1.0.0-RC4

### Change
n/a

### Feature
n/a

### Technical Support
* Static Template handling updated to fetch content from asset repo for more flexibility and code separation from content & support of multi-language activated

### Bugfix
* App release process bugs fixed such as multiple document upload, fetch uploaded roles from backend
* App release management board - views tabs fixed
* Notification URLs for notification messages updated
* Connector registration overlay overlapping tooltip icon fixed


## 1.0.0-RC3

### Change

### Feature
* User Management
   * create single user account support of company idp
* Released App Management Board for Operator to managed app publishing requests

### Technical Support
n/a

### Bugfix
* Translations and couple of text messages updated
* My business apllication area fixed by removing cache relation for app card images
* App release process bugs fixed such as incorrect mandatory fields; file upload handling, etc.

## 1.0.0-RC2

### Change
* Dialog Header
   * Update Dialog header font size to 24px
* Admin Board - App Release (Page)
   * Created Admin Board Page
   * Connect with API's
   * BL&API Approve app release
   * BL&API Decline app release
* Bugfix
   * Change Email Pattern Regex to fix Hostspot
* User Management main page
   * update dialog header & font style/size
* Apps
   * removed asset repo dependency and connect backend apis to fetch lead images
* App Release Process
   * step 4 "role management" connected with apis to support GET / POST and DELETE
   * Company role introduction page styling sizes updated
   * Added content for company role introduction & use case introduction pages

### Feature
n/a

### Technical Support
* Email pattern / regular expression updated

### Bugfix
* App access management - carousel style updated & card height fixed

## 1.0.0-RC1

### Change
* User management
   * app Access placeholder component implemented which is getting used in case no active app subscription does exist
   * user table headlines updated
   * updated page header size and image
* Updates - Connector
   * overlays updated (dropzone headline added; changed "Cancel" to "Back" Button, add top right cancel icon inside the overlay)
   * tooltips added for connector table to explain status icons
* Registration Request Approval Board
   * page layout updated
   * filter feature enabled
   * company data details overlay extended with company role and documents
* Notification
   * Badge count added inside the user icon sub-navigation
   * notification message title and content updated by supporting new technical keys

### Feature
* Use case introduction page released
* Shared Components
  * created "Side List" component
  * created "Draggable Chip" component
  * created "Static Page" templates for introduction pages
  * created "Image Item" with zoom and hover function as well as update of "Image Gallery" 
* App Release Process
   * step 4 limited to role upload/handling only
   * step 5 Beta Test page updated with preview content for future releases
   * app card component of step 1 connected with the leadimage load element to display the leadimage inside the card in realtime
* App Change Process released
   * created deactivate sub-menu component in App Provider Overview Page
   * created app deactivate page and connected the app/deactivation api
* App Subscription Management Board for app providers got newly released
   * overview of active app subscriptions and new requests
   * filter & search function on subscriptions
   * subscription activation function implemented with direct user response such es technical user creation
   * autosetup url storage for the app provider enabled via user interface
* Identity Provider Management released
   * connect company OIDC idps enabled via portal user workflow
   * user migration function enabled to support migration of users from one idp to another

### Technical Support
Portal asset repo image drag disabled for all transactional images (such as app images) ![Tag](https://img.shields.io/static/v1?label=&message=BreakingChange&color=yellow&style=flat)

### Bugfix
* User Management: assign multiple users to an role got fixed
* Connector:
   * fixed issue on clicking info icon trigger delete action
   * show tooltip message on hover of info icon
   * enable authentication flow
* Technical User: overlay static user data now getting fetched from the user token
* AppOverview: navigation to app release process screen with auto filled app data got fixed for apps in status "In PROGRESS"

## 0.10.0

### Change
* Shared Components
   * "load more" button component released with new design
   * page snackbar component released with new design
   * page snackbar auto closure implemented (as variant)
   * page snackbar positioning updated
   * tooltip enhanced by adding light color variant
* Partner Network
   * Stop throbber in case of error and show No rows present message
   * Empty details overlay issue fix
   
### Feature
* Service Marketplace
   * new UI released
   * enabled different views by service category
   * enabled sorting and in-page search
* Connector Registration
   * style updated and connector details enhanced inside the "my connectors" table
   * added DAPS logic and file upload inside the connector registration ui and business logic
* Notifications Service
   * enabled sorting and filtering
   * pagination enabled by adding "load more" function and receiving pagination details via api

### Technical Support
* n/a

### Bugfix
* Technical User creation: Removed multi overlay layering and corrected response style
* Notification Service:
   * modal for message deletion page positioning fixed
   * sort icon behavior on click/mouse over fixed
   * notification api trigger logic fixed
* App user management: user role deletion fixed


## 0.9.0

### Change
* Shared Components
   * SelectList component - property/parameter added to clear the select list input
* App Release Process
   * Sales Manager Get, Select and drop down enabled for app creation
   * "Save" Button enabling with update PUT api call

### Feature
* Marketplace
   * App subscription consent agreement included inside the user flow with api triggering 
* Identity Provider
   * Create, update and enable new idp integration for ownIdP usage (companyIdP)
* Notifications Service
   * Release of new notification design with filtering, viewing & pagination
   * Highlight of unread messages
   * Delete notification function enabled
* Registration Approval Board
   * Enable handling of registrations without bpn by adding a bpn input field with api connection
* User management
   * Auto navigation to Identity Management section after deleting an user
   * App User tables - content api call filtering activated to reduce response to needed result
* Company Role Introduction
   * Active Participant introduction page
   * App Provider introduction page
   * Service Provider introduction page

### Technical Support
* n/a

### Bugfix
* n/a

## 0.8.0

### Change
* Connector Registration
   * Enable "Company as a Service" connector registration via modal; connected to portal backend and SD Factory
   * Input field pattern validation established
   * Updated delete connector integration

### Feature
* User Management - user account creation for portal connected to company role validation to reduce and validate available portal roles which the member company can assign (related to the company signed company role agreements)
* User Account
   * Enabled my user account deletion flow and backend integration
   * Error and success overlay added for password reset button/logic
   * Disabled "Suspend" user button

### Technical Support
* n/a

### Bugfix
* User Invite - error pattern validation integrated
* Shared Components
   * Image components updated & svg file loaded
   * Drop-Down list

## 0.7.0

### Change
* App Release Process
   * Added headline and subtext
   * Removed input field placeholders where not necessary
   * Activated app card always on viewport function inside the app card creation of the app release process
   * Updated app card sizing
* Service Marketplace
   * Service subscription detail section - added subscription status

### Feature
* App Marketplace
   * Subscription data submission to third party and enablement of terms & condition agreement/consent
* User Management
   * App role assignment for multiple users implemented

### Technical Support
* n/a

### Bugfix
* App Release Process - Page sizing fixed
* My Organization - BPN data field allocation aligned
* User Management - User table auto-refresh enabled after new user invite; business logic of user status inside the user table updated to display correct status
* Central Search - Result list gave an issue on app title value

## 0.6.0

### Change
* n/a

### Feature
* Application Management Board: Manage application request (by viewing company details and documents) and approve or cancel company applications.
* User Management: View own company users, invite new users and assign app roles for subscribed apps. Additionally, the technical user self-service got released and supports now the creation of technical users as part of the user company account.
* App Marketplace: Enables user to search for apps, display app details and subscribe for an app. Also app favorites tags are added.
* App Overview: App overview supports the app provider to see own published apps, check the status, progress unfinished app releases and start the registration of a new app.
* UiComponents: SharedUiComponent library got released and is usable for other projects with a number of ui react components

### Technical Support
* n/a

### Bugfix
* n/a

## 0.5.5

* Feature - App Overview page
* Feature - Add and edit Identity Provider details
* Feature - BPN add/delete flow in User Account Screen
* Feature - User Management - Success/Fail Message
* Feature - Expand on hover feature added to  CardHorizontal component.
* Feature - Add download document in application request page
* Feature - Add User Role Overlay (refactoring)
* Feature - Assign user role (refactoring)
* Feature - Show subscription box after subscribed immediately
* Feature - App Release Process - upload functionality
* Feature - App Detail - Fetch Documents
* Feature - Shared Components - Transmission Chip button
* Feature - App Release Process - Business Logic & API - Submit App for review
* Feature - Transition button added to Registration table
* Feature - Expand on hover feature added to  CardHorizontal component.
* Feature - Add download document in application request page
* Feature - Add User Role Overlay (refactoring)
* Feature - App Release Process - upload functionality
* Bugfix - Connect Partner Network to BPDM
* Bugfix - UI updates in UltimateToolbar component
* Bugfix - Registration table UI fixes
* Bugfix - App Release Process - Fixed browser back button issue
* Bugfix - User Management Main Page Style fix
* Bugfix - App Release Process - Fixed user directing to bottom of the page
* Bugfix - Services Card Responsive UI Fix
* Bugfix - Partner network search issue fix
* Bugfix - CardHorizontal - Height issue fix
* Bugfix - Bind app subscribe status in my organization page
* Bugfix - App Marketplace - Subscription Button update needed
* Bugfix - Service Marketplace - Page Padding Margin UI Fix and Provider Table Border Fix 
* Bugfix - User Experience - delete request id from registration admin board

## 0.5.4

* Feature - Service Marketplace
* Feature - Identity Providers
* Feature - My Organization page
* Feature - App Release Process Steps 2 with business logic, 3 with api binding, 6 with UI, 4 with UI
* Feature - Search functionality added in Register Request table
* Feature - Add "CX Membership" flag in Partner Network
* Bugfix - Show loader on clicking decline or confirm from application request screen
* Bugfix - Show error popup on failure of approve or decline request
* Bugfix - Text updates on company data overlay
* Bugfix - Fixed modal width, subscribe refetch and services loading effect
* Bugfix - User Management - AddUser Roles missing

## 0.5.3

* Feature - App Release Process Step 1 implementation with api binding
* Feature - Show app roles in user details
* Feature - Connect Notifications API
* Feature - App Release Process Step 5 - Beta Test
* Feature - Search functionality added in Invite Business Partner page
* Feature - Identity provider list and detail view

## 0.5.2

* Feature - Added Release Notes ;)
* Feature - Technical User details page
* Feature - Technical User role selection dropdown
* Feature - User Management App Access Carousel
* Feature - App Release Process Step 1
* Feature - Digital Twin Table component exchange and deletion of faulty filters
* Feature - Partner Network single search for multiple endpoints & UI update
* Feature - Search in User and App User table
* Feature - New components date picker, table style, lightweight dropzone, in screen navigation, single dropdown, load button
* Bugfix - Business Apps displayed correctly and links working
* Bugfix - Restrict supported languages to 'en' and 'de' without local variants
* Bugfix - Removed empty 'Organization' option from user menu
* Bugfix - Footer fixed to bottom of window
* Bugfix - Some alignment and content fixes

### Older

* Defect - Page reloads when the auth token is renewed
* Defect - Latest apps are static
* Defect - Some footer pages and menu items are empty<|MERGE_RESOLUTION|>--- conflicted
+++ resolved
@@ -8,7 +8,6 @@
 
 * AppOverview
    * Page Load handling
-<<<<<<< HEAD
 * Organization
    * Active subscription image issue fix
 * DropZone
@@ -16,7 +15,6 @@
 * UserManagement
    * Add role description link
    * Page "Role Description"
-=======
 * Local Development
    * Change local port to run behind reverse proxy
 * Organization
@@ -25,7 +23,6 @@
    * Approval Board - missing documents
 * DropZone
    * Custom error message can be shown on invalid file type
->>>>>>> 458d2c24
 
 ## 1.1.0
 
