--- conflicted
+++ resolved
@@ -2,13 +2,10 @@
 
 New features, fixed bugs, known defects and other noteworthy changes to each release of the Catena-X Portal Frontend.
 
-<<<<<<< HEAD
-=======
 ### In Progress
 * Feature - Apps & Service Subscription: include consent inside subscription
 * Feature - App User Role - update table content
 
->>>>>>> 8bd0985e
 ### Unreleased
 * Notifications
    * Design updates
@@ -19,16 +16,13 @@
    * Navigate and scroll to the Identity Management section after deleting the user
 * Technical Integration
    * Modal width fix
-<<<<<<< HEAD
 * Identity Provider
    * Create, update and enable IDPs
-=======
 * App Release Process
    * App status/summary api connect
    * Sales Manager business logic
    * "Save" Button enabling for an existing app
 
->>>>>>> 8bd0985e
 
 ## 0.8.0
 
