# Changelog

New features, fixed bugs, known defects and other noteworthy changes to each release of the Catena-X Portal Frontend.

### Unreleased
<<<<<<< HEAD
* Feature - Design/BL&API for display app details for Admin Board
* Checklist overlay
   * Show information from the checklist details API
   * Approve and Decline action
* Bugfix - User Management - App role assignment - Cache Issue
* Bugfix - App release process - Added new attribute "privacyPolicies" to  app creation
* Digital Twin
   * Text updates
=======

## 1.0.0-RC8
>>>>>>> a9ad4f12

### Change
* App Release Process:
  * Technical integration - role upload ui changes to ease the usability
  * Added new attribute "privacyPolicies" to  app creation
* New 'Help Center' connected with the portal help button

### Feature
* Application Approval Board - Checklist overlay
   * enabled checklist details with comments and status via backend api connection
   * enabled approval and decline interfaces for the manual data validation

### Technical Support
* resolve dependabot findings
* temp fix for cve-2023-0286
* add missing '--no-cache': apk update && apk add

### Bugfix
* User Management: App role assignment - cache issue resolved

## 1.0.0-RC7

### Change
* Admin App Approval Board - app detail page released when clicking on app card

### Feature
n/a

### Technical Support
n/a

### Bugfix
* Notification delete mechanism updated - auto page reload

## 1.0.0-RC6

### Change
* App Release Process
    * Set 'UseCase selection' and 'app supported language' to mandatory
    * app role upload further refined with better user support

### Feature
* Company Registration Approval Board
   * implemented and backend connected the application cancel process flow
   * checklist-worker fully implemented for not finalized/closed applications

### Technical Support
n/a

### Bugfix
n/a

## 1.0.0-RC5

### Change
* Application company detail overlay updated to manage unique ids based on the backend response
* App Release Process
  * Technical Integration - roles upload & deletion functionality 

### Feature
* Application approval checklist implementation with checklist worker; status and overlay (ongoing)
* Shared Components
  * Dropzone file deletion overlay for deletion confirmation released

### Technical Support
* Static Template handling updated to fetch content from asset repo for more flexibility and code separation from content & support of multi-language activated

### Bugfix
* App details page fixed
* Add/Create user account field validations re-activated
* App release process - Changed regex validation for 'Provider Homepage' field
* App release process - Document upload in 'technical guide' field
* Refetch updated notification list on delete action
* Connector file type/size error updated

## 1.0.0-RC4

### Change
n/a

### Feature
n/a

### Technical Support
* Static Template handling updated to fetch content from asset repo for more flexibility and code separation from content & support of multi-language activated

### Bugfix
* App release process bugs fixed such as multiple document upload, fetch uploaded roles from backend
* App release management board - views tabs fixed
* Notification URLs for notification messages updated
* Connector registration overlay overlapping tooltip icon fixed


## 1.0.0-RC3

### Change

### Feature
* User Management
   * create single user account support of company idp
* Released App Management Board for Operator to managed app publishing requests

### Technical Support
n/a

### Bugfix
* Translations and couple of text messages updated
* My business apllication area fixed by removing cache relation for app card images
* App release process bugs fixed such as incorrect mandatory fields; file upload handling, etc.

## 1.0.0-RC2

### Change
* Dialog Header
   * Update Dialog header font size to 24px
* Admin Board - App Release (Page)
   * Created Admin Board Page
   * Connect with API's
   * BL&API Approve app release
   * BL&API Decline app release
* Bugfix
   * Change Email Pattern Regex to fix Hostspot
* User Management main page
   * update dialog header & font style/size
* Apps
   * removed asset repo dependency and connect backend apis to fetch lead images
* App Release Process
   * step 4 "role management" connected with apis to support GET / POST and DELETE
   * Company role introduction page styling sizes updated
   * Added content for company role introduction & use case introduction pages

### Feature
n/a

### Technical Support
* Email pattern / regular expression updated

### Bugfix
* App access management - carousel style updated & card height fixed

## 1.0.0-RC1

### Change
* User management
   * app Access placeholder component implemented which is getting used in case no active app subscription does exist
   * user table headlines updated
   * updated page header size and image
* Updates - Connector
   * overlays updated (dropzone headline added; changed "Cancel" to "Back" Button, add top right cancel icon inside the overlay)
   * tooltips added for connector table to explain status icons
* Registration Request Approval Board
   * page layout updated
   * filter feature enabled
   * company data details overlay extended with company role and documents
* Notification
   * Badge count added inside the user icon sub-navigation
   * notification message title and content updated by supporting new technical keys

### Feature
* Use case introduction page released
* Shared Components
  * created "Side List" component
  * created "Draggable Chip" component
  * created "Static Page" templates for introduction pages
  * created "Image Item" with zoom and hover function as well as update of "Image Gallery" 
* App Release Process
   * step 4 limited to role upload/handling only
   * step 5 Beta Test page updated with preview content for future releases
   * app card component of step 1 connected with the leadimage load element to display the leadimage inside the card in realtime
* App Change Process released
   * created deactivate sub-menu component in App Provider Overview Page
   * created app deactivate page and connected the app/deactivation api
* App Subscription Management Board for app providers got newly released
   * overview of active app subscriptions and new requests
   * filter & search function on subscriptions
   * subscription activation function implemented with direct user response such es technical user creation
   * autosetup url storage for the app provider enabled via user interface
* Identity Provider Management released
   * connect company OIDC idps enabled via portal user workflow
   * user migration function enabled to support migration of users from one idp to another

### Technical Support
Portal asset repo image drag disabled for all transactional images (such as app images) ![Tag](https://img.shields.io/static/v1?label=&message=BreakingChange&color=yellow&style=flat)

### Bugfix
* User Management: assign multiple users to an role got fixed
* Connector:
   * fixed issue on clicking info icon trigger delete action
   * show tooltip message on hover of info icon
   * enable authentication flow
* Technical User: overlay static user data now getting fetched from the user token
* AppOverview: navigation to app release process screen with auto filled app data got fixed for apps in status "In PROGRESS"

## 0.10.0

### Change
* Shared Components
   * "load more" button component released with new design
   * page snackbar component released with new design
   * page snackbar auto closure implemented (as variant)
   * page snackbar positioning updated
   * tooltip enhanced by adding light color variant
* Partner Network
   * Stop throbber in case of error and show No rows present message
   * Empty details overlay issue fix
   
### Feature
* Service Marketplace
   * new UI released
   * enabled different views by service category
   * enabled sorting and in-page search
* Connector Registration
   * style updated and connector details enhanced inside the "my connectors" table
   * added DAPS logic and file upload inside the connector registration ui and business logic
* Notifications Service
   * enabled sorting and filtering
   * pagination enabled by adding "load more" function and receiving pagination details via api

### Technical Support
* n/a

### Bugfix
* Technical User creation: Removed multi overlay layering and corrected response style
* Notification Service:
   * modal for message deletion page positioning fixed
   * sort icon behavior on click/mouse over fixed
   * notification api trigger logic fixed
* App user management: user role deletion fixed


## 0.9.0

### Change
* Shared Components
   * SelectList component - property/parameter added to clear the select list input
* App Release Process
   * Sales Manager Get, Select and drop down enabled for app creation
   * "Save" Button enabling with update PUT api call

### Feature
* Marketplace
   * App subscription consent agreement included inside the user flow with api triggering 
* Identity Provider
   * Create, update and enable new idp integration for ownIdP usage (companyIdP)
* Notifications Service
   * Release of new notification design with filtering, viewing & pagination
   * Highlight of unread messages
   * Delete notification function enabled
* Registration Approval Board
   * Enable handling of registrations without bpn by adding a bpn input field with api connection
* User management
   * Auto navigation to Identity Management section after deleting an user
   * App User tables - content api call filtering activated to reduce response to needed result
* Company Role Introduction
   * Active Participant introduction page
   * App Provider introduction page
   * Service Provider introduction page

### Technical Support
* n/a

### Bugfix
* n/a

## 0.8.0

### Change
* Connector Registration
   * Enable "Company as a Service" connector registration via modal; connected to portal backend and SD Factory
   * Input field pattern validation established
   * Updated delete connector integration

### Feature
* User Management - user account creation for portal connected to company role validation to reduce and validate available portal roles which the member company can assign (related to the company signed company role agreements)
* User Account
   * Enabled my user account deletion flow and backend integration
   * Error and success overlay added for password reset button/logic
   * Disabled "Suspend" user button

### Technical Support
* n/a

### Bugfix
* User Invite - error pattern validation integrated
* Shared Components
   * Image components updated & svg file loaded
   * Drop-Down list

## 0.7.0

### Change
* App Release Process
   * Added headline and subtext
   * Removed input field placeholders where not necessary
   * Activated app card always on viewport function inside the app card creation of the app release process
   * Updated app card sizing
* Service Marketplace
   * Service subscription detail section - added subscription status

### Feature
* App Marketplace
   * Subscription data submission to third party and enablement of terms & condition agreement/consent
* User Management
   * App role assignment for multiple users implemented

### Technical Support
* n/a

### Bugfix
* App Release Process - Page sizing fixed
* My Organization - BPN data field allocation aligned
* User Management - User table auto-refresh enabled after new user invite; business logic of user status inside the user table updated to display correct status
* Central Search - Result list gave an issue on app title value

## 0.6.0

### Change
* n/a

### Feature
* Application Management Board: Manage application request (by viewing company details and documents) and approve or cancel company applications.
* User Management: View own company users, invite new users and assign app roles for subscribed apps. Additionally, the technical user self-service got released and supports now the creation of technical users as part of the user company account.
* App Marketplace: Enables user to search for apps, display app details and subscribe for an app. Also app favorites tags are added.
* App Overview: App overview supports the app provider to see own published apps, check the status, progress unfinished app releases and start the registration of a new app.
* UiComponents: SharedUiComponent library got released and is usable for other projects with a number of ui react components

### Technical Support
* n/a

### Bugfix
* n/a

## 0.5.5

* Feature - App Overview page
* Feature - Add and edit Identity Provider details
* Feature - BPN add/delete flow in User Account Screen
* Feature - User Management - Success/Fail Message
* Feature - Expand on hover feature added to  CardHorizontal component.
* Feature - Add download document in application request page
* Feature - Add User Role Overlay (refactoring)
* Feature - Assign user role (refactoring)
* Feature - Show subscription box after subscribed immediately
* Feature - App Release Process - upload functionality
* Feature - App Detail - Fetch Documents
* Feature - Shared Components - Transmission Chip button
* Feature - App Release Process - Business Logic & API - Submit App for review
* Feature - Transition button added to Registration table
* Feature - Expand on hover feature added to  CardHorizontal component.
* Feature - Add download document in application request page
* Feature - Add User Role Overlay (refactoring)
* Feature - App Release Process - upload functionality
* Bugfix - Connect Partner Network to BPDM
* Bugfix - UI updates in UltimateToolbar component
* Bugfix - Registration table UI fixes
* Bugfix - App Release Process - Fixed browser back button issue
* Bugfix - User Management Main Page Style fix
* Bugfix - App Release Process - Fixed user directing to bottom of the page
* Bugfix - Services Card Responsive UI Fix
* Bugfix - Partner network search issue fix
* Bugfix - CardHorizontal - Height issue fix
* Bugfix - Bind app subscribe status in my organization page
* Bugfix - App Marketplace - Subscription Button update needed
* Bugfix - Service Marketplace - Page Padding Margin UI Fix and Provider Table Border Fix 
* Bugfix - User Experience - delete request id from registration admin board

## 0.5.4

* Feature - Service Marketplace
* Feature - Identity Providers
* Feature - My Organization page
* Feature - App Release Process Steps 2 with business logic, 3 with api binding, 6 with UI, 4 with UI
* Feature - Search functionality added in Register Request table
* Feature - Add "CX Membership" flag in Partner Network
* Bugfix - Show loader on clicking decline or confirm from application request screen
* Bugfix - Show error popup on failure of approve or decline request
* Bugfix - Text updates on company data overlay
* Bugfix - Fixed modal width, subscribe refetch and services loading effect
* Bugfix - User Management - AddUser Roles missing

## 0.5.3

* Feature - App Release Process Step 1 implementation with api binding
* Feature - Show app roles in user details
* Feature - Connect Notifications API
* Feature - App Release Process Step 5 - Beta Test
* Feature - Search functionality added in Invite Business Partner page
* Feature - Identity provider list and detail view

## 0.5.2

* Feature - Added Release Notes ;)
* Feature - Technical User details page
* Feature - Technical User role selection dropdown
* Feature - User Management App Access Carousel
* Feature - App Release Process Step 1
* Feature - Digital Twin Table component exchange and deletion of faulty filters
* Feature - Partner Network single search for multiple endpoints & UI update
* Feature - Search in User and App User table
* Feature - New components date picker, table style, lightweight dropzone, in screen navigation, single dropdown, load button
* Bugfix - Business Apps displayed correctly and links working
* Bugfix - Restrict supported languages to 'en' and 'de' without local variants
* Bugfix - Removed empty 'Organization' option from user menu
* Bugfix - Footer fixed to bottom of window
* Bugfix - Some alignment and content fixes

### Older

* Defect - Page reloads when the auth token is renewed
* Defect - Latest apps are static
* Defect - Some footer pages and menu items are empty<|MERGE_RESOLUTION|>--- conflicted
+++ resolved
@@ -3,7 +3,6 @@
 New features, fixed bugs, known defects and other noteworthy changes to each release of the Catena-X Portal Frontend.
 
 ### Unreleased
-<<<<<<< HEAD
 * Feature - Design/BL&API for display app details for Admin Board
 * Checklist overlay
    * Show information from the checklist details API
@@ -12,10 +11,8 @@
 * Bugfix - App release process - Added new attribute "privacyPolicies" to  app creation
 * Digital Twin
    * Text updates
-=======
 
 ## 1.0.0-RC8
->>>>>>> a9ad4f12
 
 ### Change
 * App Release Process:
