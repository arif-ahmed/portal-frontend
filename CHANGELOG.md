# Changelog

<<<<<<< HEAD
## unreleased

- Mobile version. Hamburger menu
- Invite Business Partner
  - Add the new invited company gets right away in to the table
- Admin Credential
  - Document Hover Effect
- Tech User Details
  - Fix crash issue
- ESLINT
  - Enable no-inferrable-types rule
  - Enable dot-notation rule
- User management
  - Updated app access management flow
- Overlays
  - Change Overlay Button from "Cancel" to "Close"
- ESLINT
  - Enable require-await rule
  - Enable return-await rule
  - Enable prefer-reduce-type-parameter rule
  - Enable prefer-readonly rule
  - Enable triple-slash-reference rule
- App overview
  - api failing component appears with "no data available" and with error bar
- Company Roles
  - Fix typo error to fix conformity body issue

## 1.7.0-RC4

### Change

- Admin Credential Management Board
  - support the load element for "decline" and "approve" button
  - document icons updated to support hover to show that the document can get clicked

### Feature

- App Change Process
  - Document change (delete and add) added and backend integrated

### Technical Support

- Trivy scan: changed to no failure on high findings, as it should only fail if there is an error/misconfiguration

### Bugfix

- Service Release Process
  - fixed consent check removal issue on save
- App Release Process
  - fixed error message deletion upon deleting of csv file in technical integration
  - fixed consent check removal issue on save
- Invite Business Partner - fixed auto page refresh/update when inviting via the invite overlay a new company
- App Subscription
  - business logic and backend api response connection updated to be able to handle the service setup status for each subscription instead of the offer level itself
- Service Subscription
  - activation Overlay field names updated
  - field value mapping to backend api response properties updated/changed
  - copy feature/icon added for the technical user secret
  - header description updated
  - business logic and backend api response connection updated to be able to handle the service setup status for each subscription instead of the offer level itself
- Technical User Creation
  - Overlay Type SubHeading Typo fix
- Technical User Details
  - fixed white screen for technical users with connector null object
- Vulnerability from dependency
  - upgrade axios dependency to v1.6.1

### Known Knowns

- App Release Process
  - help link hyperlink incorrectly set
  - mutated vowel/umlaut of uploaded app roles are incorrectly displayed
- Semantic Models
  - semantic model overlay diagram can not get displayed due to semantic model backend external dependency error. Interim deactivated the function.
- Service Subscription Management
  - detail overlay incorrectly displays an "Edit" icon for the technical user name

## 1.7.0-RC3

=======
>>>>>>> 7246ed02
### Change

- App Subscription and Service Subscription
  - extended ui support on app/service subscription configuration and activation
- Locale files enhanced with new feature "Onboarding Service Provider"
- Technical User Management
  - overview page: enabled search & filter for technical user accounts
  - user detail page: enhanced technical user detail page with connected object information (edc, connector, etc.)
  - user detail page: enhanced responsiveness of the page
- Invite Business Partner Form
  - disable invite button when loader is visible
- Component/Design element changes
  - Sub-Navigation label content changed to left aligned
- Service Subscription Mgt page
  - styling aligned to the app subscription Mgt page
  - service filter added
- Identity Provider Config
  - ui enhancements to support user flow
  - extended error handling implemented based on backend implementation with error details per object
- Service Management/Overview
  - manage service sub-menu for active services added (deactivate service function)
  - offer image added to service card based on backend response
- App Marketplace
  - role permission validation updated to sync permission validation for subscription with backend endpoints used
- App Release Process
  - Step "Verify" image load styling updated to support multiple images with carousel function
- Connector Deletion
  - added a information/confirmation overlay for connector deletion in case the connector has an technical user and/or subscription linked
- My User Account
  - support user response action 'success' on click of copy to clip board (only Dev/INT relevant)
- Page Loading and Error Component
  - released new page load and error component element for service overview, app overview and subscription management pages
- Notifications
  - app subscription request notification content update
- Enhanced /StaticTemplateResponsive/Cards/TextImageCenterAligned.tsx to support multiple images
- Admin Credential Management Board
  - support the load element for "decline" and "approve" button
  - document icons updated to support hover to show that the document can get clicked
- Legal information for distributions [TRG 7.05](https://eclipse-tractusx.github.io/docs/release/trg-7/trg-7-05/)
  - add legal info at build

### Feature

- Technical User Details
  - credential reset enabled via action button
- Usermanagement
  - bulk upload function released
  - extended error handling implemented based on backend implementation with error details per object
- Search Element
  - implemented full width search overlay for mobile version
- Overlay styling updated to sync used overlay styles across the portal overlays (header, description sizing and color)
- App Management/Overview
  - added function to support 'Change Documents' for active apps
  - added function to support 'Add Roles' for active apps
- My Organization
  - added app unsubscribe subscription function to inactive active app subscriptions
- Onboarding Service Provider - Prototype
  - enabled identity provider creation "MANAGED"
  - 3rd party company registration
  - approve consent osp registration company

### Technical Support

- Technical User Management
  - multi device support added for technical user detail screen
- Code quality & style improvements implemented based on ESLINT rules
  - import/no-duplicates
  - prefer-const
  - object shorthand
  - add type for imports
  - Prefer-nullish-coalescing
  - No confusing void expression fixes
  - ban-types
  - removed extra semicolons to avoid warnings
  - no-empty-function
  - prefer-optional-chain
- Digital Twin content (pages, overlays, translation content, etc.) removed due to dDTR release and decommissioning of the central DTR
- Build images also for arm64, in addition to amd64
- Updated data grid table props to the new prop value
- Upgraded dependencies to latest version
- Trivy scan: changed to no failure on high findings, as it should only fail if there is an error/misconfiguration
- Pull request linting added

### Bugfix

- "Dataspace" Introduction page background color of last section changed
- App Release Process
  - fixed double loading of images for app page
  - fixed validation for contact in app page
  - fixed salesManagerId(null) error
  - fixed error message deletion upon deleting of csv file in technical integration
  - fixed consent check removal issue on save
- Service Release Process
  - fixed consent check removal issue on save
- App Overview
  - fixed image display in app overview cards
- IDP Configuration
  - added load element for IDP list display function
- Home
  - Fixed image display for 'my business applications'
  - Fixed white screen due to 'my business applications'
- Partner Network - update search query parameter name to legalName
- Technical User Management
  - technical user creation overlay: type subheading typo fixed
  - overview page: displaying duplicates after adding/creating new technical users fixed
  - user detail page: removed copy icon from connector link
- Admin Business Partner Registration Request Screen - Detail Overlay country fixed to display country code received via backend api
- Invite Business Partner
  - fixed auto page refresh/update when inviting via the invite overlay a new company
  - fix invite overlay loader position
- Service Subscription
  - activation overlay field names updated
  - field value mapping to backend api response properties updated/changed
  - copy feature/icon added for the technical user secret
  - header description updated
  - sorting element behavior fixed in case the user sorts multiple times with the same sorting option
- Vulnerability from dependency
  - upgrade axios dependency to v1.6.1
  - Set resolution for @babel/traverse (CVE-2023-45133)
- Legal-notice for about page
  - Re-introduce placeholder values to be replaced during the build process
- Others
  - Fixed broken KeyValueView/index.tsx for undefined object attributes

### Known Knowns

- App Release Process
  - help link for app role upload incorrectly set
  - mutated vowel/umlaut of uploaded app roles are incorrectly displayed
- Semantic Models
  - semantic model overlay diagram can not get displayed due to semantic model backend external dependency error - function temporarily deactivated
- Technical User Creation Overlay
  - Role description overlapping in case of long text value or if screen width is limited
- Service Subscription Activation Overlay
  - incorrect value displayed in the field "User Id", expected property is 'technicalClientId' but 'technicalUserId' is actually displayed

## 1.6.0

### Change

- Connector Technical Integration
  - connector configuration details added
- App Subscription Management
  - subscription activation overlay enhanced by customer name, bpn, technical user permission, appId
- Technical User Management
  - added "Offer Link"/"Name" inside the technical user overview user table
- Connector Registration
  - registration of "Managed Connectors" limited to company with the role app/service provider & info multi lingual message added for inactive select scenario(s)
- App Release Process
  - changed 'Privacy Policy' selection to mandatory
  - updated "mandatory"/"required" icon (asterisk) color from black to red
  - design/styling of the app release step "validate and publish" updated
  - GET /languages endpoint structure updated inside the FE business logic
  - Phone number pattern updated
- Service Release Process
  - logic added to skip technical integration tab for serviceTypeId "consultancy"
  - updated "mandatory"/"required" icon (asterisk) color from black to red
- Static Pages Updated
  - Data Space
  - Catena-X Participant

### Feature

- Removed all daps related code - frontend implementation, business logic and locales
- New Notification messages released:
  - credential approval
  - credential rejection and
  - subscription url change
- User Management
  - technical user role description & help link added inside the technical user creation overlay. Incl. multi language support
- Connector Registration - Managed
  - added subscriptionID linkage inside the registration page as well as the business logic to submit the connector connected subscriptionID
- Search
  - new search element enabled/activated for all portal pages
  - search result style newly introduced
  - added search close function whenever the user clicks on the background/outside the search component
- Company Role Management
  - enabled company role unselecting
- App Subscription
  - Add "Detail Data" Button and Overlay
  - Refracting Activate Subscription Page
  - Add App Filter Search Functionality
  - enabled app tenant url change for active apps
- App Change Function enabled
  - 'Change Image' enabled for app owners if app is active (App Management -> App Overview)
  - 'Change Description' enabled for app owners if app is active (App Management -> App Overview)
- User Account & My User Account
  - Add Admin Info
- Multi Device Function
  - mobile friendly header and stage navigation enabled
  - slider stage header implemented and activated
  - Home - Carousel - Responsiveness - when switching the portal width screens get rendering issues
- Usecase Participation
  - Created New page under User profile
  - Add edit Overlay UI
  - Fetch usecase via API
  - Add Business Logic to upload document
- Notification
  - Show done state
  - Provide icon for marking a notification as read/unread
  - New Header and Filter UI
- SSI Certificate Request Credential Adminboard released
  - new page for credential request management released incl management filters and search
  - GET /certificate request api endpoint connected
  - certificate request approval function enabled (with backend connection PUT /credentials/{credentialId}/approval)
  - certificate request decline/reject function enabled (with backend connection PUT /credentials/{credentialId}/reject)
  - download useCase participation document enabled

### Technical Support

- Changed license notice for images
- Sonar findings fixed (Code smells and bugs)
- Dependabot findings fixed (Upgrading dependencies to the latest versions)
- Excluded locales from duplication sonar checks
- Project Structure
  - Moved out shared components and source folders to root level
- app access management component (app cards element) endpoint path updated/changed due to new endpoint path provided by apps services

### Bugfix

- fixed missing URL and Email data after re-opening a service under the service release process
- fixed app release process process handling (Step 3 - Consent) button "save"
- app detail page "back" button fixed
- Application card favorite button click (separation from the rest of the card where the click results into opening the app card)
- Admin Credential Board - views/filter function fixed
- Service Release Form - fixed erase of entered data on deleting uploaded image
- Service Detail - header UI fix of rendering issues
- Permission validation 'Credential Mgmt' page updated to 'decision_ssicredential'
- App description change - fixed page break issue in case of api response without language tag for each FE supported language
- Notification message link - 'UseCases' welcome message fixed
- handle empty customer link section in managed connectors
- Overlay fix of activation response
- App Management page access permission changed to add_apps
- Permission validation 'Credential Mgmt' page activated
- Managed connector registration api call - technicalUserID string empty instead of submitting the subscriptionID
- App Release Process - consent conformity check upon upload of the conformity certificate, previous selected consents got deleted
- Data Space Information page - style fix stage sub navigation header and fixed responsive issues
- App Detail
  - Subscribe Button state management updated
- Service Marketplace
  - Subscription Button cross service highlighted

### Known Knowns

- Tenant URL inside the app subscription detail overlay (provider view) is displayed as changeable even though the app is not even activated yet. The request is getting rejected from the backend as expected, but frontend should ideally not even allow the user to trigger the function via the UI
- App Subscription Activation overlay: pattern for input field "Tenant URL" allows "#" character while backend will correctly reject the input if the user adds an url containing "#"
- UseCase Framework upload (SSI request flow): limitation of the file size missing
- Company Certificate upload (SSI request flow): limitation of the file size missing
- Service image, uploaded by Service Provider, is not displayed inside the service provider service overview
- App Release Process form: image load running on fail within the "Verify" step
- "Offer Release Approval" e-mail for offer provider currently not supported
- If the connector deletion is running into an error with the portal backend, the user receives an error information but without any specific error message of the actual reason for failure
- Missing user information about automatic technical user deactivation for technical user linked to an connector which is getting deleted/inactivated

## 1.5.0

### Change

- User Management
  - app access management - api used to display app cards inside the user management 'App Access Management' reduced to single api call

### Feature

- App Release Process
  - technical integration enhanced by technical user profile configuration
  - technical user profile section added inside 'Validate and Publish' step
- App Marketplace
  - app detail page - sticky app detail sub-navigation added
  - app detail page - technical user profile section added
- App Admin Board
  - app detail page - technical user profile section added
- App Management Board
  - app detail page - technical user profile section added
- Service Release Process
  - technical integration added incl. technical user profile configuration
  - SERVICE_LEADIMAGE upload integrated
  - delete document notification/toast message added
- Service Marketplace
  - service detail page - technical user profile section added
- Service Admin Board
  - service detail page - technical user profile section added
- Service Management Board
  - service detail page - technical user profile section added
- Service subscription
  - Subscription Activation api integration
  - Subscription flow UI update
- Shared Components
  - about card for legal notice added
- About page for legal notice
  - About card added to Shared Components
  - About page added and linked in footer component
  - card component integrated in About page
- Third-party-licenses page removed (replaced by About page)

### Technical Support

- About page
  - enabled build and release workflows to provide content

### Bugfix

- App Release Process
  - conformity document deletion missing error message in failure case
- Registration Process
  - 'add bpn overlay' - manually entering a bpn to an application did result into a load element on the 'add bpn overlay' of the next application (without page reload)
- My Organization
  - missing subscription details fetch from api fixed
- Connectors
  - Previously added data on 'add connector' overlay got not cleared in case of a success scenario
- Service Release Process
  - display previous uploaded lead service image in "validate and publish" step

## 1.4.0

### Change

- IdP Configuration
  - ui styling and messages updated
  - load element added for create/submit/next buttons
  - implemented success & error messages depending on the error scenario while creating/configuring a new idp
- Shared UI Components
  - added typography for static table to update headline sizing
- Notification
  - Service_Release_Request customer message content updated
  - App_Release_Request customer message content updated
- Static Templates - UseCases & CompanyRole
  - new templates released
  - real time language switch for static pages enabled where content is fetched from another repository (see features/language)
  - support scroll-up icon on each sub-title
  - enabled page sub-menu to stick on the screen top when scrolling down
  - support hover tooltip in-text component

### Feature

- App Release Process
  - added privacy policies section to "validate and publish" application form
  - added app roles section to "validate and publish" application form
  - added role description information inside the ui for "Technical Integration" step
  - "help" button enabled along the app release process (form bottom)
  - extended ui error handling for 500 backend error responses
- Service Release Process
  - enabled SERVICE_LEADIMAGE document upload
  - "help" button enabled along the app release process (form bottom)
  - extended ui error handling for 500 backend error responses
- Service Subscription Management released (pre-version)
- Service Release Admin Board released (pre-version)
  - enabled search for services
  - enabled filters
  - displayed all services waiting for review and active inside the admin board
  - enabled view service details
  - enabled approve and decline service
- App Marketplace
  - added company subscription status information on the app overview (inside the card component)
  - app detail page, new order status component implemented for subscription process
- Notification
  - Role_Update_Core_Offer notification enabled
  - Role_Update_App_Offer notification enabled
- Connector Registration
  - added new section for connector providers to view and managed 3rd party/managed connectors
  - added enhanced error handling for connector tables in case of service/server error
- Company Configuration - Company Role Change
  - released company config page for company admins to update CX company participation role (switch between Participant, App Provider, Service Provider) incl. backend connection for agreement consent, document download and business logic to display company role change impact

### Technical Support

- moved all portal repo images to asset repo
- removed existing in code "disable eslinter" statements inside the app release process and fixed eslinter issues
- service release endpoint path updated/changed due to an endpoint path cleanup on backend side ![Tag](https://img.shields.io/static/v1?label=&message=BreakingChange&color=yellow&style=flat)
- app release process - app card language switch fixed to only switch the language inside the app card
- changed release workflow to retrieve tag from github.ref_name (set-output command deprecated)
- added release workflow for release-candidates
- react player package added to supported multiple formats of in-page videos
- changed container registry to Docker Hub
- added pull request template

### Bugfix

- App Management Board (Provider)
  - app endpoint path updated due to an controller change on the backend side - new path /api/apps/appChange/${appId}/deactivateApp
- Others
  - top right user profile icon hover function enabled
  - image zoom height fixed

### Known Knowns

- Company Configuration - Company Role Change
  - Overlay top summary section displays non-changed company roles as "added" instead of ignoring those roles since those are already assigned
  - Role/Feature change description not correctly fetched from the config file
- Service Release Process
  - Technical user profile configuration displayed for "Consultance_Services" even though its not relevant for services with this service type - error appears if user selects roles and wants to proceed
- Service Release & App Release Process
  - Issue on displaying given consent after using the "back" button inside the release process. Issue appears in an inconsistent manner.

## 1.3.0

### Change

- updated document section styling for app and service detail pages
- Shared Components
  - StaticTemplate: TextAndImage template spacing/element location updated
- User Account screen permission validation to access the page updated
- App Marketplace
  - enabled search “no result found” response
  - enabled responsiveness of the app cards to rearrange displayed app cards based on the users screen width
- User Management - app access management app cards backend api connection updated due to new endpoint business logic
- App Release Process
  - updated endpoint to post and get agreement consent
  - switched endpoint to retrieve cx frame documents from portal backend for consent section
  - document upload error message customization activated and new error message for file size set
- Service Release Process
  - updated GET and POST endpoint handling to store and fetch service details from the backend and display them inside the service release form
  - switched endpoint to retrieve cx frame documents from portal backend
  - updated endpoint to post agreement consent
  - translations enhanced/added
- Switch IdP
  - additional user support and new style added for easier process handling

### Feature

- Service Release Process
  - implement service type function with backend connection
  - added load button function for service release form - button "submit" and "confirm"/"proceed"
- App Release Process
  - added app privacy policy select function inside the app release process form
- Service Management (Service Provider)
  - implemented service overview for app provider to display all owned services in all states (incl. search, filter and sort)
  - implemented service detail page

### Technical Support

- added temp fix for CVE-2023-0464
- added build workflow for v1.3.0 release candidate phase
- updated actions workflows

### Bugfix

- Company Role Intro Page - updated zoomed image style by removing grey bottom line
- Service Marketplace - Service Detail Page
  - updated business logic to consume use case data due to updated api response body style
- Service Release Process
  - chapter "Supporting Material" deletion function fixed
  - "Save" button on "Offer Page Details" fixed
  - update long description pattern to support multiline (as app release process)
  - reset active step back to 1 in service overview page when re-opening a service in "draft" state
- Connector Registration - input pattern for connector name updated to support special characters and customer input related error messages
- Organization data - ignore "null" values provided by backend components/apis
- Dropzone - error message customized to support multiple error scenarios with different error codes/messages
- Service Detail Page (Marketplace and Service Management) - document download fixed
- User Management
  - recorded log errors fixed
  - payload fixed to portal roles only when updating user assigned portal roles
  - create new user account first and last name pattern updated to alow double names
- User Account - fixed page load for users without portal roles
- App Access Management - "Edit" button in user table fixed
- App Release Process
  - fixed condition for 'documents' section in 'validate and publish' step to display only relevant document types
  - removed placeholder section 'data security information' and 'connected data' from 'validate and publish' step
  - long description input field pattern
- App Release Process
  - update input field validation for longDescription input field
  - fixed provider input field validation; allowed numbers
- App Release Admin Page - App Detail Page
  - updated business logic to consume use case data due to updated api response body style

## Known Knowns

- Eslinter checks disabled in several code sections related to the app release process
- Sorting component behavior - preselected selects are not visible and active, hover, inactive state missing
- App Release Process - step "Verify & Submit" - the app card language switch is impacting the language of the whole party instead of only updating the app card
- Image zoom in results in the useCase/company introduction page is breaking in the background when user opens the zoom in function
- User account creation success overlay is displayed. When closing the success overlay, for a millisecond an error overlay is displayed
- App Management (Provider) sub-menu broken
- App and Service Marketplace - app cards display width responsiveness missing
- Service Subscription Management not yet released, only available via API endpoints
- Service Release Admin Board not yet released, only available via API endpoints

## 1.2.0

### Change

- Dropzone costum error support implemented

### Feature

- UserManagement
  - add role description details into the user account creation overlay and linking the description with the new developed/released role description detail page
- App Marketplace
  - app detail page got enhanced by "Privacy Policies"
- App Approval Admin Board
  - app detail page endpoint switched to /inReview/{appId}
  - app detail page "App Roles" added
  - app detail page "Privacy Policy" added
  - removes placeholder sections and implemented UI changes
- User Account Screen
  - add section with user assigned portal roles
  - add action button and overlay to update user assigned portal roles
- Service Release Process
  - implement service release process form and connected backend services /createService, /serviceStatus, /and Update service apis added
- App Release Process
  - enabled document download in contract and consent
  - enabled document deletion inside the app release form
  - changed additional document uploads from mandatory to optional and changed dropzone parameter size

### Technical Support

- Improved page loading in several places (such as app overview)
- Change local port to run behind reverse proxy
- Improved responsiveness of use case introduction page and company role page

### Bugfix

- Image import via api image/document endpoint implemented for organization/myCompanySubscription section
- Fixed display documents feature. Only first document got displayed (Admin App Approval Board - App Detail page, App Marketplace App Detail Page)
- App Release Process - when opening a previously saved app - "save & proceed" is disabled is fixed
- Home - Recommended section images not loading fix
- Application Request Board styling of the application status bar for application fully "DONE" but activation outstanding
- App Release Process - updated long description input validation
- App Release Process - updated business logic to retrieve app use case in new api response format

## 1.1.0

### Change

- Service Marketplace
  - documents displayed on service detail page connected to backend call (view and download documents)
  - updated styling of multiple subscription display section
  - service marketplace service card enhanced by short description
- SharedUIComponents
  - modal image behavior for different devices updated

### Feature

- App Conformity Document handling enabled
  - enhanced app release process with conformity upload section
  - enhance app release process "verify data" with conformity document view and download option
  - app admin board - app detail page enhanced by adding conformity document view and download
- SharedUIComponents
  - image gallery - added grid layout & parameter to display images in 16:9 ratio
- Service Release Management
  - implemented new top navigation section und sub-menu
  - implemented service release process intro page
  - implemented service release form (initial)

### Technical Support

- added a new smart image component to handle all kinds of images, display placeholder while loading and error image on failure
- fix(cve-2023-23916): add package upgrade as temp fix
- chore (gh-org-checks): rename file for stable trivy scan
- chore enable multi branch: add latest tag to released images
- created new component to reduce code duplications between app release process & service release process intro pages

### Bugfix

- Notification - App Subscription Activation - linked URL updated to 'User Management'
- Connector - DAPS registration retriggering allowed upload document types restricted
- Application Request - Approve/Decline/Retrigger/Cancel Process actions will clear button section and update the checklist/process status inside the overlay as well as the application list

## 1.0.0-RC10

### Change

- Get App Image backend connection updated for (AppMarketplace, AppDetails, App Overview & AdminBoard)

### Feature

- "No Items Found" page/section implemented for (AppMarketplace, ServiceMarketplace, AppOverview, AppSubscription & AdminBoard)
- Application Registration Validation Process - enabled retrigger process of application checklist steps in the overlay screens if applicable
- App Release Process - added delete document function

### Technical Support

n/a

### Bugfix

- Update styling App Management Board
- Invite Business Partner Screen - disabled "detail" button in invitees table
- Semantic Hub & Digital Twin overlays close icon fixed
- Digital Twin overlay sizing of content fixed to stay in given frame/overlay size
- App Release Process - fixed save and edit data handling to display available/saved app data to the user

## 1.0.0-RC9

### Change

- App Release Approval Board
  - Enabled overlay for decline scenario with customer message
- Notification message content updated and incl. links
- Several help connections implemented (connector, app release, etc.)
- Application Registration
  - Retrigger process apis added

### Feature

- Connector Registration
  - new design with additional information such as host, self-description and status released

### Technical Support

n/a

### Bugfix

- Back navigation issue resolved from notifications to any specific page and back

## 1.0.0-RC8

### Change

- App Release Process:
  - Technical integration - role upload ui changes to ease the usability
  - Added new attribute "privacyPolicies" to app creation
- New 'Help Center' connected with the portal help button

### Feature

- Application Approval Board - Checklist overlay
  - enabled checklist details with comments and status via backend api connection
  - enabled approval and decline interfaces for the manual data validation

### Technical Support

- resolve dependabot findings
- temp fix for cve-2023-0286
- add missing '--no-cache': apk update && apk add

### Bugfix

- User Management: App role assignment - cache issue resolved

## 1.0.0-RC7

### Change

- Admin App Approval Board - app detail page released when clicking on app card

### Feature

n/a

### Technical Support

n/a

### Bugfix

- Notification delete mechanism updated - auto page reload

## 1.0.0-RC6

### Change

- App Release Process
  - Set 'UseCase selection' and 'app supported language' to mandatory
  - app role upload further refined with better user support

### Feature

- Company Registration Approval Board
  - implemented and backend connected the application cancel process flow
  - checklist-worker fully implemented for not finalized/closed applications

### Technical Support

n/a

### Bugfix

n/a

## 1.0.0-RC5

### Change

- Application company detail overlay updated to manage unique ids based on the backend response
- App Release Process
  - Technical Integration - roles upload & deletion functionality

### Feature

- Application approval checklist implementation with checklist worker; status and overlay (ongoing)
- Shared Components
  - Dropzone file deletion overlay for deletion confirmation released

### Technical Support

- Static Template handling updated to fetch content from asset repo for more flexibility and code separation from content & support of multi-language activated

### Bugfix

- App details page fixed
- Add/Create user account field validations re-activated
- App release process - Changed regex validation for 'Provider Homepage' field
- App release process - Document upload in 'technical guide' field
- Refetch updated notification list on delete action
- Connector file type/size error updated

## 1.0.0-RC4

### Change

n/a

### Feature

n/a

### Technical Support

- Static Template handling updated to fetch content from asset repo for more flexibility and code separation from content & support of multi-language activated

### Bugfix

- App release process bugs fixed such as multiple document upload, fetch uploaded roles from backend
- App release management board - views tabs fixed
- Notification URLs for notification messages updated
- Connector registration overlay overlapping tooltip icon fixed

## 1.0.0-RC3

### Change

### Feature

- User Management
  - create single user account support of company idp
- Released App Management Board for Operator to managed app publishing requests

### Technical Support

n/a

### Bugfix

- Translations and couple of text messages updated
- My business apllication area fixed by removing cache relation for app card images
- App release process bugs fixed such as incorrect mandatory fields; file upload handling, etc.

## 1.0.0-RC2

### Change

- Dialog Header
  - Update Dialog header font size to 24px
- Admin Board - App Release (Page)
  - Created Admin Board Page
  - Connect with API's
  - BL&API Approve app release
  - BL&API Decline app release
- Bugfix
  - Change Email Pattern Regex to fix Hostspot
- User Management main page
  - update dialog header & font style/size
- Apps
  - removed asset repo dependency and connect backend apis to fetch lead images
- App Release Process
  - step 4 "role management" connected with apis to support GET / POST and DELETE
  - Company role introduction page styling sizes updated
  - Added content for company role introduction & use case introduction pages

### Feature

n/a

### Technical Support

- Email pattern / regular expression updated

### Bugfix

- App access management - carousel style updated & card height fixed

## 1.0.0-RC1

### Change

- User management
  - app Access placeholder component implemented which is getting used in case no active app subscription does exist
  - user table headlines updated
  - updated page header size and image
- Updates - Connector
  - overlays updated (dropzone headline added; changed "Cancel" to "Back" Button, add top right cancel icon inside the overlay)
  - tooltips added for connector table to explain status icons
- Registration Request Approval Board
  - page layout updated
  - filter feature enabled
  - company data details overlay extended with company role and documents
- Notification
  - Badge count added inside the user icon sub-navigation
  - notification message title and content updated by supporting new technical keys

### Feature

- Use case introduction page released
- Shared Components
  - created "Side List" component
  - created "Draggable Chip" component
  - created "Static Page" templates for introduction pages
  - created "Image Item" with zoom and hover function as well as update of "Image Gallery"
- App Release Process
  - step 4 limited to role upload/handling only
  - step 5 Beta Test page updated with preview content for future releases
  - app card component of step 1 connected with the leadimage load element to display the leadimage inside the card in realtime
- App Change Process released
  - created deactivate sub-menu component in App Provider Overview Page
  - created app deactivate page and connected the app/deactivation api
- App Subscription Management Board for app providers got newly released
  - overview of active app subscriptions and new requests
  - filter & search function on subscriptions
  - subscription activation function implemented with direct user response such es technical user creation
  - autosetup url storage for the app provider enabled via user interface
- Identity Provider Management released
  - connect company OIDC idps enabled via portal user workflow
  - user migration function enabled to support migration of users from one idp to another

### Technical Support

Portal asset repo image drag disabled for all transactional images (such as app images) ![Tag](https://img.shields.io/static/v1?label=&message=BreakingChange&color=yellow&style=flat)

### Bugfix

- User Management: assign multiple users to an role got fixed
- Connector:
  - fixed issue on clicking info icon trigger delete action
  - show tooltip message on hover of info icon
  - enable authentication flow
- Technical User: overlay static user data now getting fetched from the user token
- AppOverview: navigation to app release process screen with auto filled app data got fixed for apps in status "In PROGRESS"

## 0.10.0

### Change

- Shared Components
  - "load more" button component released with new design
  - page snackbar component released with new design
  - page snackbar auto closure implemented (as variant)
  - page snackbar positioning updated
  - tooltip enhanced by adding light color variant
- Partner Network
  - Stop throbber in case of error and show No rows present message
  - Empty details overlay issue fix

### Feature

- Service Marketplace
  - new UI released
  - enabled different views by service category
  - enabled sorting and in-page search
- Connector Registration
  - style updated and connector details enhanced inside the "my connectors" table
  - added DAPS logic and file upload inside the connector registration ui and business logic
- Notifications Service
  - enabled sorting and filtering
  - pagination enabled by adding "load more" function and receiving pagination details via api

### Technical Support

- n/a

### Bugfix

- Technical User creation: Removed multi overlay layering and corrected response style
- Notification Service:
  - modal for message deletion page positioning fixed
  - sort icon behavior on click/mouse over fixed
  - notification api trigger logic fixed
- App user management: user role deletion fixed

## 0.9.0

### Change

- Shared Components
  - SelectList component - property/parameter added to clear the select list input
- App Release Process
  - Sales Manager Get, Select and drop down enabled for app creation
  - "Save" Button enabling with update PUT api call

### Feature

- Marketplace
  - App subscription consent agreement included inside the user flow with api triggering
- Identity Provider
  - Create, update and enable new idp integration for ownIdP usage (companyIdP)
- Notifications Service
  - Release of new notification design with filtering, viewing & pagination
  - Highlight of unread messages
  - Delete notification function enabled
- Registration Approval Board
  - Enable handling of registrations without bpn by adding a bpn input field with api connection
- User management
  - Auto navigation to Identity Management section after deleting an user
  - App User tables - content api call filtering activated to reduce response to needed result
- Company Role Introduction
  - Active Participant introduction page
  - App Provider introduction page
  - Service Provider introduction page

### Technical Support

- n/a

### Bugfix

- n/a

## 0.8.0

### Change

- Connector Registration
  - Enable "Company as a Service" connector registration via modal; connected to portal backend and SD Factory
  - Input field pattern validation established
  - Updated delete connector integration

### Feature

- User Management - user account creation for portal connected to company role validation to reduce and validate available portal roles which the member company can assign (related to the company signed company role agreements)
- User Account
  - Enabled my user account deletion flow and backend integration
  - Error and success overlay added for password reset button/logic
  - Disabled "Suspend" user button

### Technical Support

- n/a

### Bugfix

- User Invite - error pattern validation integrated
- Shared Components
  - Image components updated & svg file loaded
  - Drop-Down list

## 0.7.0

### Change

- App Release Process
  - Added headline and subtext
  - Removed input field placeholders where not necessary
  - Activated app card always on viewport function inside the app card creation of the app release process
  - Updated app card sizing
- Service Marketplace
  - Service subscription detail section - added subscription status

### Feature

- App Marketplace
  - Subscription data submission to third party and enablement of terms & condition agreement/consent
- User Management
  - App role assignment for multiple users implemented

### Technical Support

- n/a

### Bugfix

- App Release Process - Page sizing fixed
- My Organization - BPN data field allocation aligned
- User Management - User table auto-refresh enabled after new user invite; business logic of user status inside the user table updated to display correct status
- Central Search - Result list gave an issue on app title value

## 0.6.0

### Change

- n/a

### Feature

- Application Management Board: Manage application request (by viewing company details and documents) and approve or cancel company applications.
- User Management: View own company users, invite new users and assign app roles for subscribed apps. Additionally, the technical user self-service got released and supports now the creation of technical users as part of the user company account.
- App Marketplace: Enables user to search for apps, display app details and subscribe for an app. Also app favorites tags are added.
- App Overview: App overview supports the app provider to see own published apps, check the status, progress unfinished app releases and start the registration of a new app.
- UiComponents: SharedUiComponent library got released and is usable for other projects with a number of ui react components

### Technical Support

- n/a

### Bugfix

- n/a

## 0.5.5

- Feature - App Overview page
- Feature - Add and edit Identity Provider details
- Feature - BPN add/delete flow in User Account Screen
- Feature - User Management - Success/Fail Message
- Feature - Expand on hover feature added to CardHorizontal component.
- Feature - Add download document in application request page
- Feature - Add User Role Overlay (refactoring)
- Feature - Assign user role (refactoring)
- Feature - Show subscription box after subscribed immediately
- Feature - App Release Process - upload functionality
- Feature - App Detail - Fetch Documents
- Feature - Shared Components - Transmission Chip button
- Feature - App Release Process - Business Logic & API - Submit App for review
- Feature - Transition button added to Registration table
- Feature - Expand on hover feature added to CardHorizontal component.
- Feature - Add download document in application request page
- Feature - Add User Role Overlay (refactoring)
- Feature - App Release Process - upload functionality
- Bugfix - Connect Partner Network to BPDM
- Bugfix - UI updates in UltimateToolbar component
- Bugfix - Registration table UI fixes
- Bugfix - App Release Process - Fixed browser back button issue
- Bugfix - User Management Main Page Style fix
- Bugfix - App Release Process - Fixed user directing to bottom of the page
- Bugfix - Services Card Responsive UI Fix
- Bugfix - Partner network search issue fix
- Bugfix - CardHorizontal - Height issue fix
- Bugfix - Bind app subscribe status in my organization page
- Bugfix - App Marketplace - Subscription Button update needed
- Bugfix - Service Marketplace - Page Padding Margin UI Fix and Provider Table Border Fix
- Bugfix - User Experience - delete request id from registration admin board

## 0.5.4

- Feature - Service Marketplace
- Feature - Identity Providers
- Feature - My Organization page
- Feature - App Release Process Steps 2 with business logic, 3 with api binding, 6 with UI, 4 with UI
- Feature - Search functionality added in Register Request table
- Feature - Add "CX Membership" flag in Partner Network
- Bugfix - Show loader on clicking decline or confirm from application request screen
- Bugfix - Show error popup on failure of approve or decline request
- Bugfix - Text updates on company data overlay
- Bugfix - Fixed modal width, subscribe refetch and services loading effect
- Bugfix - User Management - AddUser Roles missing

## 0.5.3

- Feature - App Release Process Step 1 implementation with api binding
- Feature - Show app roles in user details
- Feature - Connect Notifications API
- Feature - App Release Process Step 5 - Beta Test
- Feature - Search functionality added in Invite Business Partner page
- Feature - Identity provider list and detail view

## 0.5.2

- Feature - Added Release Notes ;)
- Feature - Technical User details page
- Feature - Technical User role selection dropdown
- Feature - User Management App Access Carousel
- Feature - App Release Process Step 1
- Feature - Digital Twin Table component exchange and deletion of faulty filters
- Feature - Partner Network single search for multiple endpoints & UI update
- Feature - Search in User and App User table
- Feature - New components date picker, table style, lightweight dropzone, in screen navigation, single dropdown, load button
- Bugfix - Business Apps displayed correctly and links working
- Bugfix - Restrict supported languages to 'en' and 'de' without local variants
- Bugfix - Removed empty 'Organization' option from user menu
- Bugfix - Footer fixed to bottom of window
- Bugfix - Some alignment and content fixes

### Older

- Defect - Page reloads when the auth token is renewed
- Defect - Latest apps are static
- Defect - Some footer pages and menu items are empty<|MERGE_RESOLUTION|>--- conflicted
+++ resolved
@@ -1,6 +1,5 @@
 # Changelog
 
-<<<<<<< HEAD
 ## unreleased
 
 - Mobile version. Hamburger menu
@@ -28,60 +27,8 @@
 - Company Roles
   - Fix typo error to fix conformity body issue
 
-## 1.7.0-RC4
-
-### Change
-
-- Admin Credential Management Board
-  - support the load element for "decline" and "approve" button
-  - document icons updated to support hover to show that the document can get clicked
-
-### Feature
-
-- App Change Process
-  - Document change (delete and add) added and backend integrated
-
-### Technical Support
-
-- Trivy scan: changed to no failure on high findings, as it should only fail if there is an error/misconfiguration
-
-### Bugfix
-
-- Service Release Process
-  - fixed consent check removal issue on save
-- App Release Process
-  - fixed error message deletion upon deleting of csv file in technical integration
-  - fixed consent check removal issue on save
-- Invite Business Partner - fixed auto page refresh/update when inviting via the invite overlay a new company
-- App Subscription
-  - business logic and backend api response connection updated to be able to handle the service setup status for each subscription instead of the offer level itself
-- Service Subscription
-  - activation Overlay field names updated
-  - field value mapping to backend api response properties updated/changed
-  - copy feature/icon added for the technical user secret
-  - header description updated
-  - business logic and backend api response connection updated to be able to handle the service setup status for each subscription instead of the offer level itself
-- Technical User Creation
-  - Overlay Type SubHeading Typo fix
-- Technical User Details
-  - fixed white screen for technical users with connector null object
-- Vulnerability from dependency
-  - upgrade axios dependency to v1.6.1
-
-### Known Knowns
-
-- App Release Process
-  - help link hyperlink incorrectly set
-  - mutated vowel/umlaut of uploaded app roles are incorrectly displayed
-- Semantic Models
-  - semantic model overlay diagram can not get displayed due to semantic model backend external dependency error. Interim deactivated the function.
-- Service Subscription Management
-  - detail overlay incorrectly displays an "Edit" icon for the technical user name
-
-## 1.7.0-RC3
-
-=======
->>>>>>> 7246ed02
+## 1.7.0
+
 ### Change
 
 - App Subscription and Service Subscription
