# Changelog

New features, fixed bugs, known defects and other noteworthy changes to each release of the Catena-X Portal Frontend.


### Unreleased
* Cleanups
   * Technical user
* Shared Components
  * Add Side List component
  * Add Draggable Chip component
* Feature - User Management - Add App Access Placeholders
* Feature - User Management - App Access Table Column Heading Change
* Feature - App Release Process
   * Update of Step 4 to only handle the role upload
   * Beta Test- Added preview content
* BugFix - Add user role for app not working fix
* Updates
   * Style fix in Company roles page
* BugFix - Page break issue fix in app release process - step 2
* BugFix - User Management - App Access assign multiple user with role
* Registration Request
   * Search moved to the center
   * Filter feature enabled
   * View update in Details overlay
* Notification
   * Bug fix - Pick appropriate title from locale file
* Use case
   * Static page content added
* Feature - App Change Process
   * Created Deactivate Sub-Menu Component in App Overview Page
   * Created Deactivate page and add functionality
* Feature - Tenant Management Board for App/Service Owners (FE)
* Feature - My CX Account - Update Issue Table
* Notification
   * Badge count to be show in Nav overlay
   * new api to get the notification count
<<<<<<< HEAD
* Identity Provider Management
   * Connect OIDC based company IdPs
   * Transfer existing users with roles between IdPs
=======
* BugFix - Connector
   * Fixed issue on clicking info icon trigger delete action
   * Show tooltip message on hover of info icon
   * Enable authentication issue fix
>>>>>>> 9b0498f3


## 0.10.0

### Change
* Shared Components
   * "load more" button component released with new design
   * page snackbar component released with new design
   * page snackbar auto closure implemented (as variant)
   * page snackbar positioning updated
   * tooltip enhanced by adding light color variant
* Partner Network
   * Stop throbber in case of error and show No rows present message
   * Empty details overlay issue fix
   
### Feature
* Service Marketplace
   * new UI released
   * enabled different views by service category
   * enabled sorting and in-page search
* Connector Registration
   * style updated and connector details enhanced inside the "my connectors" table
   * added DAPS logic and file upload inside the connector registration ui and business logic
* Notifications Service
   * enabled sorting and filtering
   * pagination enabled by adding "load more" function and receiving pagination details via api

### Technical Support
* n/a

### Bugfix
* Technical User creation: Removed multi overlay layering and corrected response style
* Notification Service:
   * modal for message deletion page positioning fixed
   * sort icon behavior on click/mouse over fixed
   * notification api trigger logic fixed
* App user management: user role deletion fixed


## 0.9.0

### Change
* Shared Components
   * SelectList component - property/parameter added to clear the select list input
* App Release Process
   * Sales Manager Get, Select and drop down enabled for app creation
   * "Save" Button enabling with update PUT api call

### Feature
* Marketplace
   * App subscription consent agreement included inside the user flow with api triggering 
* Identity Provider
   * Create, update and enable new idp integration for ownIdP usage (companyIdP)
* Notifications Service
   * Release of new notification design with filtering, viewing & pagination
   * Highlight of unread messages
   * Delete notification function enabled
* Registration Approval Board
   * Enable handling of registrations without bpn by adding a bpn input field with api connection
* User management
   * Auto navigation to Identity Management section after deleting an user
   * App User tables - content api call filtering activated to reduce response to needed result
* Company Role Introduction
   * Active Participant introduction page
   * App Provider introduction page
   * Service Provider introduction page

### Technical Support
* n/a

### Bugfix
* n/a

## 0.8.0

### Change
* Connector Registration
   * Enable "Company as a Service" connector registration via modal; connected to portal backend and SD Factory
   * Input field pattern validation established
   * Updated delete connector integration

### Feature
* User Management - user account creation for portal connected to company role validation to reduce and validate available portal roles which the member company can assign (related to the company signed company role agreements)
* User Account
   * Enabled my user account deletion flow and backend integration
   * Error and success overlay added for password reset button/logic
   * Disabled "Suspend" user button

### Technical Support
* n/a

### Bugfix
* User Invite - error pattern validation integrated
* Shared Components
   * Image components updated & svg file loaded
   * Drop-Down list

## 0.7.0

### Change
* App Release Process
   * Added headline and subtext
   * Removed input field placeholders where not necessary
   * Activated app card always on viewport function inside the app card creation of the app release process
   * Updated app card sizing
* Service Marketplace
   * Service subscription detail section - added subscription status

### Feature
* App Marketplace
   * Subscription data submission to third party and enablement of terms & condition agreement/consent
* User Management
   * App role assignment for multiple users implemented

### Technical Support
* n/a

### Bugfix
* App Release Process - Page sizing fixed
* My Organization - BPN data field allocation aligned
* User Management - User table auto-refresh enabled after new user invite; business logic of user status inside the user table updated to display correct status
* Central Search - Result list gave an issue on app title value

## 0.6.0

### Change
* n/a

### Feature
* Application Management Board: Manage application request (by viewing company details and documents) and approve or cancel company applications.
* User Management: View own company users, invite new users and assign app roles for subscribed apps. Additionally, the technical user self-service got released and supports now the creation of technical users as part of the user company account.
* App Marketplace: Enables user to search for apps, display app details and subscribe for an app. Also app favorites tags are added.
* App Overview: App overview supports the app provider to see own published apps, check the status, progress unfinished app releases and start the registration of a new app.
* UiComponents: SharedUiComponent library got released and is usable for other projects with a number of ui react components

### Technical Support
* n/a

### Bugfix
* n/a

## 0.5.5

* Feature - App Overview page
* Feature - Add and edit Identity Provider details
* Feature - BPN add/delete flow in User Account Screen
* Feature - User Management - Success/Fail Message
* Feature - Expand on hover feature added to  CardHorizontal component.
* Feature - Add download document in application request page
* Feature - Add User Role Overlay (refactoring)
* Feature - Assign user role (refactoring)
* Feature - Show subscription box after subscribed immediately
* Feature - App Release Process - upload functionality
* Feature - App Detail - Fetch Documents
* Feature - Shared Components - Transmission Chip button
* Feature - App Release Process - Business Logic & API - Submit App for review
* Feature - Transition button added to Registration table
* Feature - Expand on hover feature added to  CardHorizontal component.
* Feature - Add download document in application request page
* Feature - Add User Role Overlay (refactoring)
* Feature - App Release Process - upload functionality
* Bugfix - Connect Partner Network to BPDM
* Bugfix - UI updates in UltimateToolbar component
* Bugfix - Registration table UI fixes
* Bugfix - App Release Process - Fixed browser back button issue
* Bugfix - User Management Main Page Style fix
* Bugfix - App Release Process - Fixed user directing to bottom of the page
* Bugfix - Services Card Responsive UI Fix
* Bugfix - Partner network search issue fix
* Bugfix - CardHorizontal - Height issue fix
* Bugfix - Bind app subscribe status in my organization page
* Bugfix - App Marketplace - Subscription Button update needed
* Bugfix - Service Marketplace - Page Padding Margin UI Fix and Provider Table Border Fix 
* Bugfix - User Experience - delete request id from registration admin board

## 0.5.4

* Feature - Service Marketplace
* Feature - Identity Providers
* Feature - My Organization page
* Feature - App Release Process Steps 2 with business logic, 3 with api binding, 6 with UI, 4 with UI
* Feature - Search functionality added in Register Request table
* Feature - Add "CX Membership" flag in Partner Network
* Bugfix - Show loader on clicking decline or confirm from application request screen
* Bugfix - Show error popup on failure of approve or decline request
* Bugfix - Text updates on company data overlay
* Bugfix - Fixed modal width, subscribe refetch and services loading effect
* Bugfix - User Management - AddUser Roles missing

## 0.5.3

* Feature - App Release Process Step 1 implementation with api binding
* Feature - Show app roles in user details
* Feature - Connect Notifications API
* Feature - App Release Process Step 5 - Beta Test
* Feature - Search functionality added in Invite Business Partner page
* Feature - Identity provider list and detail view

## 0.5.2

* Feature - Added Release Notes ;)
* Feature - Technical User details page
* Feature - Technical User role selection dropdown
* Feature - User Management App Access Carousel
* Feature - App Release Process Step 1
* Feature - Digital Twin Table component exchange and deletion of faulty filters
* Feature - Partner Network single search for multiple endpoints & UI update
* Feature - Search in User and App User table
* Feature - New components date picker, table style, lightweight dropzone, in screen navigation, single dropdown, load button
* Bugfix - Business Apps displayed correctly and links working
* Bugfix - Restrict supported languages to 'en' and 'de' without local variants
* Bugfix - Removed empty 'Organization' option from user menu
* Bugfix - Footer fixed to bottom of window
* Bugfix - Some alignment and content fixes

### Older

* Defect - Page reloads when the auth token is renewed
* Defect - Latest apps are static
* Defect - Some footer pages and menu items are empty<|MERGE_RESOLUTION|>--- conflicted
+++ resolved
@@ -35,16 +35,13 @@
 * Notification
    * Badge count to be show in Nav overlay
    * new api to get the notification count
-<<<<<<< HEAD
 * Identity Provider Management
    * Connect OIDC based company IdPs
    * Transfer existing users with roles between IdPs
-=======
 * BugFix - Connector
    * Fixed issue on clicking info icon trigger delete action
    * Show tooltip message on hover of info icon
    * Enable authentication issue fix
->>>>>>> 9b0498f3
 
 
 ## 0.10.0
