# Changelog

New features, fixed bugs, known defects and other noteworthy changes to each release of the Catena-X Portal Frontend.


### Unreleased
<<<<<<< HEAD
* Cleanups
   * Technical user
=======
* Shared Components
  * Add Side List component
  * Add Draggable Chip component
>>>>>>> c690eab4
* Feature - User Management - Add App Access Placeholders
* Feature - User Management - App Access Table Column Heading Change
* BugFix - Add user role for app not working fix
* Updates
   * Style fix in Company roles page
* BugFix - Page break issue fix in app release process - step 2


## 0.10.0

### Change
* Shared Components
   * "load more" button component released with new design
   * page snackbar component released with new design
   * page snackbar auto closure implemented (as variant)
   * page snackbar positioning updated
   * tooltip enhanced by adding light color variant
* Partner Network
   * Stop throbber in case of error and show No rows present message
   * Empty details overlay issue fix

* BugFix - Add user role for app not working fix
### Feature
* Service Marketplace
   * new UI released
   * enabled different views by service category
   * enabled sorting and in-page search
* Connector Registration
   * style updated and connector details enhanced inside the "my connectors" table
   * added DAPS logic and file upload inside the connector registration ui and business logic
* Notifications Service
   * enabled sorting and filtering
   * pagination enabled by adding "load more" function and receiving pagination details via api

### Technical Support
* n/a

### Bugfix
* Technical User creation: Removed multi overlay layering and corrected response style
* Notification Service:
   * modal for message deletion page positioning fixed
   * sort icon behavior on click/mouse over fixed
   * notification api trigger logic fixed
* App user management: user role deletion fixed


## 0.9.0

### Change
* Shared Components
   * SelectList component - property/parameter added to clear the select list input
* App Release Process
   * Sales Manager Get, Select and drop down enabled for app creation
   * "Save" Button enabling with update PUT api call

### Feature
* Marketplace
   * App subscription consent agreement included inside the user flow with api triggering 
* Identity Provider
   * Create, update and enable new idp integration for ownIdP usage (companyIdP)
* Notifications Service
   * Release of new notification design with filtering, viewing & pagination
   * Highlight of unread messages
   * Delete notification function enabled
* Registration Approval Board
   * Enable handling of registrations without bpn by adding a bpn input field with api connection
* User management
   * Auto navigation to Identity Management section after deleting an user
   * App User tables - content api call filtering activated to reduce response to needed result
* Company Role Introduction
   * Active Participant introduction page
   * App Provider introduction page
   * Service Provider introduction page

### Technical Support
* n/a

### Bugfix
* n/a

## 0.8.0

### Change
* Connector Registration
   * Enable "Company as a Service" connector registration via modal; connected to portal backend and SD Factory
   * Input field pattern validation established
   * Updated delete connector integration

### Feature
* User Management - user account creation for portal connected to company role validation to reduce and validate available portal roles which the member company can assign (related to the company signed company role agreements)
* User Account
   * Enabled my user account deletion flow and backend integration
   * Error and success overlay added for password reset button/logic
   * Disabled "Suspend" user button

### Technical Support
* n/a

### Bugfix
* User Invite - error pattern validation integrated
* Shared Components
   * Image components updated & svg file loaded
   * Drop-Down list

## 0.7.0

### Change
* App Release Process
   * Added headline and subtext
   * Removed input field placeholders where not necessary
   * Activated app card always on viewport function inside the app card creation of the app release process
   * Updated app card sizing
* Service Marketplace
   * Service subscription detail section - added subscription status

### Feature
* App Marketplace
   * Subscription data submission to third party and enablement of terms & condition agreement/consent
* User Management
   * App role assignment for multiple users implemented

### Technical Support
* n/a

### Bugfix
* App Release Process - Page sizing fixed
* My Organization - BPN data field allocation aligned
* User Management - User table auto-refresh enabled after new user invite; business logic of user status inside the user table updated to display correct status
* Central Search - Result list gave an issue on app title value

## 0.6.0

### Change
* n/a

### Feature
* Application Management Board: Manage application request (by viewing company details and documents) and approve or cancel company applications.
* User Management: View own company users, invite new users and assign app roles for subscribed apps. Additionally, the technical user self-service got released and supports now the creation of technical users as part of the user company account.
* App Marketplace: Enables user to search for apps, display app details and subscribe for an app. Also app favorites tags are added.
* App Overview: App overview supports the app provider to see own published apps, check the status, progress unfinished app releases and start the registration of a new app.
* UiComponents: SharedUiComponent library got released and is usable for other projects with a number of ui react components

### Technical Support
* n/a

### Bugfix
* n/a

## 0.5.5

* Feature - App Overview page
* Feature - Add and edit Identity Provider details
* Feature - BPN add/delete flow in User Account Screen
* Feature - User Management - Success/Fail Message
* Feature - Expand on hover feature added to  CardHorizontal component.
* Feature - Add download document in application request page
* Feature - Add User Role Overlay (refactoring)
* Feature - Assign user role (refactoring)
* Feature - Show subscription box after subscribed immediately
* Feature - App Release Process - upload functionality
* Feature - App Detail - Fetch Documents
* Feature - Shared Components - Transmission Chip button
* Feature - App Release Process - Business Logic & API - Submit App for review
* Feature - Transition button added to Registration table
* Feature - Expand on hover feature added to  CardHorizontal component.
* Feature - Add download document in application request page
* Feature - Add User Role Overlay (refactoring)
* Feature - App Release Process - upload functionality
* Bugfix - Connect Partner Network to BPDM
* Bugfix - UI updates in UltimateToolbar component
* Bugfix - Registration table UI fixes
* Bugfix - App Release Process - Fixed browser back button issue
* Bugfix - User Management Main Page Style fix
* Bugfix - App Release Process - Fixed user directing to bottom of the page
* Bugfix - Services Card Responsive UI Fix
* Bugfix - Partner network search issue fix
* Bugfix - CardHorizontal - Height issue fix
* Bugfix - Bind app subscribe status in my organization page
* Bugfix - App Marketplace - Subscription Button update needed
* Bugfix - Service Marketplace - Page Padding Margin UI Fix and Provider Table Border Fix 
* Bugfix - User Experience - delete request id from registration admin board

## 0.5.4

* Feature - Service Marketplace
* Feature - Identity Providers
* Feature - My Organization page
* Feature - App Release Process Steps 2 with business logic, 3 with api binding, 6 with UI, 4 with UI
* Feature - Search functionality added in Register Request table
* Feature - Add "CX Membership" flag in Partner Network
* Bugfix - Show loader on clicking decline or confirm from application request screen
* Bugfix - Show error popup on failure of approve or decline request
* Bugfix - Text updates on company data overlay
* Bugfix - Fixed modal width, subscribe refetch and services loading effect
* Bugfix - User Management - AddUser Roles missing

## 0.5.3

* Feature - App Release Process Step 1 implementation with api binding
* Feature - Show app roles in user details
* Feature - Connect Notifications API
* Feature - App Release Process Step 5 - Beta Test
* Feature - Search functionality added in Invite Business Partner page
* Feature - Identity provider list and detail view

## 0.5.2

* Feature - Added Release Notes ;)
* Feature - Technical User details page
* Feature - Technical User role selection dropdown
* Feature - User Management App Access Carousel
* Feature - App Release Process Step 1
* Feature - Digital Twin Table component exchange and deletion of faulty filters
* Feature - Partner Network single search for multiple endpoints & UI update
* Feature - Search in User and App User table
* Feature - New components date picker, table style, lightweight dropzone, in screen navigation, single dropdown, load button
* Bugfix - Business Apps displayed correctly and links working
* Bugfix - Restrict supported languages to 'en' and 'de' without local variants
* Bugfix - Removed empty 'Organization' option from user menu
* Bugfix - Footer fixed to bottom of window
* Bugfix - Some alignment and content fixes

### Older

* Defect - Page reloads when the auth token is renewed
* Defect - Latest apps are static
* Defect - Some footer pages and menu items are empty<|MERGE_RESOLUTION|>--- conflicted
+++ resolved
@@ -4,14 +4,11 @@
 
 
 ### Unreleased
-<<<<<<< HEAD
 * Cleanups
    * Technical user
-=======
 * Shared Components
   * Add Side List component
   * Add Draggable Chip component
->>>>>>> c690eab4
 * Feature - User Management - Add App Access Placeholders
 * Feature - User Management - App Access Table Column Heading Change
 * BugFix - Add user role for app not working fix
@@ -32,8 +29,7 @@
 * Partner Network
    * Stop throbber in case of error and show No rows present message
    * Empty details overlay issue fix
-
-* BugFix - Add user role for app not working fix
+   
 ### Feature
 * Service Marketplace
    * new UI released
