--- conflicted
+++ resolved
@@ -20,13 +20,10 @@
    * ROLE_UPDATE_APP_OFFER and ROLE_UPDATE_CORE_OFFER types added and corresponding contents updated
 * Static templete
    * Two more new templates added
-<<<<<<< HEAD
 * ImageComponent
    * Do not hide current on zoom in action
-=======
 * Admin board - Service
    * Filter action issue fix
->>>>>>> e2f6e657
 
 ## 1.4.0
 
