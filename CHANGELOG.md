--- conflicted
+++ resolved
@@ -13,13 +13,10 @@
    * Delete notification
 * Registration Request
    * Add BPN to an existing request
-<<<<<<< HEAD
 * User management
    * Navigate and scroll to the Identity Management section after deleting the user
-=======
 * Technical Integration
    * Modal width fix
->>>>>>> 18d53d7e
 
 ## 0.8.0
 
