# Changelog

New features, fixed bugs, known defects and other noteworthy changes to each release of the Catena-X Portal Frontend.

### In progess

* Feature - App Marketplace - Confirmation Subscription
* Feature - API & BL: Change role of specific user for a defined app
* Feature - Service Subscription Details Box changes and add status with subscription
* Feature - App release process: Step-1 - Headline and subtext are enabled when scrolling down
* Feature - App release process: Removed placeholders where not necessary
* Feature - App release process: App card to be displayed for the user even while scrolling
* Feature - App release process: Corrected the app card sizing
* Bugfix - App release process: Page sizing fixed
* Bugfix - My Organization - BPN Address Alignment fixed
* Bugfix - Accidential page reload on token refresh
* Bugfix - Page sizing/height is fixed in app release process
<<<<<<< HEAD
* Bugfix - User Management - User Table, User Status not correctly identified
=======
* Bugfix - User Management - User Table refresh fix
>>>>>>> da4688d2

## 0.6.0

### Change
* n/a

### Feature
* Application Management Board: Manage application request (by viewing company details and documents) and approve or cancel company applications.
* User Management: View own company users, invite new users and assign app roles for subscribed apps. Additionally the technical user self-service got released and supports now the creation of technical users as part of the user company account.
* App Marketplace: Enables user to search for apps, display app details and subscribe for an app. Also app favorites tags are added.
* App Overview: App overview supports the app provider to see own published apps, check the status, progress unfinished app releases and start the registration of a new app.
* UiComponents: SharedUiComponent library got released and is usable for other projects with a number of ui react components

### Technical Support
* n/a

### Bugfix
* n/a


## 0.5.5

* Feature - App Overview page
* Feature - Add and edit Identity Provider details
* Feature - BPN add/delete flow in User Account Screen
* Feature - User Management - Success/Fail Message
* Feature - Expand on hover feature added to  CardHorizontal component.
* Feature - Add download document in application request page
* Feature - Add User Role Overlay (refactoring)
* Feature - Assign user role (refactoring)
* Feature - Show subscription box after subscribed immediately
* Feature - App Release Process - upload functionality
* Feature - App Detail - Fetch Documents
* Feature - Shared Components - Transmission Chip button
* Feature - App Release Process - Business Logic & API - Submit App for review
* Feature - Transition button added to Registration table
* Feature - Expand on hover feature added to  CardHorizontal component.
* Feature - Add download document in application request page
* Feature - Add User Role Overlay (refactoring)
* Feature - App Release Process - upload functionality
* Bugfix - Connect Partner Network to BPDM
* Bugfix - UI updates in UltimateToolbar component
* Bugfix - Registration table UI fixes
* Bugfix - App Release Process - Fixed browser back button issue
* Bugfix - User Management Main Page Style fix
* Bugfix - App Release Process - Fixed user directing to bottom of the page
* Bugfix - Services Card Responsive UI Fix
* Bugfix - Partner network search issue fix
* Bugfix - CardHorizontal - Height issue fix
* Bugfix - Bind app subscribe status in my organization page
* Bugfix - App Marketplace - Subscription Button update needed
* Bugfix - Service Marketplace - Page Padding Margin UI Fix and Provider Table Border Fix 
* Bugfix - User Experience - delete request id from registration admin board


## 0.5.4

* Feature - Service Marketplace
* Feature - Identity Providers
* Feature - My Organization page
* Feature - App Release Process Steps 2 with business logic, 3 with api binding, 6 with UI, 4 with UI
* Feature - Search functionality added in Register Request table
* Feature - Add "CX Membership" flag in Partner Network
* Bugfix - Show loader on clicking decline or confirm from application request screen
* Bugfix - Show error popup on failure of approve or decline request
* Bugfix - Text updates on company data overlay
* Bugfix - Fixed modal width, subscribe refetch and services loading effect
* Bugfix - User Management - AddUser Roles missing


## 0.5.3

* Feature - App Release Process Step 1 implementation with api binding
* Feature - Show app roles in user details
* Feature - Connect Notifications API
* Feature - App Release Process Step 5 - Beta Test
* Feature - Search functionality added in Invite Business Partner page
* Feature - Identity provider list and detail view


## 0.5.2

* Feature - Added Release Notes ;)
* Feature - Technical User details page
* Feature - Technical User role selection dropdown
* Feature - User Management App Access Carousel
* Feature - App Release Process Step 1
* Feature - Digital Twin Table component exchange and deletion of faulty filters
* Feature - Partner Network single search for multiple endpoints & UI update
* Feature - Search in User and App User table
* Feature - New components date picker, table style, lightweight dropzone, in screen navigation, single dropdown, load button
* Bugfix - Business Apps displayed correcty and links working
* Bugfix - Restrict supported languages to 'en' and 'de' without local variants
* Bugfix - Removed empty 'Organization' option from user menu
* Bugfix - Footer fixed to bottom of window
* Bugfix - Some alignment and content fixes


### Older

* Defect - Page reloads when the auth token is renewed
* Defect - Latest apps are static
* Defect - Some footer pages and menu items are empty<|MERGE_RESOLUTION|>--- conflicted
+++ resolved
@@ -1,6 +1,7 @@
 # Changelog
 
 New features, fixed bugs, known defects and other noteworthy changes to each release of the Catena-X Portal Frontend.
+
 
 ### In progess
 
@@ -15,11 +16,9 @@
 * Bugfix - My Organization - BPN Address Alignment fixed
 * Bugfix - Accidential page reload on token refresh
 * Bugfix - Page sizing/height is fixed in app release process
-<<<<<<< HEAD
 * Bugfix - User Management - User Table, User Status not correctly identified
-=======
 * Bugfix - User Management - User Table refresh fix
->>>>>>> da4688d2
+
 
 ## 0.6.0
 
