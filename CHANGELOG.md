# Changelog

New features, fixed bugs, known defects and other noteworthy changes to each release of the Catena-X Portal Frontend.

### In progess

<<<<<<< HEAD
* Feature - App Marketplace - Confirmation Subscription
=======
* Feature - API & BL: Change role of specific user for a defined app
>>>>>>> c555c479

### 0.6.0

* Feature - Home Page - Connect My App API
* Feature - Assign User Role
* Feature - App Detail Page - Download document & tags added
* Feature - App Overview - Confirm and detail overlays & design updates
* Feature - App Release Process - Business logic & API connect for document upload
* Feature - My App User Experience
* Feature - Add User - Success/Failure message as an overlay
* Feature - Shared Components - New tooltip added
* Feature - App Marketplace - Show tooltips
* Bugfix - App roles - Fixed text align issues
* Bugfix - Semantic Hub Page - Fixing filter & "load more" interaction logic
* Bugfix - Application Request Board - Correct api endpoint to display documents
* Bugfix - Description field validation adjustment in app release process
* Bugfix - Logo image from shared components works now
* Bugfix - App overview page - Filter business logic update

### 0.5.5

* Feature - App Overview page
* Feature - Add and edit Identity Provider details
* Feature - BPN add/delete flow in User Account Screen
* Feature - User Management - Success/Fail Message
* Feature - Expand on hover feature added to  CardHorizontal component.
* Feature - Add download document in application request page
* Feature - Add User Role Overlay (refactoring)
* Feature - Assign user role (refactoring)
* Feature - Show subscription box after subscribed immediately
* Feature - App Release Process - upload functionality
* Feature - App Detail - Fetch Documents
* Feature - Shared Components - Transmission Chip button
* Feature - App Release Process - Business Logic & API - Submit App for review
* Feature - Transition button added to Registration table
* Feature - Expand on hover feature added to  CardHorizontal component.
* Feature - Add download document in application request page
* Feature - Add User Role Overlay (refactoring)
* Feature - App Release Process - upload functionality
* Bugfix - Connect Partner Network to BPDM
* Bugfix - UI updates in UltimateToolbar component
* Bugfix - Registration table UI fixes
* Bugfix - App Release Process - Fixed browser back button issue
* Bugfix - User Management Main Page Style fix
* Bugfix - App Release Process - Fixed user directing to bottom of the page
* Bugfix - Services Card Responsive UI Fix
* Bugfix - Partner network search issue fix
* Bugfix - CardHorizontal - Height issue fix
* Bugfix - Bind app subscribe status in my organization page
* Bugfix - App Marketplace - Subscription Button update needed
* Bugfix - Service Marketplace - Page Padding Margin UI Fix and Provider Table Border Fix 
* Bugfix - User Experience - delete request id from registration admin board


### 0.5.4

* Feature - Service Marketplace
* Feature - Identity Providers
* Feature - My Organization page
* Feature - App Release Process Steps 2 with business logic, 3 with api binding, 6 with UI, 4 with UI
* Feature - Search functionality added in Register Request table
* Feature - Add "CX Membership" flag in Partner Network
* Bugfix - Show loader on clicking decline or confirm from application request screen
* Bugfix - Show error popup on failure of approve or decline request
* Bugfix - Text updates on company data overlay
* Bugfix - Fixed modal width, subscribe refetch and services loading effect
* Bugfix - User Management - AddUser Roles missing


### 0.5.3

* Feature - App Release Process Step 1 implementation with api binding
* Feature - Show app roles in user details
* Feature - Connect Notifications API
* Feature - App Release Process Step 5 - Beta Test
* Feature - Search functionality added in Invite Business Partner page
* Feature - Identity provider list and detail view


### 0.5.2

* Feature - Added Release Notes ;)
* Feature - Technical User details page
* Feature - Technical User role selection dropdown
* Feature - User Management App Access Carousel
* Feature - App Release Process Step 1
* Feature - Digital Twin Table component exchange and deletion of faulty filters
* Feature - Partner Network single search for multiple endpoints & UI update
* Feature - Search in User and App User table
* Feature - New components date picker, table style, lightweight dropzone, in screen navigation, single dropdown, load button
* Bugfix - Business Apps displayed correcty and links working
* Bugfix - Restrict supported languages to 'en' and 'de' without local variants
* Bugfix - Removed empty 'Organization' option from user menu
* Bugfix - Footer fixed to bottom of window
* Bugfix - Some alignment and content fixes


### Older

* Defect - Page reloads when the auth token is renewed
* Defect - Latest apps are static
* Defect - Some footer pages and menu items are empty<|MERGE_RESOLUTION|>--- conflicted
+++ resolved
@@ -4,11 +4,8 @@
 
 ### In progess
 
-<<<<<<< HEAD
 * Feature - App Marketplace - Confirmation Subscription
-=======
 * Feature - API & BL: Change role of specific user for a defined app
->>>>>>> c555c479
 
 ### 0.6.0
 
