# Changelog

New features, fixed bugs, known defects and other noteworthy changes to each release of the Catena-X Portal Frontend.

<<<<<<< HEAD
### Unreleased

## 1.0.0-RC7

### Change
* Admin App Approval Board - app detail page released when clicking on app card

### Feature
n/a

### Technical Support
n/a

### Bugfix
* Notification delete mechanism updated - auto page reload
=======
## Unreleased

### Feature
* New Help Center
* Design/BL&API for display app details for Admin Board

>>>>>>> d97d32c2

## 1.0.0-RC6

### Change
* App Release Process
    * Set 'UseCase selection' and 'app supported language' to mandatory
    * app role upload further refined with better user support

### Feature
* Company Registration Approval Board
   * implemented and backend connected the application cancel process flow
   * checklist-worker fully implemented for not finalized/closed applications

### Technical Support
n/a

### Bugfix
n/a

## 1.0.0-RC5

### Change
* Application company detail overlay updated to manage unique ids based on the backend response
* App Release Process
  * Technical Integration - roles upload & deletion functionality 

### Feature
* Application approval checklist implementation with checklist worker; status and overlay (ongoing)
* Shared Components
  * Dropzone file deletion overlay for deletion confirmation released

### Technical Support
* Static Template handling updated to fetch content from asset repo for more flexibility and code separation from content & support of multi-language activated

### Bugfix
* App details page fixed
* Add/Create user account field validations re-activated
* App release process - Changed regex validation for 'Provider Homepage' field
* App release process - Document upload in 'technical guide' field
* Refetch updated notification list on delete action
* Connector file type/size error updated

## 1.0.0-RC4

### Change
n/a

### Feature
n/a

### Technical Support
* Static Template handling updated to fetch content from asset repo for more flexibility and code separation from content & support of multi-language activated

### Bugfix
* App release process bugs fixed such as multiple document upload, fetch uploaded roles from backend
* App release management board - views tabs fixed
* Notification URLs for notification messages updated
* Connector registration overlay overlapping tooltip icon fixed


## 1.0.0-RC3

### Change

### Feature
* User Management
   * create single user account support of company idp
* Released App Management Board for Operator to managed app publishing requests

### Technical Support
n/a

### Bugfix
* Translations and couple of text messages updated
* My business apllication area fixed by removing cache relation for app card images
* App release process bugs fixed such as incorrect mandatory fields; file upload handling, etc.

## 1.0.0-RC2

### Change
* Dialog Header
   * Update Dialog header font size to 24px
* Admin Board - App Release (Page)
   * Created Admin Board Page
   * Connect with API's
   * BL&API Approve app release
   * BL&API Decline app release
* Bugfix
   * Change Email Pattern Regex to fix Hostspot
* User Management main page
   * update dialog header & font style/size
* Apps
   * removed asset repo dependency and connect backend apis to fetch lead images
* App Release Process
   * step 4 "role management" connected with apis to support GET / POST and DELETE
   * Company role introduction page styling sizes updated
   * Added content for company role introduction & use case introduction pages

### Feature
n/a

### Technical Support
* Email pattern / regular expression updated

### Bugfix
* App access management - carousel style updated & card height fixed

## 1.0.0-RC1

### Change
* User management
   * app Access placeholder component implemented which is getting used in case no active app subscription does exist
   * user table headlines updated
   * updated page header size and image
* Updates - Connector
   * overlays updated (dropzone headline added; changed "Cancel" to "Back" Button, add top right cancel icon inside the overlay)
   * tooltips added for connector table to explain status icons
* Registration Request Approval Board
   * page layout updated
   * filter feature enabled
   * company data details overlay extended with company role and documents
* Notification
   * Badge count added inside the user icon sub-navigation
   * notification message title and content updated by supporting new technical keys

### Feature
* Use case introduction page released
* Shared Components
  * created "Side List" component
  * created "Draggable Chip" component
  * created "Static Page" templates for introduction pages
  * created "Image Item" with zoom and hover function as well as update of "Image Gallery" 
* App Release Process
   * step 4 limited to role upload/handling only
   * step 5 Beta Test page updated with preview content for future releases
   * app card component of step 1 connected with the leadimage load element to display the leadimage inside the card in realtime
* App Change Process released
   * created deactivate sub-menu component in App Provider Overview Page
   * created app deactivate page and connected the app/deactivation api
* App Subscription Management Board for app providers got newly released
   * overview of active app subscriptions and new requests
   * filter & search function on subscriptions
   * subscription activation function implemented with direct user response such es technical user creation
   * autosetup url storage for the app provider enabled via user interface
* Identity Provider Management released
   * connect company OIDC idps enabled via portal user workflow
   * user migration function enabled to support migration of users from one idp to another

### Technical Support
Portal asset repo image drag disabled for all transactional images (such as app images) ![Tag](https://img.shields.io/static/v1?label=&message=BreakingChange&color=yellow&style=flat)

### Bugfix
* User Management: assign multiple users to an role got fixed
* Connector:
   * fixed issue on clicking info icon trigger delete action
   * show tooltip message on hover of info icon
   * enable authentication flow
* Technical User: overlay static user data now getting fetched from the user token
* AppOverview: navigation to app release process screen with auto filled app data got fixed for apps in status "In PROGRESS"

## 0.10.0

### Change
* Shared Components
   * "load more" button component released with new design
   * page snackbar component released with new design
   * page snackbar auto closure implemented (as variant)
   * page snackbar positioning updated
   * tooltip enhanced by adding light color variant
* Partner Network
   * Stop throbber in case of error and show No rows present message
   * Empty details overlay issue fix
   
### Feature
* Service Marketplace
   * new UI released
   * enabled different views by service category
   * enabled sorting and in-page search
* Connector Registration
   * style updated and connector details enhanced inside the "my connectors" table
   * added DAPS logic and file upload inside the connector registration ui and business logic
* Notifications Service
   * enabled sorting and filtering
   * pagination enabled by adding "load more" function and receiving pagination details via api

### Technical Support
* n/a

### Bugfix
* Technical User creation: Removed multi overlay layering and corrected response style
* Notification Service:
   * modal for message deletion page positioning fixed
   * sort icon behavior on click/mouse over fixed
   * notification api trigger logic fixed
* App user management: user role deletion fixed


## 0.9.0

### Change
* Shared Components
   * SelectList component - property/parameter added to clear the select list input
* App Release Process
   * Sales Manager Get, Select and drop down enabled for app creation
   * "Save" Button enabling with update PUT api call

### Feature
* Marketplace
   * App subscription consent agreement included inside the user flow with api triggering 
* Identity Provider
   * Create, update and enable new idp integration for ownIdP usage (companyIdP)
* Notifications Service
   * Release of new notification design with filtering, viewing & pagination
   * Highlight of unread messages
   * Delete notification function enabled
* Registration Approval Board
   * Enable handling of registrations without bpn by adding a bpn input field with api connection
* User management
   * Auto navigation to Identity Management section after deleting an user
   * App User tables - content api call filtering activated to reduce response to needed result
* Company Role Introduction
   * Active Participant introduction page
   * App Provider introduction page
   * Service Provider introduction page

### Technical Support
* n/a

### Bugfix
* n/a

## 0.8.0

### Change
* Connector Registration
   * Enable "Company as a Service" connector registration via modal; connected to portal backend and SD Factory
   * Input field pattern validation established
   * Updated delete connector integration

### Feature
* User Management - user account creation for portal connected to company role validation to reduce and validate available portal roles which the member company can assign (related to the company signed company role agreements)
* User Account
   * Enabled my user account deletion flow and backend integration
   * Error and success overlay added for password reset button/logic
   * Disabled "Suspend" user button

### Technical Support
* n/a

### Bugfix
* User Invite - error pattern validation integrated
* Shared Components
   * Image components updated & svg file loaded
   * Drop-Down list

## 0.7.0

### Change
* App Release Process
   * Added headline and subtext
   * Removed input field placeholders where not necessary
   * Activated app card always on viewport function inside the app card creation of the app release process
   * Updated app card sizing
* Service Marketplace
   * Service subscription detail section - added subscription status

### Feature
* App Marketplace
   * Subscription data submission to third party and enablement of terms & condition agreement/consent
* User Management
   * App role assignment for multiple users implemented

### Technical Support
* n/a

### Bugfix
* App Release Process - Page sizing fixed
* My Organization - BPN data field allocation aligned
* User Management - User table auto-refresh enabled after new user invite; business logic of user status inside the user table updated to display correct status
* Central Search - Result list gave an issue on app title value

## 0.6.0

### Change
* n/a

### Feature
* Application Management Board: Manage application request (by viewing company details and documents) and approve or cancel company applications.
* User Management: View own company users, invite new users and assign app roles for subscribed apps. Additionally, the technical user self-service got released and supports now the creation of technical users as part of the user company account.
* App Marketplace: Enables user to search for apps, display app details and subscribe for an app. Also app favorites tags are added.
* App Overview: App overview supports the app provider to see own published apps, check the status, progress unfinished app releases and start the registration of a new app.
* UiComponents: SharedUiComponent library got released and is usable for other projects with a number of ui react components

### Technical Support
* n/a

### Bugfix
* n/a

## 0.5.5

* Feature - App Overview page
* Feature - Add and edit Identity Provider details
* Feature - BPN add/delete flow in User Account Screen
* Feature - User Management - Success/Fail Message
* Feature - Expand on hover feature added to  CardHorizontal component.
* Feature - Add download document in application request page
* Feature - Add User Role Overlay (refactoring)
* Feature - Assign user role (refactoring)
* Feature - Show subscription box after subscribed immediately
* Feature - App Release Process - upload functionality
* Feature - App Detail - Fetch Documents
* Feature - Shared Components - Transmission Chip button
* Feature - App Release Process - Business Logic & API - Submit App for review
* Feature - Transition button added to Registration table
* Feature - Expand on hover feature added to  CardHorizontal component.
* Feature - Add download document in application request page
* Feature - Add User Role Overlay (refactoring)
* Feature - App Release Process - upload functionality
* Bugfix - Connect Partner Network to BPDM
* Bugfix - UI updates in UltimateToolbar component
* Bugfix - Registration table UI fixes
* Bugfix - App Release Process - Fixed browser back button issue
* Bugfix - User Management Main Page Style fix
* Bugfix - App Release Process - Fixed user directing to bottom of the page
* Bugfix - Services Card Responsive UI Fix
* Bugfix - Partner network search issue fix
* Bugfix - CardHorizontal - Height issue fix
* Bugfix - Bind app subscribe status in my organization page
* Bugfix - App Marketplace - Subscription Button update needed
* Bugfix - Service Marketplace - Page Padding Margin UI Fix and Provider Table Border Fix 
* Bugfix - User Experience - delete request id from registration admin board

## 0.5.4

* Feature - Service Marketplace
* Feature - Identity Providers
* Feature - My Organization page
* Feature - App Release Process Steps 2 with business logic, 3 with api binding, 6 with UI, 4 with UI
* Feature - Search functionality added in Register Request table
* Feature - Add "CX Membership" flag in Partner Network
* Bugfix - Show loader on clicking decline or confirm from application request screen
* Bugfix - Show error popup on failure of approve or decline request
* Bugfix - Text updates on company data overlay
* Bugfix - Fixed modal width, subscribe refetch and services loading effect
* Bugfix - User Management - AddUser Roles missing

## 0.5.3

* Feature - App Release Process Step 1 implementation with api binding
* Feature - Show app roles in user details
* Feature - Connect Notifications API
* Feature - App Release Process Step 5 - Beta Test
* Feature - Search functionality added in Invite Business Partner page
* Feature - Identity provider list and detail view

## 0.5.2

* Feature - Added Release Notes ;)
* Feature - Technical User details page
* Feature - Technical User role selection dropdown
* Feature - User Management App Access Carousel
* Feature - App Release Process Step 1
* Feature - Digital Twin Table component exchange and deletion of faulty filters
* Feature - Partner Network single search for multiple endpoints & UI update
* Feature - Search in User and App User table
* Feature - New components date picker, table style, lightweight dropzone, in screen navigation, single dropdown, load button
* Bugfix - Business Apps displayed correctly and links working
* Bugfix - Restrict supported languages to 'en' and 'de' without local variants
* Bugfix - Removed empty 'Organization' option from user menu
* Bugfix - Footer fixed to bottom of window
* Bugfix - Some alignment and content fixes

### Older

* Defect - Page reloads when the auth token is renewed
* Defect - Latest apps are static
* Defect - Some footer pages and menu items are empty<|MERGE_RESOLUTION|>--- conflicted
+++ resolved
@@ -2,8 +2,10 @@
 
 New features, fixed bugs, known defects and other noteworthy changes to each release of the Catena-X Portal Frontend.
 
-<<<<<<< HEAD
-### Unreleased
+## Unreleased
+
+### Change
+* New Help Center
 
 ## 1.0.0-RC7
 
@@ -18,14 +20,6 @@
 
 ### Bugfix
 * Notification delete mechanism updated - auto page reload
-=======
-## Unreleased
-
-### Feature
-* New Help Center
-* Design/BL&API for display app details for Admin Board
-
->>>>>>> d97d32c2
 
 ## 1.0.0-RC6
 
