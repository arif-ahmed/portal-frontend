# Changelog

New features, fixed bugs, known defects and other noteworthy changes to each release of the Catena-X Portal Frontend.

### Unreleased

## 1.1.0

### Change
* Service Marketplace
   * documents displayed on service detail page connected to backend call (view and download documents)
   * updated styling of multiple subscription display section
   * service marketplace service card enhanced by short description
* SharedUIComponents
  * modal image behavior for different devices updated

### Feature
* App Conformity Document handling enabled
  * enhanced app release process with conformity upload section
  * app admin board - app detail page enhanced by adding conformity document view and download
* SharedUIComponents
  * image gallery - added grid layout & parameter to display images in 16:9 ratio
* Service Release Management
  * implemented new top navigation section und sub-menu
  * implemented service release process intro page
  * implemented service release form (initial)

### Technical Support
<<<<<<< HEAD
* added a new smart image component to handle all kinds of images, display placeholder while loading and error image on failure
=======
* fix(cve-2023-23916): add package upgrade as temp fix
* chore (gh-org-checks): rename file for stable trivy scan
* chore enable multi branch: add latest tag to released images
* "allProps" replaced by intelligent image load handling
>>>>>>> 1677c612
* created new component to reduce code duplications between app release process & service release process intro pages

### Bugfix
* Notification - App Subscription Activation - linked URL updated to 'User Management'
* Connector - DAPS registration retriggering allowed upload document types restricted
* Application Request - Approve/Decline/Retrigger/Cancel Process actions will clear button section and update the checklist/process status inside the overlay as well as the application list

## 1.0.0-RC10

### Change
* Get App Image backend connection updated for (AppMarketplace, AppDetails, App Overview & AdminBoard)

### Feature
* "No Items Found" page/section implemented for (AppMarketplace, ServiceMarketplace, AppOverview, AppSubscription & AdminBoard)
* Application Registration Validation Process - enabled retrigger process of application checklist steps in the overlay screens if applicable
* App Release Process - added delete document function

### Technical Support
n/a

### Bugfix
* Update styling App Management Board
* Invite Business Partner Screen - disabled "detail" button in invitees table
* Semantic Hub & Digital Twin overlays close icon fixed
* Digital Twin overlay sizing of content fixed to stay in given frame/overlay size
* App Release Process - fixed save and edit data handling to display available/saved app data to the user

## 1.0.0-RC9

### Change
* App Release Approval Board
  * Enabled overlay for decline scenario with customer message
* Notification message content updated and incl. links
* Several help connections implemented (connector, app release, etc.)
* Application Registration
   * Retrigger process apis added

### Feature
* Connector Registration
   * new design with additional information such as host, self-description and status released

### Technical Support
n/a

### Bugfix
* Back navigation issue resolved from notifications to any specific page and back

## 1.0.0-RC8

### Change
* App Release Process:
  * Technical integration - role upload ui changes to ease the usability
  * Added new attribute "privacyPolicies" to  app creation
* New 'Help Center' connected with the portal help button

### Feature
* Application Approval Board - Checklist overlay
   * enabled checklist details with comments and status via backend api connection
   * enabled approval and decline interfaces for the manual data validation

### Technical Support
* resolve dependabot findings
* temp fix for cve-2023-0286
* add missing '--no-cache': apk update && apk add

### Bugfix
* User Management: App role assignment - cache issue resolved

## 1.0.0-RC7

### Change
* Admin App Approval Board - app detail page released when clicking on app card

### Feature
n/a

### Technical Support
n/a

### Bugfix
* Notification delete mechanism updated - auto page reload

## 1.0.0-RC6

### Change
* App Release Process
    * Set 'UseCase selection' and 'app supported language' to mandatory
    * app role upload further refined with better user support

### Feature
* Company Registration Approval Board
   * implemented and backend connected the application cancel process flow
   * checklist-worker fully implemented for not finalized/closed applications

### Technical Support
n/a

### Bugfix
n/a

## 1.0.0-RC5

### Change
* Application company detail overlay updated to manage unique ids based on the backend response
* App Release Process
  * Technical Integration - roles upload & deletion functionality 

### Feature
* Application approval checklist implementation with checklist worker; status and overlay (ongoing)
* Shared Components
  * Dropzone file deletion overlay for deletion confirmation released

### Technical Support
* Static Template handling updated to fetch content from asset repo for more flexibility and code separation from content & support of multi-language activated

### Bugfix
* App details page fixed
* Add/Create user account field validations re-activated
* App release process - Changed regex validation for 'Provider Homepage' field
* App release process - Document upload in 'technical guide' field
* Refetch updated notification list on delete action
* Connector file type/size error updated

## 1.0.0-RC4

### Change
n/a

### Feature
n/a

### Technical Support
* Static Template handling updated to fetch content from asset repo for more flexibility and code separation from content & support of multi-language activated

### Bugfix
* App release process bugs fixed such as multiple document upload, fetch uploaded roles from backend
* App release management board - views tabs fixed
* Notification URLs for notification messages updated
* Connector registration overlay overlapping tooltip icon fixed


## 1.0.0-RC3

### Change

### Feature
* User Management
   * create single user account support of company idp
* Released App Management Board for Operator to managed app publishing requests

### Technical Support
n/a

### Bugfix
* Translations and couple of text messages updated
* My business apllication area fixed by removing cache relation for app card images
* App release process bugs fixed such as incorrect mandatory fields; file upload handling, etc.

## 1.0.0-RC2

### Change
* Dialog Header
   * Update Dialog header font size to 24px
* Admin Board - App Release (Page)
   * Created Admin Board Page
   * Connect with API's
   * BL&API Approve app release
   * BL&API Decline app release
* Bugfix
   * Change Email Pattern Regex to fix Hostspot
* User Management main page
   * update dialog header & font style/size
* Apps
   * removed asset repo dependency and connect backend apis to fetch lead images
* App Release Process
   * step 4 "role management" connected with apis to support GET / POST and DELETE
   * Company role introduction page styling sizes updated
   * Added content for company role introduction & use case introduction pages

### Feature
n/a

### Technical Support
* Email pattern / regular expression updated

### Bugfix
* App access management - carousel style updated & card height fixed

## 1.0.0-RC1

### Change
* User management
   * app Access placeholder component implemented which is getting used in case no active app subscription does exist
   * user table headlines updated
   * updated page header size and image
* Updates - Connector
   * overlays updated (dropzone headline added; changed "Cancel" to "Back" Button, add top right cancel icon inside the overlay)
   * tooltips added for connector table to explain status icons
* Registration Request Approval Board
   * page layout updated
   * filter feature enabled
   * company data details overlay extended with company role and documents
* Notification
   * Badge count added inside the user icon sub-navigation
   * notification message title and content updated by supporting new technical keys

### Feature
* Use case introduction page released
* Shared Components
  * created "Side List" component
  * created "Draggable Chip" component
  * created "Static Page" templates for introduction pages
  * created "Image Item" with zoom and hover function as well as update of "Image Gallery" 
* App Release Process
   * step 4 limited to role upload/handling only
   * step 5 Beta Test page updated with preview content for future releases
   * app card component of step 1 connected with the leadimage load element to display the leadimage inside the card in realtime
* App Change Process released
   * created deactivate sub-menu component in App Provider Overview Page
   * created app deactivate page and connected the app/deactivation api
* App Subscription Management Board for app providers got newly released
   * overview of active app subscriptions and new requests
   * filter & search function on subscriptions
   * subscription activation function implemented with direct user response such es technical user creation
   * autosetup url storage for the app provider enabled via user interface
* Identity Provider Management released
   * connect company OIDC idps enabled via portal user workflow
   * user migration function enabled to support migration of users from one idp to another

### Technical Support
Portal asset repo image drag disabled for all transactional images (such as app images) ![Tag](https://img.shields.io/static/v1?label=&message=BreakingChange&color=yellow&style=flat)

### Bugfix
* User Management: assign multiple users to an role got fixed
* Connector:
   * fixed issue on clicking info icon trigger delete action
   * show tooltip message on hover of info icon
   * enable authentication flow
* Technical User: overlay static user data now getting fetched from the user token
* AppOverview: navigation to app release process screen with auto filled app data got fixed for apps in status "In PROGRESS"

## 0.10.0

### Change
* Shared Components
   * "load more" button component released with new design
   * page snackbar component released with new design
   * page snackbar auto closure implemented (as variant)
   * page snackbar positioning updated
   * tooltip enhanced by adding light color variant
* Partner Network
   * Stop throbber in case of error and show No rows present message
   * Empty details overlay issue fix
   
### Feature
* Service Marketplace
   * new UI released
   * enabled different views by service category
   * enabled sorting and in-page search
* Connector Registration
   * style updated and connector details enhanced inside the "my connectors" table
   * added DAPS logic and file upload inside the connector registration ui and business logic
* Notifications Service
   * enabled sorting and filtering
   * pagination enabled by adding "load more" function and receiving pagination details via api

### Technical Support
* n/a

### Bugfix
* Technical User creation: Removed multi overlay layering and corrected response style
* Notification Service:
   * modal for message deletion page positioning fixed
   * sort icon behavior on click/mouse over fixed
   * notification api trigger logic fixed
* App user management: user role deletion fixed


## 0.9.0

### Change
* Shared Components
   * SelectList component - property/parameter added to clear the select list input
* App Release Process
   * Sales Manager Get, Select and drop down enabled for app creation
   * "Save" Button enabling with update PUT api call

### Feature
* Marketplace
   * App subscription consent agreement included inside the user flow with api triggering 
* Identity Provider
   * Create, update and enable new idp integration for ownIdP usage (companyIdP)
* Notifications Service
   * Release of new notification design with filtering, viewing & pagination
   * Highlight of unread messages
   * Delete notification function enabled
* Registration Approval Board
   * Enable handling of registrations without bpn by adding a bpn input field with api connection
* User management
   * Auto navigation to Identity Management section after deleting an user
   * App User tables - content api call filtering activated to reduce response to needed result
* Company Role Introduction
   * Active Participant introduction page
   * App Provider introduction page
   * Service Provider introduction page

### Technical Support
* n/a

### Bugfix
* n/a

## 0.8.0

### Change
* Connector Registration
   * Enable "Company as a Service" connector registration via modal; connected to portal backend and SD Factory
   * Input field pattern validation established
   * Updated delete connector integration

### Feature
* User Management - user account creation for portal connected to company role validation to reduce and validate available portal roles which the member company can assign (related to the company signed company role agreements)
* User Account
   * Enabled my user account deletion flow and backend integration
   * Error and success overlay added for password reset button/logic
   * Disabled "Suspend" user button

### Technical Support
* n/a

### Bugfix
* User Invite - error pattern validation integrated
* Shared Components
   * Image components updated & svg file loaded
   * Drop-Down list

## 0.7.0

### Change
* App Release Process
   * Added headline and subtext
   * Removed input field placeholders where not necessary
   * Activated app card always on viewport function inside the app card creation of the app release process
   * Updated app card sizing
* Service Marketplace
   * Service subscription detail section - added subscription status

### Feature
* App Marketplace
   * Subscription data submission to third party and enablement of terms & condition agreement/consent
* User Management
   * App role assignment for multiple users implemented

### Technical Support
* n/a

### Bugfix
* App Release Process - Page sizing fixed
* My Organization - BPN data field allocation aligned
* User Management - User table auto-refresh enabled after new user invite; business logic of user status inside the user table updated to display correct status
* Central Search - Result list gave an issue on app title value

## 0.6.0

### Change
* n/a

### Feature
* Application Management Board: Manage application request (by viewing company details and documents) and approve or cancel company applications.
* User Management: View own company users, invite new users and assign app roles for subscribed apps. Additionally, the technical user self-service got released and supports now the creation of technical users as part of the user company account.
* App Marketplace: Enables user to search for apps, display app details and subscribe for an app. Also app favorites tags are added.
* App Overview: App overview supports the app provider to see own published apps, check the status, progress unfinished app releases and start the registration of a new app.
* UiComponents: SharedUiComponent library got released and is usable for other projects with a number of ui react components

### Technical Support
* n/a

### Bugfix
* n/a

## 0.5.5

* Feature - App Overview page
* Feature - Add and edit Identity Provider details
* Feature - BPN add/delete flow in User Account Screen
* Feature - User Management - Success/Fail Message
* Feature - Expand on hover feature added to  CardHorizontal component.
* Feature - Add download document in application request page
* Feature - Add User Role Overlay (refactoring)
* Feature - Assign user role (refactoring)
* Feature - Show subscription box after subscribed immediately
* Feature - App Release Process - upload functionality
* Feature - App Detail - Fetch Documents
* Feature - Shared Components - Transmission Chip button
* Feature - App Release Process - Business Logic & API - Submit App for review
* Feature - Transition button added to Registration table
* Feature - Expand on hover feature added to  CardHorizontal component.
* Feature - Add download document in application request page
* Feature - Add User Role Overlay (refactoring)
* Feature - App Release Process - upload functionality
* Bugfix - Connect Partner Network to BPDM
* Bugfix - UI updates in UltimateToolbar component
* Bugfix - Registration table UI fixes
* Bugfix - App Release Process - Fixed browser back button issue
* Bugfix - User Management Main Page Style fix
* Bugfix - App Release Process - Fixed user directing to bottom of the page
* Bugfix - Services Card Responsive UI Fix
* Bugfix - Partner network search issue fix
* Bugfix - CardHorizontal - Height issue fix
* Bugfix - Bind app subscribe status in my organization page
* Bugfix - App Marketplace - Subscription Button update needed
* Bugfix - Service Marketplace - Page Padding Margin UI Fix and Provider Table Border Fix 
* Bugfix - User Experience - delete request id from registration admin board

## 0.5.4

* Feature - Service Marketplace
* Feature - Identity Providers
* Feature - My Organization page
* Feature - App Release Process Steps 2 with business logic, 3 with api binding, 6 with UI, 4 with UI
* Feature - Search functionality added in Register Request table
* Feature - Add "CX Membership" flag in Partner Network
* Bugfix - Show loader on clicking decline or confirm from application request screen
* Bugfix - Show error popup on failure of approve or decline request
* Bugfix - Text updates on company data overlay
* Bugfix - Fixed modal width, subscribe refetch and services loading effect
* Bugfix - User Management - AddUser Roles missing

## 0.5.3

* Feature - App Release Process Step 1 implementation with api binding
* Feature - Show app roles in user details
* Feature - Connect Notifications API
* Feature - App Release Process Step 5 - Beta Test
* Feature - Search functionality added in Invite Business Partner page
* Feature - Identity provider list and detail view

## 0.5.2

* Feature - Added Release Notes ;)
* Feature - Technical User details page
* Feature - Technical User role selection dropdown
* Feature - User Management App Access Carousel
* Feature - App Release Process Step 1
* Feature - Digital Twin Table component exchange and deletion of faulty filters
* Feature - Partner Network single search for multiple endpoints & UI update
* Feature - Search in User and App User table
* Feature - New components date picker, table style, lightweight dropzone, in screen navigation, single dropdown, load button
* Bugfix - Business Apps displayed correctly and links working
* Bugfix - Restrict supported languages to 'en' and 'de' without local variants
* Bugfix - Removed empty 'Organization' option from user menu
* Bugfix - Footer fixed to bottom of window
* Bugfix - Some alignment and content fixes

### Older

* Defect - Page reloads when the auth token is renewed
* Defect - Latest apps are static
* Defect - Some footer pages and menu items are empty<|MERGE_RESOLUTION|>--- conflicted
+++ resolved
@@ -26,14 +26,10 @@
   * implemented service release form (initial)
 
 ### Technical Support
-<<<<<<< HEAD
 * added a new smart image component to handle all kinds of images, display placeholder while loading and error image on failure
-=======
 * fix(cve-2023-23916): add package upgrade as temp fix
 * chore (gh-org-checks): rename file for stable trivy scan
 * chore enable multi branch: add latest tag to released images
-* "allProps" replaced by intelligent image load handling
->>>>>>> 1677c612
 * created new component to reduce code duplications between app release process & service release process intro pages
 
 ### Bugfix
