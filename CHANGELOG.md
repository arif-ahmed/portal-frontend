# Changelog

New features, fixed bugs, known defects and other noteworthy changes to each release of the Catena-X Portal Frontend.

## Unreleased
<<<<<<< HEAD
* Bugfix:
   * User Detail Page not loading fix, if app (portal) is not existing
   * App Access Management 
      * Edit User role button got lost
   * App Release Process
      * Fixed deletion of images and files that were uploaded before navigating to other page
=======
* Bugfix - User Detail Page not loading fix, if app (portal) is not existing
* Bugfix - App Access Management - Edit User role button got lost
* Bugfix - Organization Company data: wrong data after the street number
>>>>>>> d55a6157

## 1.3.0 RC3

### Change
* updated document section styling for app and service detail pages
* Shared Components
  * StaticTemplate: TextAndImage template spacing/element location updated
* User Account screen permission validation to access the page updated
* App Marketplace
  * enabled search “no result found” response
  * enabled responsiveness of the app cards to rearrange displayed app cards based on the users screen width

### Feature
n/a

### Technical Support
n/a

### Bugfix
* App Release Process - fixed provider input field validation; allowed numbers
* User Management - log errors available in the developer mode fixed
* Company Role Intro Page - updated zoomed image style by removing grey bottom line

## 1.3.0 RC2

### Change
n/a

### Feature
n/a

### Technical Support
n/a

### Bugfix
* Service Detail Page (Marketplace and Service Management) - document download fixed
* Service Release Process - update long description pattern to support multiline (as app release process)
* Service Release Process - reset active step back to 1 in service overview page when re-opening a service in "draft" state
* User Management - create new user account first and last name pattern updated to alow double names
* App Release Process
  * fixed condition for 'documents' section in 'validate and publish' step to display only relevant document types
  * removed placeholder section 'data security information' and 'connected data' from 'validate and publish' step
  * long description input field pattern

## 1.3.0 RC1

### Change
* App Release Process
  * updated endpoint to post and get agreement consent
  * switched endpoint to retrieve cx frame documents from portal backend for consent section
  * document upload error message customization activated and new error message for file size set
* Service Release Process
  * updated GET and POST endpoint handling to store and fetch service details from the backend and display them inside the service release form
  * switched endpoint to retrieve cx frame documents from portal backend
  * updated endpoint to post agreement consent
* Switch IdP
  * additional user support and new style added for easier process handling

### Feature
* Service Release Process
  * implement service type function with backend connection
  * added load button function for service release form - button "submit" and "confirm"/"proceed"
* App Release Process
  * added app privacy policy select function inside the app release process form
* Service Management (Service Provider)
  * implemented service overview for app provider to display all owned services in all states (incl. search, filter and sort)
  * implemented service detail page

### Technical Support
* added temp fix for CVE-2023-0464
* added build workflow for v1.3.0 release candidate phase
* updated actions workflows

### Bugfix
* App Release Process
  * update input field validation for longDescription input field
* User Management
  * payload fixed to portal roles only when updating user assigned portal roles 
* App Release Admin Page - App Detail Page
  * updated business logic to consume use case data due to updated api response body style
* Service Marketplace - Service Detail Page
  * updated business logic to consume use case data due to updated api response body style

## 1.2.0

### Change
* Dropzone costum error support implemented

### Feature
* UserManagement
   * add role description details into the user account creation overlay and linking the description with the new developed/released role description detail page
* App Marketplace
   * app detail page got enhanced by "Privacy Policies"
* App Approval Admin Board
   * app detail page endpoint switched to /inReview/{appId}
   * app detail page "App Roles" added
   * app detail page "Privacy Policy" added
   * removes placeholder sections and implemented UI changes
* User Account Screen
   * add section with user assigned portal roles
   * add action button and overlay to update user assigned portal roles
* Service Release Process
   * implement service release process form and connected backend services /createService, /serviceStatus, /and Update service apis added
* App Release Process
   * enabled document download in contract and consent
   * enabled document deletion inside the app release form
   * changed additional document uploads from mandatory to optional and changed dropzone parameter size

### Technical Support
* Improved page loading in several places (such as app overview) 
* Change local port to run behind reverse proxy
* Improved responsiveness of use case introduction page and company role page

### Bugfix
* Image import via api image/document endpoint implemented for organization/myCompanySubscription section
* Fixed display documents feature. Only first document got displayed (Admin App Approval Board - App Detail page, App Marketplace App Detail Page)
* App Release Process - when opening a previously saved app - "save & proceed" is disabled is fixed
* Home - Recommended section images not loading fix
* Application Request Board styling of the application status bar for application fully "DONE" but activation outstanding
* App Release Process - updated long description input validation
* App Release Process - updated business logic to retrieve app use case in new api response format

## 1.1.0

### Change
* Service Marketplace
   * documents displayed on service detail page connected to backend call (view and download documents)
   * updated styling of multiple subscription display section
   * service marketplace service card enhanced by short description
* SharedUIComponents
  * modal image behavior for different devices updated

### Feature
* App Conformity Document handling enabled
  * enhanced app release process with conformity upload section
  * enhance app release process "verify data" with conformity document view and download option
  * app admin board - app detail page enhanced by adding conformity document view and download
* SharedUIComponents
  * image gallery - added grid layout & parameter to display images in 16:9 ratio
* Service Release Management
  * implemented new top navigation section und sub-menu
  * implemented service release process intro page
  * implemented service release form (initial)

### Technical Support
* added a new smart image component to handle all kinds of images, display placeholder while loading and error image on failure
* fix(cve-2023-23916): add package upgrade as temp fix
* chore (gh-org-checks): rename file for stable trivy scan
* chore enable multi branch: add latest tag to released images
* created new component to reduce code duplications between app release process & service release process intro pages

### Bugfix
* Notification - App Subscription Activation - linked URL updated to 'User Management'
* Connector - DAPS registration retriggering allowed upload document types restricted
* Application Request - Approve/Decline/Retrigger/Cancel Process actions will clear button section and update the checklist/process status inside the overlay as well as the application list

## 1.0.0-RC10

### Change
* Get App Image backend connection updated for (AppMarketplace, AppDetails, App Overview & AdminBoard)

### Feature
* "No Items Found" page/section implemented for (AppMarketplace, ServiceMarketplace, AppOverview, AppSubscription & AdminBoard)
* Application Registration Validation Process - enabled retrigger process of application checklist steps in the overlay screens if applicable
* App Release Process - added delete document function

### Technical Support
n/a

### Bugfix
* Update styling App Management Board
* Invite Business Partner Screen - disabled "detail" button in invitees table
* Semantic Hub & Digital Twin overlays close icon fixed
* Digital Twin overlay sizing of content fixed to stay in given frame/overlay size
* App Release Process - fixed save and edit data handling to display available/saved app data to the user

## 1.0.0-RC9

### Change
* App Release Approval Board
  * Enabled overlay for decline scenario with customer message
* Notification message content updated and incl. links
* Several help connections implemented (connector, app release, etc.)
* Application Registration
   * Retrigger process apis added

### Feature
* Connector Registration
   * new design with additional information such as host, self-description and status released

### Technical Support
n/a

### Bugfix
* Back navigation issue resolved from notifications to any specific page and back

## 1.0.0-RC8

### Change
* App Release Process:
  * Technical integration - role upload ui changes to ease the usability
  * Added new attribute "privacyPolicies" to  app creation
* New 'Help Center' connected with the portal help button

### Feature
* Application Approval Board - Checklist overlay
   * enabled checklist details with comments and status via backend api connection
   * enabled approval and decline interfaces for the manual data validation

### Technical Support
* resolve dependabot findings
* temp fix for cve-2023-0286
* add missing '--no-cache': apk update && apk add

### Bugfix
* User Management: App role assignment - cache issue resolved

## 1.0.0-RC7

### Change
* Admin App Approval Board - app detail page released when clicking on app card

### Feature
n/a

### Technical Support
n/a

### Bugfix
* Notification delete mechanism updated - auto page reload

## 1.0.0-RC6

### Change
* App Release Process
    * Set 'UseCase selection' and 'app supported language' to mandatory
    * app role upload further refined with better user support

### Feature
* Company Registration Approval Board
   * implemented and backend connected the application cancel process flow
   * checklist-worker fully implemented for not finalized/closed applications

### Technical Support
n/a

### Bugfix
n/a

## 1.0.0-RC5

### Change
* Application company detail overlay updated to manage unique ids based on the backend response
* App Release Process
  * Technical Integration - roles upload & deletion functionality 

### Feature
* Application approval checklist implementation with checklist worker; status and overlay (ongoing)
* Shared Components
  * Dropzone file deletion overlay for deletion confirmation released

### Technical Support
* Static Template handling updated to fetch content from asset repo for more flexibility and code separation from content & support of multi-language activated

### Bugfix
* App details page fixed
* Add/Create user account field validations re-activated
* App release process - Changed regex validation for 'Provider Homepage' field
* App release process - Document upload in 'technical guide' field
* Refetch updated notification list on delete action
* Connector file type/size error updated

## 1.0.0-RC4

### Change
n/a

### Feature
n/a

### Technical Support
* Static Template handling updated to fetch content from asset repo for more flexibility and code separation from content & support of multi-language activated

### Bugfix
* App release process bugs fixed such as multiple document upload, fetch uploaded roles from backend
* App release management board - views tabs fixed
* Notification URLs for notification messages updated
* Connector registration overlay overlapping tooltip icon fixed


## 1.0.0-RC3

### Change

### Feature
* User Management
   * create single user account support of company idp
* Released App Management Board for Operator to managed app publishing requests

### Technical Support
n/a

### Bugfix
* Translations and couple of text messages updated
* My business apllication area fixed by removing cache relation for app card images
* App release process bugs fixed such as incorrect mandatory fields; file upload handling, etc.

## 1.0.0-RC2

### Change
* Dialog Header
   * Update Dialog header font size to 24px
* Admin Board - App Release (Page)
   * Created Admin Board Page
   * Connect with API's
   * BL&API Approve app release
   * BL&API Decline app release
* Bugfix
   * Change Email Pattern Regex to fix Hostspot
* User Management main page
   * update dialog header & font style/size
* Apps
   * removed asset repo dependency and connect backend apis to fetch lead images
* App Release Process
   * step 4 "role management" connected with apis to support GET / POST and DELETE
   * Company role introduction page styling sizes updated
   * Added content for company role introduction & use case introduction pages

### Feature
n/a

### Technical Support
* Email pattern / regular expression updated

### Bugfix
* App access management - carousel style updated & card height fixed

## 1.0.0-RC1

### Change
* User management
   * app Access placeholder component implemented which is getting used in case no active app subscription does exist
   * user table headlines updated
   * updated page header size and image
* Updates - Connector
   * overlays updated (dropzone headline added; changed "Cancel" to "Back" Button, add top right cancel icon inside the overlay)
   * tooltips added for connector table to explain status icons
* Registration Request Approval Board
   * page layout updated
   * filter feature enabled
   * company data details overlay extended with company role and documents
* Notification
   * Badge count added inside the user icon sub-navigation
   * notification message title and content updated by supporting new technical keys

### Feature
* Use case introduction page released
* Shared Components
  * created "Side List" component
  * created "Draggable Chip" component
  * created "Static Page" templates for introduction pages
  * created "Image Item" with zoom and hover function as well as update of "Image Gallery" 
* App Release Process
   * step 4 limited to role upload/handling only
   * step 5 Beta Test page updated with preview content for future releases
   * app card component of step 1 connected with the leadimage load element to display the leadimage inside the card in realtime
* App Change Process released
   * created deactivate sub-menu component in App Provider Overview Page
   * created app deactivate page and connected the app/deactivation api
* App Subscription Management Board for app providers got newly released
   * overview of active app subscriptions and new requests
   * filter & search function on subscriptions
   * subscription activation function implemented with direct user response such es technical user creation
   * autosetup url storage for the app provider enabled via user interface
* Identity Provider Management released
   * connect company OIDC idps enabled via portal user workflow
   * user migration function enabled to support migration of users from one idp to another

### Technical Support
Portal asset repo image drag disabled for all transactional images (such as app images) ![Tag](https://img.shields.io/static/v1?label=&message=BreakingChange&color=yellow&style=flat)

### Bugfix
* User Management: assign multiple users to an role got fixed
* Connector:
   * fixed issue on clicking info icon trigger delete action
   * show tooltip message on hover of info icon
   * enable authentication flow
* Technical User: overlay static user data now getting fetched from the user token
* AppOverview: navigation to app release process screen with auto filled app data got fixed for apps in status "In PROGRESS"

## 0.10.0

### Change
* Shared Components
   * "load more" button component released with new design
   * page snackbar component released with new design
   * page snackbar auto closure implemented (as variant)
   * page snackbar positioning updated
   * tooltip enhanced by adding light color variant
* Partner Network
   * Stop throbber in case of error and show No rows present message
   * Empty details overlay issue fix
   
### Feature
* Service Marketplace
   * new UI released
   * enabled different views by service category
   * enabled sorting and in-page search
* Connector Registration
   * style updated and connector details enhanced inside the "my connectors" table
   * added DAPS logic and file upload inside the connector registration ui and business logic
* Notifications Service
   * enabled sorting and filtering
   * pagination enabled by adding "load more" function and receiving pagination details via api

### Technical Support
* n/a

### Bugfix
* Technical User creation: Removed multi overlay layering and corrected response style
* Notification Service:
   * modal for message deletion page positioning fixed
   * sort icon behavior on click/mouse over fixed
   * notification api trigger logic fixed
* App user management: user role deletion fixed


## 0.9.0

### Change
* Shared Components
   * SelectList component - property/parameter added to clear the select list input
* App Release Process
   * Sales Manager Get, Select and drop down enabled for app creation
   * "Save" Button enabling with update PUT api call

### Feature
* Marketplace
   * App subscription consent agreement included inside the user flow with api triggering 
* Identity Provider
   * Create, update and enable new idp integration for ownIdP usage (companyIdP)
* Notifications Service
   * Release of new notification design with filtering, viewing & pagination
   * Highlight of unread messages
   * Delete notification function enabled
* Registration Approval Board
   * Enable handling of registrations without bpn by adding a bpn input field with api connection
* User management
   * Auto navigation to Identity Management section after deleting an user
   * App User tables - content api call filtering activated to reduce response to needed result
* Company Role Introduction
   * Active Participant introduction page
   * App Provider introduction page
   * Service Provider introduction page

### Technical Support
* n/a

### Bugfix
* n/a

## 0.8.0

### Change
* Connector Registration
   * Enable "Company as a Service" connector registration via modal; connected to portal backend and SD Factory
   * Input field pattern validation established
   * Updated delete connector integration

### Feature
* User Management - user account creation for portal connected to company role validation to reduce and validate available portal roles which the member company can assign (related to the company signed company role agreements)
* User Account
   * Enabled my user account deletion flow and backend integration
   * Error and success overlay added for password reset button/logic
   * Disabled "Suspend" user button

### Technical Support
* n/a

### Bugfix
* User Invite - error pattern validation integrated
* Shared Components
   * Image components updated & svg file loaded
   * Drop-Down list

## 0.7.0

### Change
* App Release Process
   * Added headline and subtext
   * Removed input field placeholders where not necessary
   * Activated app card always on viewport function inside the app card creation of the app release process
   * Updated app card sizing
* Service Marketplace
   * Service subscription detail section - added subscription status

### Feature
* App Marketplace
   * Subscription data submission to third party and enablement of terms & condition agreement/consent
* User Management
   * App role assignment for multiple users implemented

### Technical Support
* n/a

### Bugfix
* App Release Process - Page sizing fixed
* My Organization - BPN data field allocation aligned
* User Management - User table auto-refresh enabled after new user invite; business logic of user status inside the user table updated to display correct status
* Central Search - Result list gave an issue on app title value

## 0.6.0

### Change
* n/a

### Feature
* Application Management Board: Manage application request (by viewing company details and documents) and approve or cancel company applications.
* User Management: View own company users, invite new users and assign app roles for subscribed apps. Additionally, the technical user self-service got released and supports now the creation of technical users as part of the user company account.
* App Marketplace: Enables user to search for apps, display app details and subscribe for an app. Also app favorites tags are added.
* App Overview: App overview supports the app provider to see own published apps, check the status, progress unfinished app releases and start the registration of a new app.
* UiComponents: SharedUiComponent library got released and is usable for other projects with a number of ui react components

### Technical Support
* n/a

### Bugfix
* n/a

## 0.5.5

* Feature - App Overview page
* Feature - Add and edit Identity Provider details
* Feature - BPN add/delete flow in User Account Screen
* Feature - User Management - Success/Fail Message
* Feature - Expand on hover feature added to  CardHorizontal component.
* Feature - Add download document in application request page
* Feature - Add User Role Overlay (refactoring)
* Feature - Assign user role (refactoring)
* Feature - Show subscription box after subscribed immediately
* Feature - App Release Process - upload functionality
* Feature - App Detail - Fetch Documents
* Feature - Shared Components - Transmission Chip button
* Feature - App Release Process - Business Logic & API - Submit App for review
* Feature - Transition button added to Registration table
* Feature - Expand on hover feature added to  CardHorizontal component.
* Feature - Add download document in application request page
* Feature - Add User Role Overlay (refactoring)
* Feature - App Release Process - upload functionality
* Bugfix - Connect Partner Network to BPDM
* Bugfix - UI updates in UltimateToolbar component
* Bugfix - Registration table UI fixes
* Bugfix - App Release Process - Fixed browser back button issue
* Bugfix - User Management Main Page Style fix
* Bugfix - App Release Process - Fixed user directing to bottom of the page
* Bugfix - Services Card Responsive UI Fix
* Bugfix - Partner network search issue fix
* Bugfix - CardHorizontal - Height issue fix
* Bugfix - Bind app subscribe status in my organization page
* Bugfix - App Marketplace - Subscription Button update needed
* Bugfix - Service Marketplace - Page Padding Margin UI Fix and Provider Table Border Fix 
* Bugfix - User Experience - delete request id from registration admin board

## 0.5.4

* Feature - Service Marketplace
* Feature - Identity Providers
* Feature - My Organization page
* Feature - App Release Process Steps 2 with business logic, 3 with api binding, 6 with UI, 4 with UI
* Feature - Search functionality added in Register Request table
* Feature - Add "CX Membership" flag in Partner Network
* Bugfix - Show loader on clicking decline or confirm from application request screen
* Bugfix - Show error popup on failure of approve or decline request
* Bugfix - Text updates on company data overlay
* Bugfix - Fixed modal width, subscribe refetch and services loading effect
* Bugfix - User Management - AddUser Roles missing

## 0.5.3

* Feature - App Release Process Step 1 implementation with api binding
* Feature - Show app roles in user details
* Feature - Connect Notifications API
* Feature - App Release Process Step 5 - Beta Test
* Feature - Search functionality added in Invite Business Partner page
* Feature - Identity provider list and detail view

## 0.5.2

* Feature - Added Release Notes ;)
* Feature - Technical User details page
* Feature - Technical User role selection dropdown
* Feature - User Management App Access Carousel
* Feature - App Release Process Step 1
* Feature - Digital Twin Table component exchange and deletion of faulty filters
* Feature - Partner Network single search for multiple endpoints & UI update
* Feature - Search in User and App User table
* Feature - New components date picker, table style, lightweight dropzone, in screen navigation, single dropdown, load button
* Bugfix - Business Apps displayed correctly and links working
* Bugfix - Restrict supported languages to 'en' and 'de' without local variants
* Bugfix - Removed empty 'Organization' option from user menu
* Bugfix - Footer fixed to bottom of window
* Bugfix - Some alignment and content fixes

### Older

* Defect - Page reloads when the auth token is renewed
* Defect - Latest apps are static
* Defect - Some footer pages and menu items are empty<|MERGE_RESOLUTION|>--- conflicted
+++ resolved
@@ -3,18 +3,15 @@
 New features, fixed bugs, known defects and other noteworthy changes to each release of the Catena-X Portal Frontend.
 
 ## Unreleased
-<<<<<<< HEAD
+
 * Bugfix:
    * User Detail Page not loading fix, if app (portal) is not existing
+   * Organization Company data: wrong data after the street number
    * App Access Management 
       * Edit User role button got lost
    * App Release Process
       * Fixed deletion of images and files that were uploaded before navigating to other page
-=======
-* Bugfix - User Detail Page not loading fix, if app (portal) is not existing
-* Bugfix - App Access Management - Edit User role button got lost
-* Bugfix - Organization Company data: wrong data after the street number
->>>>>>> d55a6157
+
 
 ## 1.3.0 RC3
 
