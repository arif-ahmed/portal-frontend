--- conflicted
+++ resolved
@@ -1,4 +1,33 @@
 # Changelog
+
+## Unreleased
+
+### Feature
+
+- Customer Detail Data Overlay
+  - implement new UI design for customer detail data overlay
+
+### Change
+
+- **Technical User Management**
+  - Removed 'Inactive' filter in technical user management [#1046](https://github.com/eclipse-tractusx/portal-frontend/pull/1046)
+- **Application Requests and Connector Management**
+  - update the status(skipped) in application requests and necessary changes with checkbox in connector management [#1019](https://github.com/eclipse-tractusx/portal-frontend/pull/1019)
+- **Technical User Management**
+  - Removed 'Inactive' filter in technical user management [#1046](https://github.com/eclipse-tractusx/portal-frontend/pull/1046)
+
+### Bugfixes
+
+- **IDP management**
+  - Fixed statusTag color in status coloumn [#978](https://github.com/eclipse-tractusx/portal-frontend/pull/978)
+- **Connector Management**
+  - Updated SD document download API to fix downloading SD document issue [#1038](https://github.com/eclipse-tractusx/portal-frontend/pull/1038)
+- **Service Release Process**
+  - Fixed back button navigation to service management instead of navigating to home page[#1038](https://github.com/eclipse-tractusx/portal-frontend/pull/1038)
+- **Application Requests**
+  - Fixed 'activeTab' conditions to load data for Tab-2(Registration Process) [#1050](https://github.com/eclipse-tractusx/portal-frontend/pull/1050)
+- **App Release Process**:
+  - Fixed role upload does not work using Firefox [#1003](https://github.com/eclipse-tractusx/portal-frontend/pull/1003)
 
 ## 2.2.0-RC2
 
@@ -20,37 +49,6 @@
 - **Business Partner invite**
   - fix person name regex patter [#1040](https://github.com/eclipse-tractusx/portal-frontend/pull/1040)
 
-### Bugfixes
-
-- **App Release Process**:
-  - Fixed role upload does not work using Firefox [#1003](https://github.com/eclipse-tractusx/portal-frontend/pull/1003)
-
-### Change
-
-- **Application Requests and Connector Management**
-  - update the status(skipped) in application requests and necessary changes with checkbox in connector management [#1019](https://github.com/eclipse-tractusx/portal-frontend/pull/1019)
-
-### Bugfixes
-
-- **IDP management**
-  - Fixed statusTag color in status coloumn [#978](https://github.com/eclipse-tractusx/portal-frontend/pull/978)
-- **Connector Management**
-  - Updated SD document download API to fix downloading SD document issue [#1038](https://github.com/eclipse-tractusx/portal-frontend/pull/1038)
-- **Service Release Process**
-  - Fixed back button navigation to service management instead of navigating to home page[#1038](https://github.com/eclipse-tractusx/portal-frontend/pull/1038)
-- **Application Requests**
-  - Fixed 'activeTab' conditions to load data for Tab-2(Registration Process) [#1050](https://github.com/eclipse-tractusx/portal-frontend/pull/1050)
-
-### Feature
-
-- Customer Detail Data Overlay
-  - implement new UI design for customer detail data overlay
-
-### Change
-
-- **Technical User Management**
-  - Removed 'Inactive' filter in technical user management [#1046](https://github.com/eclipse-tractusx/portal-frontend/pull/1046)
-
 ## 2.2.0-RC1
 
 ### Change
@@ -60,13 +58,8 @@
 - **Company data Management**
   - integrated /ready api to trigger once the new record is created [#958](https://github.com/eclipse-tractusx/portal-frontend/pull/958)
   - enabled displaying of sharing state error details in the company overlay details page [#958](https://github.com/eclipse-tractusx/portal-frontend/pull/958)
-<<<<<<< HEAD
-- **App Subscription**
-  - remove subscribe_service requirement for app subscription [#1013](https://github.com/eclipse-tractusx/portal-frontend/pull/1013)
-=======
 - **Business partner invite**
   - updated first name and last name pattern to allow 2 characters in business partner invite application form [#1025](https://github.com/eclipse-tractusx/portal-frontend/pull/1025)
->>>>>>> a8dcdf2e
 
 ### Feature
 
