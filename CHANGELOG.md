--- conflicted
+++ resolved
@@ -27,13 +27,10 @@
    * Conformity Document Type - Add Dropzone & Document handling
 * App Admin Board
    * Add Section for Conformity Document & display via api
-<<<<<<< HEAD
 * AppOverview
    * Page Load handling
-=======
 * Organization
    * Active subscription image issue fix
->>>>>>> 6bc0ca33
 
 ## 1.0.0-RC10
 
