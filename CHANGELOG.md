# Changelog

<<<<<<< HEAD
## unreleased
* App Subscription
   * Add "Detail Data" Button and Overlay
   * Refracting Activate Subscription Page
   * Add App Filter Search Functionality
* App Release Process
   * validate and publish style updates
* Service Release Process
   * Skip technical integration for serviceTypeIds(consultancy)
* User Account & My User Account
   * Add Admin Info
* App Detail
   * Subscribe Button - wrong state
* Home, Use cases and Company roles
   * Mobile friendly header and stage navigation
   * Slider stage header
* App overview
   * Enhance Sub Menu by adding 'Change Image' for active apps
   * Change Image(sub menu) functionality added for active apps

* Bugfix
   * Service Release Process
      * Service Release process not working
      * Service details page crash issue
* Notification
   * Show done state
   * Provide icon for marking a notification as read/unread
* App Release Process
      * App lead image load issue fix
   * Service Marketplace
      * Subscription Button cross service highlighted

## 1.5.0-RC1
=======
## 1.5.0
>>>>>>> 7bd01aa2

### Change
* User Management
   * app access management - api used to display app cards inside the user management 'App Access Management' reduced to single api call

### Feature
* App Release Process
   * technical integration enhanced by technical user profile configuration
   * technical user profile section added inside 'Validate and Publish' step
* App Marketplace
   * app detail page - sticky app detail sub-navigation added
   * app detail page - technical user profile section added
* App Admin Board
   * app detail page - technical user profile section added
* App Management Board
   * app detail page - technical user profile section added
* Service Release Process
   * technical integration added incl. technical user profile configuration
   * SERVICE_LEADIMAGE upload integrated
   * delete document notification/toast message added
* Service Marketplace
   * service detail page - technical user profile section added
* Service Admin Board
   * service detail page - technical user profile section added
* Service Management Board
   * service detail page - technical user profile section added
* Service subscription
   * Subscription Activation api integration
   * Subscription flow UI update
* Shared Components
   * about card for legal notice added
* About page for legal notice
   * About card added to Shared Components
   * About page added and linked in footer component
   * card component integrated in About page
* Third-party-licenses page removed (replaced by About page)

### Technical Support
* About page
   * enabled build and release workflows to provide content

### Bugfix
* App Release Process
   * conformity document deletion missing error message in failure case
* Registration Process
   * 'add bpn overlay' - manually entering a bpn to an application did result into a load element on the 'add bpn overlay' of the next application (without page reload)
* My Organization
   * missing subscription details fetch from api fixed
* Connectors
   * Previously added data on 'add connector' overlay got not cleared in case of a success scenario
<<<<<<< HEAD
=======
* Service Release Process
   * display previous uploaded lead service image in "validate and publish" step
>>>>>>> 7bd01aa2

## 1.4.0

### Change
* IdP Configuration
  * ui styling and messages updated
  * load element added for create/submit/next buttons
  * implemented success & error messages depending on the error scenario while creating/configuring a new idp
* Shared UI Components
  * added typography for static table to update headline sizing
* Notification
  * Service_Release_Request customer message content updated
  * App_Release_Request customer message content updated
* Static Templates - UseCases & CompanyRole
  * new templates released
  * real time language switch for static pages enabled where content is fetched from another repository (see features/language)
  * support scroll-up icon on each sub-title
  * enabled page sub-menu to stick on the screen top when scrolling down
  * support hover tooltip in-text component

### Feature
* App Release Process
  * added privacy policies section to "validate and publish" application form
  * added app roles section to "validate and publish" application form
  * added role description information inside the ui for "Technical Integration" step
  * "help" button enabled along the app release process (form bottom)
  * extended ui error handling for 500 backend error responses
* Service Release Process
  * enabled SERVICE_LEADIMAGE document upload
  * "help" button enabled along the app release process (form bottom)
  * extended ui error handling for 500 backend error responses
* Service Subscription Management released (pre-version)
* Service Release Admin Board released (pre-version)
  * enabled search for services
  * enabled filters
  * displayed all services waiting for review and active inside the admin board
  * enabled view service details
  * enabled approve and decline service
* App Marketplace
  * added company subscription status information on the app overview (inside the card component)
  * app detail page, new order status component implemented for subscription process
* Notification
  * Role_Update_Core_Offer notification enabled
  * Role_Update_App_Offer notification enabled
* Connector Registration
  * added new section for connector providers to view and managed 3rd party/managed connectors
  * added enhanced error handling for connector tables in case of service/server error
* Company Configuration - Company Role Change
  * released company config page for company admins to update CX company participation role (switch between Participant, App Provider, Service Provider) incl. backend connection for agreement consent, document download and business logic to display company role change impact

### Technical Support
* moved all portal repo images to asset repo
* removed existing in code "disable eslinter" statements inside the app release process and fixed eslinter issues
* service release endpoint path updated/changed due to an endpoint path cleanup on backend side ![Tag](https://img.shields.io/static/v1?label=&message=BreakingChange&color=yellow&style=flat)
* app release process - app card language switch fixed to only switch the language inside the app card
* changed release workflow to retrieve tag from github.ref_name (set-output command deprecated)
* added release workflow for release-candidates
* react player package added to supported multiple formats of in-page videos
* changed container registry to Docker Hub
* added pull request template

### Bugfix
* App Management Board (Provider)
  * app endpoint path updated due to an controller change on the backend side - new path /api/apps/appChange/${appId}/deactivateApp
* Others
  * top right user profile icon hover function enabled
  * image zoom height fixed

### Known Knowns
* Company Configuration - Company Role Change
  * Overlay top summary section displays non-changed company roles as "added" instead of ignoring those roles since those are already assigned
  * Role/Feature change description not correctly fetched from the config file
* Service Release Process
  * Technical user profile configuration displayed for "Consultance_Services" even though its not relevant for services with this service type - error appears if user selects roles and wants to proceed
* Service Release & App Release Process
  * Issue on displaying given consent after using the "back" button inside the release process. Issue appears in an inconsistent manner.

## 1.3.0

### Change
* updated document section styling for app and service detail pages
* Shared Components
  * StaticTemplate: TextAndImage template spacing/element location updated
* User Account screen permission validation to access the page updated
* App Marketplace
  * enabled search “no result found” response
  * enabled responsiveness of the app cards to rearrange displayed app cards based on the users screen width
* User Management - app access management app cards backend api connection updated due to new endpoint business logic
* App Release Process
  * updated endpoint to post and get agreement consent
  * switched endpoint to retrieve cx frame documents from portal backend for consent section
  * document upload error message customization activated and new error message for file size set
* Service Release Process
  * updated GET and POST endpoint handling to store and fetch service details from the backend and display them inside the service release form
  * switched endpoint to retrieve cx frame documents from portal backend
  * updated endpoint to post agreement consent
  * translations enhanced/added 
* Switch IdP
  * additional user support and new style added for easier process handling

### Feature
* Service Release Process
  * implement service type function with backend connection
  * added load button function for service release form - button "submit" and "confirm"/"proceed"
* App Release Process
  * added app privacy policy select function inside the app release process form
* Service Management (Service Provider)
  * implemented service overview for app provider to display all owned services in all states (incl. search, filter and sort)
  * implemented service detail page

### Technical Support
* added temp fix for CVE-2023-0464
* added build workflow for v1.3.0 release candidate phase
* updated actions workflows

### Bugfix
* Company Role Intro Page - updated zoomed image style by removing grey bottom line
* Service Marketplace - Service Detail Page
  * updated business logic to consume use case data due to updated api response body style
* Service Release Process
  * chapter "Supporting Material" deletion function fixed
  * "Save" button on "Offer Page Details" fixed
  * update long description pattern to support multiline (as app release process)
  * reset active step back to 1 in service overview page when re-opening a service in "draft" state
* Connector Registration - input pattern for connector name updated to support special characters and customer input related error messages
* Organization data - ignore "null" values provided by backend components/apis
* Dropzone - error message customized to support multiple error scenarios with different error codes/messages
* Service Detail Page (Marketplace and Service Management) - document download fixed
* User Management
  * recorded log errors fixed
  * payload fixed to portal roles only when updating user assigned portal roles 
  * create new user account first and last name pattern updated to alow double names
* User Account - fixed page load for users without portal roles
* App Access Management - "Edit" button in user table fixed
* App Release Process
  * fixed condition for 'documents' section in 'validate and publish' step to display only relevant document types
  * removed placeholder section 'data security information' and 'connected data' from 'validate and publish' step
  * long description input field pattern
* App Release Process
  * update input field validation for longDescription input field
  * fixed provider input field validation; allowed numbers
* App Release Admin Page - App Detail Page
  * updated business logic to consume use case data due to updated api response body style

## Known Knowns
* Eslinter checks disabled in several code sections related to the app release process
* Sorting component behavior - preselected selects are not visible and active, hover, inactive state missing
* App Release Process - step "Verify & Submit" - the app card language switch is impacting the language of the whole party instead of only updating the app card
* Image zoom in results in the useCase/company introduction page is breaking in the background when user opens the zoom in function
* User account creation success overlay is displayed. When closing the success overlay, for a millisecond an error overlay is displayed
* App Management (Provider) sub-menu broken
* App and Service Marketplace - app cards display width responsiveness missing
* Service Subscription Management not yet released, only available via API endpoints
* Service Release Admin Board not yet released, only available via API endpoints

## 1.2.0

### Change
* Dropzone costum error support implemented

### Feature
* UserManagement
   * add role description details into the user account creation overlay and linking the description with the new developed/released role description detail page
* App Marketplace
   * app detail page got enhanced by "Privacy Policies"
* App Approval Admin Board
   * app detail page endpoint switched to /inReview/{appId}
   * app detail page "App Roles" added
   * app detail page "Privacy Policy" added
   * removes placeholder sections and implemented UI changes
* User Account Screen
   * add section with user assigned portal roles
   * add action button and overlay to update user assigned portal roles
* Service Release Process
   * implement service release process form and connected backend services /createService, /serviceStatus, /and Update service apis added
* App Release Process
   * enabled document download in contract and consent
   * enabled document deletion inside the app release form
   * changed additional document uploads from mandatory to optional and changed dropzone parameter size

### Technical Support
* Improved page loading in several places (such as app overview)
* Change local port to run behind reverse proxy
* Improved responsiveness of use case introduction page and company role page

### Bugfix
* Image import via api image/document endpoint implemented for organization/myCompanySubscription section
* Fixed display documents feature. Only first document got displayed (Admin App Approval Board - App Detail page, App Marketplace App Detail Page)
* App Release Process - when opening a previously saved app - "save & proceed" is disabled is fixed
* Home - Recommended section images not loading fix
* Application Request Board styling of the application status bar for application fully "DONE" but activation outstanding
* App Release Process - updated long description input validation
* App Release Process - updated business logic to retrieve app use case in new api response format

## 1.1.0

### Change
* Service Marketplace
   * documents displayed on service detail page connected to backend call (view and download documents)
   * updated styling of multiple subscription display section
   * service marketplace service card enhanced by short description
* SharedUIComponents
  * modal image behavior for different devices updated

### Feature
* App Conformity Document handling enabled
  * enhanced app release process with conformity upload section
  * enhance app release process "verify data" with conformity document view and download option
  * app admin board - app detail page enhanced by adding conformity document view and download
* SharedUIComponents
  * image gallery - added grid layout & parameter to display images in 16:9 ratio
* Service Release Management
  * implemented new top navigation section und sub-menu
  * implemented service release process intro page
  * implemented service release form (initial)

### Technical Support
* added a new smart image component to handle all kinds of images, display placeholder while loading and error image on failure
* fix(cve-2023-23916): add package upgrade as temp fix
* chore (gh-org-checks): rename file for stable trivy scan
* chore enable multi branch: add latest tag to released images
* created new component to reduce code duplications between app release process & service release process intro pages

### Bugfix
* Notification - App Subscription Activation - linked URL updated to 'User Management'
* Connector - DAPS registration retriggering allowed upload document types restricted
* Application Request - Approve/Decline/Retrigger/Cancel Process actions will clear button section and update the checklist/process status inside the overlay as well as the application list

## 1.0.0-RC10

### Change
* Get App Image backend connection updated for (AppMarketplace, AppDetails, App Overview & AdminBoard)

### Feature
* "No Items Found" page/section implemented for (AppMarketplace, ServiceMarketplace, AppOverview, AppSubscription & AdminBoard)
* Application Registration Validation Process - enabled retrigger process of application checklist steps in the overlay screens if applicable
* App Release Process - added delete document function

### Technical Support
n/a

### Bugfix
* Update styling App Management Board
* Invite Business Partner Screen - disabled "detail" button in invitees table
* Semantic Hub & Digital Twin overlays close icon fixed
* Digital Twin overlay sizing of content fixed to stay in given frame/overlay size
* App Release Process - fixed save and edit data handling to display available/saved app data to the user

## 1.0.0-RC9

### Change
* App Release Approval Board
  * Enabled overlay for decline scenario with customer message
* Notification message content updated and incl. links
* Several help connections implemented (connector, app release, etc.)
* Application Registration
   * Retrigger process apis added

### Feature
* Connector Registration
   * new design with additional information such as host, self-description and status released

### Technical Support
n/a

### Bugfix
* Back navigation issue resolved from notifications to any specific page and back

## 1.0.0-RC8

### Change
* App Release Process:
  * Technical integration - role upload ui changes to ease the usability
  * Added new attribute "privacyPolicies" to  app creation
* New 'Help Center' connected with the portal help button

### Feature
* Application Approval Board - Checklist overlay
   * enabled checklist details with comments and status via backend api connection
   * enabled approval and decline interfaces for the manual data validation

### Technical Support
* resolve dependabot findings
* temp fix for cve-2023-0286
* add missing '--no-cache': apk update && apk add

### Bugfix
* User Management: App role assignment - cache issue resolved

## 1.0.0-RC7

### Change
* Admin App Approval Board - app detail page released when clicking on app card

### Feature
n/a

### Technical Support
n/a

### Bugfix
* Notification delete mechanism updated - auto page reload

## 1.0.0-RC6

### Change
* App Release Process
    * Set 'UseCase selection' and 'app supported language' to mandatory
    * app role upload further refined with better user support

### Feature
* Company Registration Approval Board
   * implemented and backend connected the application cancel process flow
   * checklist-worker fully implemented for not finalized/closed applications

### Technical Support
n/a

### Bugfix
n/a

## 1.0.0-RC5

### Change
* Application company detail overlay updated to manage unique ids based on the backend response
* App Release Process
  * Technical Integration - roles upload & deletion functionality 

### Feature
* Application approval checklist implementation with checklist worker; status and overlay (ongoing)
* Shared Components
  * Dropzone file deletion overlay for deletion confirmation released

### Technical Support
* Static Template handling updated to fetch content from asset repo for more flexibility and code separation from content & support of multi-language activated

### Bugfix
* App details page fixed
* Add/Create user account field validations re-activated
* App release process - Changed regex validation for 'Provider Homepage' field
* App release process - Document upload in 'technical guide' field
* Refetch updated notification list on delete action
* Connector file type/size error updated

## 1.0.0-RC4

### Change
n/a

### Feature
n/a

### Technical Support
* Static Template handling updated to fetch content from asset repo for more flexibility and code separation from content & support of multi-language activated

### Bugfix
* App release process bugs fixed such as multiple document upload, fetch uploaded roles from backend
* App release management board - views tabs fixed
* Notification URLs for notification messages updated
* Connector registration overlay overlapping tooltip icon fixed


## 1.0.0-RC3

### Change

### Feature
* User Management
   * create single user account support of company idp
* Released App Management Board for Operator to managed app publishing requests

### Technical Support
n/a

### Bugfix
* Translations and couple of text messages updated
* My business apllication area fixed by removing cache relation for app card images
* App release process bugs fixed such as incorrect mandatory fields; file upload handling, etc.

## 1.0.0-RC2

### Change
* Dialog Header
   * Update Dialog header font size to 24px
* Admin Board - App Release (Page)
   * Created Admin Board Page
   * Connect with API's
   * BL&API Approve app release
   * BL&API Decline app release
* Bugfix
   * Change Email Pattern Regex to fix Hostspot
* User Management main page
   * update dialog header & font style/size
* Apps
   * removed asset repo dependency and connect backend apis to fetch lead images
* App Release Process
   * step 4 "role management" connected with apis to support GET / POST and DELETE
   * Company role introduction page styling sizes updated
   * Added content for company role introduction & use case introduction pages

### Feature
n/a

### Technical Support
* Email pattern / regular expression updated

### Bugfix
* App access management - carousel style updated & card height fixed

## 1.0.0-RC1

### Change
* User management
   * app Access placeholder component implemented which is getting used in case no active app subscription does exist
   * user table headlines updated
   * updated page header size and image
* Updates - Connector
   * overlays updated (dropzone headline added; changed "Cancel" to "Back" Button, add top right cancel icon inside the overlay)
   * tooltips added for connector table to explain status icons
* Registration Request Approval Board
   * page layout updated
   * filter feature enabled
   * company data details overlay extended with company role and documents
* Notification
   * Badge count added inside the user icon sub-navigation
   * notification message title and content updated by supporting new technical keys

### Feature
* Use case introduction page released
* Shared Components
  * created "Side List" component
  * created "Draggable Chip" component
  * created "Static Page" templates for introduction pages
  * created "Image Item" with zoom and hover function as well as update of "Image Gallery" 
* App Release Process
   * step 4 limited to role upload/handling only
   * step 5 Beta Test page updated with preview content for future releases
   * app card component of step 1 connected with the leadimage load element to display the leadimage inside the card in realtime
* App Change Process released
   * created deactivate sub-menu component in App Provider Overview Page
   * created app deactivate page and connected the app/deactivation api
* App Subscription Management Board for app providers got newly released
   * overview of active app subscriptions and new requests
   * filter & search function on subscriptions
   * subscription activation function implemented with direct user response such es technical user creation
   * autosetup url storage for the app provider enabled via user interface
* Identity Provider Management released
   * connect company OIDC idps enabled via portal user workflow
   * user migration function enabled to support migration of users from one idp to another

### Technical Support
Portal asset repo image drag disabled for all transactional images (such as app images) ![Tag](https://img.shields.io/static/v1?label=&message=BreakingChange&color=yellow&style=flat)

### Bugfix
* User Management: assign multiple users to an role got fixed
* Connector:
   * fixed issue on clicking info icon trigger delete action
   * show tooltip message on hover of info icon
   * enable authentication flow
* Technical User: overlay static user data now getting fetched from the user token
* AppOverview: navigation to app release process screen with auto filled app data got fixed for apps in status "In PROGRESS"

## 0.10.0

### Change
* Shared Components
   * "load more" button component released with new design
   * page snackbar component released with new design
   * page snackbar auto closure implemented (as variant)
   * page snackbar positioning updated
   * tooltip enhanced by adding light color variant
* Partner Network
   * Stop throbber in case of error and show No rows present message
   * Empty details overlay issue fix
   
### Feature
* Service Marketplace
   * new UI released
   * enabled different views by service category
   * enabled sorting and in-page search
* Connector Registration
   * style updated and connector details enhanced inside the "my connectors" table
   * added DAPS logic and file upload inside the connector registration ui and business logic
* Notifications Service
   * enabled sorting and filtering
   * pagination enabled by adding "load more" function and receiving pagination details via api

### Technical Support
* n/a

### Bugfix
* Technical User creation: Removed multi overlay layering and corrected response style
* Notification Service:
   * modal for message deletion page positioning fixed
   * sort icon behavior on click/mouse over fixed
   * notification api trigger logic fixed
* App user management: user role deletion fixed


## 0.9.0

### Change
* Shared Components
   * SelectList component - property/parameter added to clear the select list input
* App Release Process
   * Sales Manager Get, Select and drop down enabled for app creation
   * "Save" Button enabling with update PUT api call

### Feature
* Marketplace
   * App subscription consent agreement included inside the user flow with api triggering 
* Identity Provider
   * Create, update and enable new idp integration for ownIdP usage (companyIdP)
* Notifications Service
   * Release of new notification design with filtering, viewing & pagination
   * Highlight of unread messages
   * Delete notification function enabled
* Registration Approval Board
   * Enable handling of registrations without bpn by adding a bpn input field with api connection
* User management
   * Auto navigation to Identity Management section after deleting an user
   * App User tables - content api call filtering activated to reduce response to needed result
* Company Role Introduction
   * Active Participant introduction page
   * App Provider introduction page
   * Service Provider introduction page

### Technical Support
* n/a

### Bugfix
* n/a

## 0.8.0

### Change
* Connector Registration
   * Enable "Company as a Service" connector registration via modal; connected to portal backend and SD Factory
   * Input field pattern validation established
   * Updated delete connector integration

### Feature
* User Management - user account creation for portal connected to company role validation to reduce and validate available portal roles which the member company can assign (related to the company signed company role agreements)
* User Account
   * Enabled my user account deletion flow and backend integration
   * Error and success overlay added for password reset button/logic
   * Disabled "Suspend" user button

### Technical Support
* n/a

### Bugfix
* User Invite - error pattern validation integrated
* Shared Components
   * Image components updated & svg file loaded
   * Drop-Down list

## 0.7.0

### Change
* App Release Process
   * Added headline and subtext
   * Removed input field placeholders where not necessary
   * Activated app card always on viewport function inside the app card creation of the app release process
   * Updated app card sizing
* Service Marketplace
   * Service subscription detail section - added subscription status

### Feature
* App Marketplace
   * Subscription data submission to third party and enablement of terms & condition agreement/consent
* User Management
   * App role assignment for multiple users implemented

### Technical Support
* n/a

### Bugfix
* App Release Process - Page sizing fixed
* My Organization - BPN data field allocation aligned
* User Management - User table auto-refresh enabled after new user invite; business logic of user status inside the user table updated to display correct status
* Central Search - Result list gave an issue on app title value

## 0.6.0

### Change
* n/a

### Feature
* Application Management Board: Manage application request (by viewing company details and documents) and approve or cancel company applications.
* User Management: View own company users, invite new users and assign app roles for subscribed apps. Additionally, the technical user self-service got released and supports now the creation of technical users as part of the user company account.
* App Marketplace: Enables user to search for apps, display app details and subscribe for an app. Also app favorites tags are added.
* App Overview: App overview supports the app provider to see own published apps, check the status, progress unfinished app releases and start the registration of a new app.
* UiComponents: SharedUiComponent library got released and is usable for other projects with a number of ui react components

### Technical Support
* n/a

### Bugfix
* n/a

## 0.5.5

* Feature - App Overview page
* Feature - Add and edit Identity Provider details
* Feature - BPN add/delete flow in User Account Screen
* Feature - User Management - Success/Fail Message
* Feature - Expand on hover feature added to  CardHorizontal component.
* Feature - Add download document in application request page
* Feature - Add User Role Overlay (refactoring)
* Feature - Assign user role (refactoring)
* Feature - Show subscription box after subscribed immediately
* Feature - App Release Process - upload functionality
* Feature - App Detail - Fetch Documents
* Feature - Shared Components - Transmission Chip button
* Feature - App Release Process - Business Logic & API - Submit App for review
* Feature - Transition button added to Registration table
* Feature - Expand on hover feature added to  CardHorizontal component.
* Feature - Add download document in application request page
* Feature - Add User Role Overlay (refactoring)
* Feature - App Release Process - upload functionality
* Bugfix - Connect Partner Network to BPDM
* Bugfix - UI updates in UltimateToolbar component
* Bugfix - Registration table UI fixes
* Bugfix - App Release Process - Fixed browser back button issue
* Bugfix - User Management Main Page Style fix
* Bugfix - App Release Process - Fixed user directing to bottom of the page
* Bugfix - Services Card Responsive UI Fix
* Bugfix - Partner network search issue fix
* Bugfix - CardHorizontal - Height issue fix
* Bugfix - Bind app subscribe status in my organization page
* Bugfix - App Marketplace - Subscription Button update needed
* Bugfix - Service Marketplace - Page Padding Margin UI Fix and Provider Table Border Fix 
* Bugfix - User Experience - delete request id from registration admin board

## 0.5.4

* Feature - Service Marketplace
* Feature - Identity Providers
* Feature - My Organization page
* Feature - App Release Process Steps 2 with business logic, 3 with api binding, 6 with UI, 4 with UI
* Feature - Search functionality added in Register Request table
* Feature - Add "CX Membership" flag in Partner Network
* Bugfix - Show loader on clicking decline or confirm from application request screen
* Bugfix - Show error popup on failure of approve or decline request
* Bugfix - Text updates on company data overlay
* Bugfix - Fixed modal width, subscribe refetch and services loading effect
* Bugfix - User Management - AddUser Roles missing

## 0.5.3

* Feature - App Release Process Step 1 implementation with api binding
* Feature - Show app roles in user details
* Feature - Connect Notifications API
* Feature - App Release Process Step 5 - Beta Test
* Feature - Search functionality added in Invite Business Partner page
* Feature - Identity provider list and detail view

## 0.5.2

* Feature - Added Release Notes ;)
* Feature - Technical User details page
* Feature - Technical User role selection dropdown
* Feature - User Management App Access Carousel
* Feature - App Release Process Step 1
* Feature - Digital Twin Table component exchange and deletion of faulty filters
* Feature - Partner Network single search for multiple endpoints & UI update
* Feature - Search in User and App User table
* Feature - New components date picker, table style, lightweight dropzone, in screen navigation, single dropdown, load button
* Bugfix - Business Apps displayed correctly and links working
* Bugfix - Restrict supported languages to 'en' and 'de' without local variants
* Bugfix - Removed empty 'Organization' option from user menu
* Bugfix - Footer fixed to bottom of window
* Bugfix - Some alignment and content fixes

### Older

* Defect - Page reloads when the auth token is renewed
* Defect - Latest apps are static
* Defect - Some footer pages and menu items are empty<|MERGE_RESOLUTION|>--- conflicted
+++ resolved
@@ -1,6 +1,5 @@
 # Changelog
 
-<<<<<<< HEAD
 ## unreleased
 * App Subscription
    * Add "Detail Data" Button and Overlay
@@ -20,11 +19,9 @@
 * App overview
    * Enhance Sub Menu by adding 'Change Image' for active apps
    * Change Image(sub menu) functionality added for active apps
-
-* Bugfix
-   * Service Release Process
-      * Service Release process not working
-      * Service details page crash issue
+* Service Release Process
+   * Service Release process not working
+   * Service details page crash issue
 * Notification
    * Show done state
    * Provide icon for marking a notification as read/unread
@@ -33,10 +30,7 @@
    * Service Marketplace
       * Subscription Button cross service highlighted
 
-## 1.5.0-RC1
-=======
 ## 1.5.0
->>>>>>> 7bd01aa2
 
 ### Change
 * User Management
@@ -87,11 +81,8 @@
    * missing subscription details fetch from api fixed
 * Connectors
    * Previously added data on 'add connector' overlay got not cleared in case of a success scenario
-<<<<<<< HEAD
-=======
 * Service Release Process
    * display previous uploaded lead service image in "validate and publish" step
->>>>>>> 7bd01aa2
 
 ## 1.4.0
 
