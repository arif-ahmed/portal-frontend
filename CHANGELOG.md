--- conflicted
+++ resolved
@@ -29,31 +29,16 @@
 * User management
    * Auto navigation to Identity Management section after deleting an user
    * App User tables - content api call filtering activated to reduce response to needed result
-<<<<<<< HEAD
+* Company Role Introduction
+   * Active Participant introduction page
+   * App Provider introduction page
+   * Service Provider introduction page
 
 ### Technical Support
 * n/a
 
 ### Bugfix
 * n/a
-
-=======
-* Technical Integration
-   * Modal width fix
-* Identity Provider
-   * Create, update and enable IDPs
-* App Release Process
-   * App status/summary api connect
-   * Sales Manager business logic
-   * "Save" Button enabling for an existing app
-* Company Roles
-   * Static page
-* Apps & Service Subscription
-   * include consent inside subscription
-* Feature - App User Role - update table content
-* Shared Components
-   * SelectList component - clear button can be toggled by disableClearable prop.
->>>>>>> d924fd02
 
 ## 0.8.0
 
