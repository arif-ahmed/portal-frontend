--- conflicted
+++ resolved
@@ -3,13 +3,10 @@
 New features, fixed bugs, known defects and other noteworthy changes to each release of the Catena-X Portal Frontend.
 
 ### Unreleased
-<<<<<<< HEAD
 * Connector
    * BugFix - Register daps via the auth icon in the connector registration, allows all type of files
-=======
 * Notification
    * BugFix - Wrong url link
->>>>>>> 7d3eef39
 
 ## 1.0.0-RC10
 
