# Changelog

New features, fixed bugs, known defects and other noteworthy changes to each release of the Catena-X Portal Frontend.


### Unreleased
* Dailog Header
   * Update Dailog header font size to 24px
<<<<<<< HEAD
* Admin Board - App Release (Page)
   * Created Admin Board Page
   * Connect with API's
   * BL&API Approve app release
   * BL&API Decline app release
=======
* Bugfix - Change Email Pattern Regex to fix Hostspot

### Feature
* App Release Process
   * step 4 - Business logic and API added for add, delete and get roles

* Bugfix - App Subscription - Search behavior CSS issue
* Bugfix - App Access Management 
      * Carousel central issue
      * Card Height Fixed
>>>>>>> 6aaa937d

## 1.0.0-RC1

### Change
* User management
   * app Access placeholder component implemented which is getting used in case no active app subscription does exist
   * user table headlines updated
   * updated page header size and image
* Updates - Connector
   * overlays updated (dropzone headline added; changed "Cancel" to "Back" Button, add top right cancel icon inside the overlay)
   * tooltips added for connector table to explain status icons
* Registration Request Approval Board
   * page layout updated
   * filter feature enabled
   * company data details overlay extended with company role and documents
* Notification
   * Badge count added inside the user icon sub-navigation
   * notification message title and content updated by supporting new technical keys

### Feature
* Use case introduction page released
* Shared Components
  * created "Side List" component
  * created "Draggable Chip" component
  * created "Static Page" templates for introduction pages
  * created "Image Item" with zoom and hover function as well as update of "Image Gallery" 
* App Release Process
   * step 4 limited to role upload/handling only
   * step 5 Beta Test page updated with preview content for future releases
   * app card component of step 1 connected with the leadimage load element to display the leadimage inside the card in realtime
* App Change Process released
   * created deactivate sub-menu component in App Provider Overview Page
   * created app deactivate page and connected the app/deactivation api
* App Subscription Management Board for app providers got newly released
   * overview of active app subscriptions and new requests
   * filter & search function on subscriptions
   * subscription activation function implemented with direct user response such es technical user creation
   * autosetup url storage for the app provider enabled via user interface
* Identity Provider Management released
   * connect company OIDC idps enabled via portal user workflow
   * user migration function enabled to support migration of users from one idp to another

### Technical Support
Portal asset repo image drag disabled for all transactional images (such as app images) ![Tag](https://img.shields.io/static/v1?label=&message=BreakingChange&color=yellow&style=flat)

### Bugfix
* User Management: assign multiple users to an role got fixed
* Connector:
   * fixed issue on clicking info icon trigger delete action
   * show tooltip message on hover of info icon
   * enable authentication flow
* Technical User: overlay static user data now getting fetched from the user token
* AppOverview: navigation to app release process screen with auto filled app data got fixed for apps in status "In PROGRESS"

## 0.10.0

### Change
* Shared Components
   * "load more" button component released with new design
   * page snackbar component released with new design
   * page snackbar auto closure implemented (as variant)
   * page snackbar positioning updated
   * tooltip enhanced by adding light color variant
* Partner Network
   * Stop throbber in case of error and show No rows present message
   * Empty details overlay issue fix
   
### Feature
* Service Marketplace
   * new UI released
   * enabled different views by service category
   * enabled sorting and in-page search
* Connector Registration
   * style updated and connector details enhanced inside the "my connectors" table
   * added DAPS logic and file upload inside the connector registration ui and business logic
* Notifications Service
   * enabled sorting and filtering
   * pagination enabled by adding "load more" function and receiving pagination details via api

### Technical Support
* n/a

### Bugfix
* Technical User creation: Removed multi overlay layering and corrected response style
* Notification Service:
   * modal for message deletion page positioning fixed
   * sort icon behavior on click/mouse over fixed
   * notification api trigger logic fixed
* App user management: user role deletion fixed


## 0.9.0

### Change
* Shared Components
   * SelectList component - property/parameter added to clear the select list input
* App Release Process
   * Sales Manager Get, Select and drop down enabled for app creation
   * "Save" Button enabling with update PUT api call

### Feature
* Marketplace
   * App subscription consent agreement included inside the user flow with api triggering 
* Identity Provider
   * Create, update and enable new idp integration for ownIdP usage (companyIdP)
* Notifications Service
   * Release of new notification design with filtering, viewing & pagination
   * Highlight of unread messages
   * Delete notification function enabled
* Registration Approval Board
   * Enable handling of registrations without bpn by adding a bpn input field with api connection
* User management
   * Auto navigation to Identity Management section after deleting an user
   * App User tables - content api call filtering activated to reduce response to needed result
* Company Role Introduction
   * Active Participant introduction page
   * App Provider introduction page
   * Service Provider introduction page

### Technical Support
* n/a

### Bugfix
* n/a

## 0.8.0

### Change
* Connector Registration
   * Enable "Company as a Service" connector registration via modal; connected to portal backend and SD Factory
   * Input field pattern validation established
   * Updated delete connector integration

### Feature
* User Management - user account creation for portal connected to company role validation to reduce and validate available portal roles which the member company can assign (related to the company signed company role agreements)
* User Account
   * Enabled my user account deletion flow and backend integration
   * Error and success overlay added for password reset button/logic
   * Disabled "Suspend" user button

### Technical Support
* n/a

### Bugfix
* User Invite - error pattern validation integrated
* Shared Components
   * Image components updated & svg file loaded
   * Drop-Down list

## 0.7.0

### Change
* App Release Process
   * Added headline and subtext
   * Removed input field placeholders where not necessary
   * Activated app card always on viewport function inside the app card creation of the app release process
   * Updated app card sizing
* Service Marketplace
   * Service subscription detail section - added subscription status

### Feature
* App Marketplace
   * Subscription data submission to third party and enablement of terms & condition agreement/consent
* User Management
   * App role assignment for multiple users implemented

### Technical Support
* n/a

### Bugfix
* App Release Process - Page sizing fixed
* My Organization - BPN data field allocation aligned
* User Management - User table auto-refresh enabled after new user invite; business logic of user status inside the user table updated to display correct status
* Central Search - Result list gave an issue on app title value

## 0.6.0

### Change
* n/a

### Feature
* Application Management Board: Manage application request (by viewing company details and documents) and approve or cancel company applications.
* User Management: View own company users, invite new users and assign app roles for subscribed apps. Additionally, the technical user self-service got released and supports now the creation of technical users as part of the user company account.
* App Marketplace: Enables user to search for apps, display app details and subscribe for an app. Also app favorites tags are added.
* App Overview: App overview supports the app provider to see own published apps, check the status, progress unfinished app releases and start the registration of a new app.
* UiComponents: SharedUiComponent library got released and is usable for other projects with a number of ui react components

### Technical Support
* n/a

### Bugfix
* n/a

## 0.5.5

* Feature - App Overview page
* Feature - Add and edit Identity Provider details
* Feature - BPN add/delete flow in User Account Screen
* Feature - User Management - Success/Fail Message
* Feature - Expand on hover feature added to  CardHorizontal component.
* Feature - Add download document in application request page
* Feature - Add User Role Overlay (refactoring)
* Feature - Assign user role (refactoring)
* Feature - Show subscription box after subscribed immediately
* Feature - App Release Process - upload functionality
* Feature - App Detail - Fetch Documents
* Feature - Shared Components - Transmission Chip button
* Feature - App Release Process - Business Logic & API - Submit App for review
* Feature - Transition button added to Registration table
* Feature - Expand on hover feature added to  CardHorizontal component.
* Feature - Add download document in application request page
* Feature - Add User Role Overlay (refactoring)
* Feature - App Release Process - upload functionality
* Bugfix - Connect Partner Network to BPDM
* Bugfix - UI updates in UltimateToolbar component
* Bugfix - Registration table UI fixes
* Bugfix - App Release Process - Fixed browser back button issue
* Bugfix - User Management Main Page Style fix
* Bugfix - App Release Process - Fixed user directing to bottom of the page
* Bugfix - Services Card Responsive UI Fix
* Bugfix - Partner network search issue fix
* Bugfix - CardHorizontal - Height issue fix
* Bugfix - Bind app subscribe status in my organization page
* Bugfix - App Marketplace - Subscription Button update needed
* Bugfix - Service Marketplace - Page Padding Margin UI Fix and Provider Table Border Fix 
* Bugfix - User Experience - delete request id from registration admin board

## 0.5.4

* Feature - Service Marketplace
* Feature - Identity Providers
* Feature - My Organization page
* Feature - App Release Process Steps 2 with business logic, 3 with api binding, 6 with UI, 4 with UI
* Feature - Search functionality added in Register Request table
* Feature - Add "CX Membership" flag in Partner Network
* Bugfix - Show loader on clicking decline or confirm from application request screen
* Bugfix - Show error popup on failure of approve or decline request
* Bugfix - Text updates on company data overlay
* Bugfix - Fixed modal width, subscribe refetch and services loading effect
* Bugfix - User Management - AddUser Roles missing

## 0.5.3

* Feature - App Release Process Step 1 implementation with api binding
* Feature - Show app roles in user details
* Feature - Connect Notifications API
* Feature - App Release Process Step 5 - Beta Test
* Feature - Search functionality added in Invite Business Partner page
* Feature - Identity provider list and detail view

## 0.5.2

* Feature - Added Release Notes ;)
* Feature - Technical User details page
* Feature - Technical User role selection dropdown
* Feature - User Management App Access Carousel
* Feature - App Release Process Step 1
* Feature - Digital Twin Table component exchange and deletion of faulty filters
* Feature - Partner Network single search for multiple endpoints & UI update
* Feature - Search in User and App User table
* Feature - New components date picker, table style, lightweight dropzone, in screen navigation, single dropdown, load button
* Bugfix - Business Apps displayed correctly and links working
* Bugfix - Restrict supported languages to 'en' and 'de' without local variants
* Bugfix - Removed empty 'Organization' option from user menu
* Bugfix - Footer fixed to bottom of window
* Bugfix - Some alignment and content fixes

### Older

* Defect - Page reloads when the auth token is renewed
* Defect - Latest apps are static
* Defect - Some footer pages and menu items are empty<|MERGE_RESOLUTION|>--- conflicted
+++ resolved
@@ -6,13 +6,11 @@
 ### Unreleased
 * Dailog Header
    * Update Dailog header font size to 24px
-<<<<<<< HEAD
 * Admin Board - App Release (Page)
    * Created Admin Board Page
    * Connect with API's
    * BL&API Approve app release
    * BL&API Decline app release
-=======
 * Bugfix - Change Email Pattern Regex to fix Hostspot
 
 ### Feature
@@ -23,7 +21,6 @@
 * Bugfix - App Access Management 
       * Carousel central issue
       * Card Height Fixed
->>>>>>> 6aaa937d
 
 ## 1.0.0-RC1
 
