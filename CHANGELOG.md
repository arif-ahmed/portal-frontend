# Changelog

New features, fixed bugs, known defects and other noteworthy changes to each release of the Catena-X Portal Frontend.

### In progess

* Feature - App Marketplace - Confirmation Subscription
* Feature - API & BL: Change role of specific user for a defined app
* Feature - Service Subscription Details Box changes and add status with subscription
* Feature - App release process: Step-1 - Headline and subtext are enabled when scrolling down
* Feature - App release process: Removed placeholders where not necessary
* Feature - App release process: App card to be displayed for the user even while scrolling
* Bugfix - App release process: Page sizing fixed
<<<<<<< HEAD
* Bugfix - My Organization - BPN Address Alignment fixed
=======
* Bugfix - Accidential page reload on token refresh
* Bugfix - Page sizing/height is fixed in app release process
>>>>>>> 84cc788b


### 0.6.0

* Feature - Home Page - Connect My App API
* Feature - Assign User Role
* Feature - App Detail Page - Download document & tags added
* Feature - App Overview - Confirm and detail overlays & design updates
* Feature - App Release Process - Business logic & API connect for document upload
* Feature - My App User Experience
* Feature - Add User - Success/Failure message as an overlay
* Feature - Shared Components - New tooltip added
* Feature - App Marketplace - Show tooltips
* Bugfix - App roles - Fixed text align issues
* Bugfix - Semantic Hub Page - Fixing filter & "load more" interaction logic
* Bugfix - Application Request Board - Correct api endpoint to display documents
* Bugfix - Description field validation adjustment in app release process
* Bugfix - Logo image from shared components works now
* Bugfix - App overview page - Filter business logic update


### 0.5.5

* Feature - App Overview page
* Feature - Add and edit Identity Provider details
* Feature - BPN add/delete flow in User Account Screen
* Feature - User Management - Success/Fail Message
* Feature - Expand on hover feature added to  CardHorizontal component.
* Feature - Add download document in application request page
* Feature - Add User Role Overlay (refactoring)
* Feature - Assign user role (refactoring)
* Feature - Show subscription box after subscribed immediately
* Feature - App Release Process - upload functionality
* Feature - App Detail - Fetch Documents
* Feature - Shared Components - Transmission Chip button
* Feature - App Release Process - Business Logic & API - Submit App for review
* Feature - Transition button added to Registration table
* Feature - Expand on hover feature added to  CardHorizontal component.
* Feature - Add download document in application request page
* Feature - Add User Role Overlay (refactoring)
* Feature - App Release Process - upload functionality
* Bugfix - Connect Partner Network to BPDM
* Bugfix - UI updates in UltimateToolbar component
* Bugfix - Registration table UI fixes
* Bugfix - App Release Process - Fixed browser back button issue
* Bugfix - User Management Main Page Style fix
* Bugfix - App Release Process - Fixed user directing to bottom of the page
* Bugfix - Services Card Responsive UI Fix
* Bugfix - Partner network search issue fix
* Bugfix - CardHorizontal - Height issue fix
* Bugfix - Bind app subscribe status in my organization page
* Bugfix - App Marketplace - Subscription Button update needed
* Bugfix - Service Marketplace - Page Padding Margin UI Fix and Provider Table Border Fix 
* Bugfix - User Experience - delete request id from registration admin board


### 0.5.4

* Feature - Service Marketplace
* Feature - Identity Providers
* Feature - My Organization page
* Feature - App Release Process Steps 2 with business logic, 3 with api binding, 6 with UI, 4 with UI
* Feature - Search functionality added in Register Request table
* Feature - Add "CX Membership" flag in Partner Network
* Bugfix - Show loader on clicking decline or confirm from application request screen
* Bugfix - Show error popup on failure of approve or decline request
* Bugfix - Text updates on company data overlay
* Bugfix - Fixed modal width, subscribe refetch and services loading effect
* Bugfix - User Management - AddUser Roles missing


### 0.5.3

* Feature - App Release Process Step 1 implementation with api binding
* Feature - Show app roles in user details
* Feature - Connect Notifications API
* Feature - App Release Process Step 5 - Beta Test
* Feature - Search functionality added in Invite Business Partner page
* Feature - Identity provider list and detail view


### 0.5.2

* Feature - Added Release Notes ;)
* Feature - Technical User details page
* Feature - Technical User role selection dropdown
* Feature - User Management App Access Carousel
* Feature - App Release Process Step 1
* Feature - Digital Twin Table component exchange and deletion of faulty filters
* Feature - Partner Network single search for multiple endpoints & UI update
* Feature - Search in User and App User table
* Feature - New components date picker, table style, lightweight dropzone, in screen navigation, single dropdown, load button
* Bugfix - Business Apps displayed correcty and links working
* Bugfix - Restrict supported languages to 'en' and 'de' without local variants
* Bugfix - Removed empty 'Organization' option from user menu
* Bugfix - Footer fixed to bottom of window
* Bugfix - Some alignment and content fixes


### Older

* Defect - Page reloads when the auth token is renewed
* Defect - Latest apps are static
* Defect - Some footer pages and menu items are empty<|MERGE_RESOLUTION|>--- conflicted
+++ resolved
@@ -11,12 +11,9 @@
 * Feature - App release process: Removed placeholders where not necessary
 * Feature - App release process: App card to be displayed for the user even while scrolling
 * Bugfix - App release process: Page sizing fixed
-<<<<<<< HEAD
 * Bugfix - My Organization - BPN Address Alignment fixed
-=======
 * Bugfix - Accidential page reload on token refresh
 * Bugfix - Page sizing/height is fixed in app release process
->>>>>>> 84cc788b
 
 
 ### 0.6.0
