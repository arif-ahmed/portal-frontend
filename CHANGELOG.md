# Changelog

<<<<<<< HEAD
## 2.2.0
=======
## Unreleased

### Feature

- **Customer Detail Data Overlay**
  - implement new UI design for customer detail data overlay
- **Company Subscription Management**
  - extended the subscription detail page for customer to include more app-related information [#1051](https://github.com/eclipse-tractusx/portal-frontend/pull/1051)

### Change

- **Company Subscriptions**
  - Update and bind API with filter options [#1062](https://github.com/eclipse-tractusx/portal-frontend/pull/1062)

### Bugfixes

- **Connector Management**
  - fixed technical user selection
- **IDP management**
  - Fixed IDP management page title & description
- **Technical User**
  - Show appropriate error message.
  - Fix closing page notification bar issue
- **IDP management**
  - Fixed statusTag color in status column [#978](https://github.com/eclipse-tractusx/portal-frontend/pull/978)
- **Connector Management**
  - Updated SD document download API to fix downloading SD document issue [#1038](https://github.com/eclipse-tractusx/portal-frontend/pull/1038)
- **Service Release Process**
  - Fixed back button navigation to service management instead of navigating to home page[#1038](https://github.com/eclipse-tractusx/portal-frontend/pull/1038)
- **Application Requests**
  - Fixed 'activeTab' conditions to load data for Tab-2(Registration Process) [#1050](https://github.com/eclipse-tractusx/portal-frontend/pull/1050)
- **App Release Process**:
  - Fixed role upload does not work using Firefox [#1003](https://github.com/eclipse-tractusx/portal-frontend/pull/1003)
- **Technical User Management**
  - Display technicalUserManagement button based on role validation [#1073](https://github.com/eclipse-tractusx/portal-frontend/pull/1073)
- **OSP Consent form**
  - Display invited company name in OSP consent form (Previously hard coded with 'BMW') [#1083](https://github.com/eclipse-tractusx/portal-frontend/pull/1083)

## 2.2.0-RC3
>>>>>>> 062ae3a6

### Change

- **Company Data Management**
  - integrated /ready api to trigger once the new record is created [#958](https://github.com/eclipse-tractusx/portal-frontend/pull/958)
  - enabled displaying of sharing state error details in the company overlay details page [#958](https://github.com/eclipse-tractusx/portal-frontend/pull/958)
- **Technical User Management**
  - removed 'Inactive' filter in technical user management [#1046](https://github.com/eclipse-tractusx/portal-frontend/pull/1046)
  - updated filters view and logic [#1087](https://github.com/eclipse-tractusx/portal-frontend/pull/1087)
- **Skipping of GX compliance service interface**
  - updated the status (skipped) in application requests and changed checkbox in connector management [#1019](https://github.com/eclipse-tractusx/portal-frontend/pull/1019)
- **Connector Management**
  - updated delete connector confirmation logic with technical user [#1076](https://github.com/eclipse-tractusx/portal-frontend/pull/1076)
- **Page headers**
  - harmonized and standardized page headers: added consistent headers and removed unused code [#864](https://github.com/eclipse-tractusx/portal-frontend/pull/864)

### Feature

- **Subscription Overlay**
  - implemented loading state for provider subscription detail overlay [#959](https://github.com/eclipse-tractusx/portal-frontend/pull/959)
- **Technical User Management**
  - enhanced technical user table by adding StatusTag to the status column [#967](https://github.com/eclipse-tractusx/portal-frontend/pull/967)
  - enhanced technical user table status column by adding new status 'pending deletion' [#967](https://github.com/eclipse-tractusx/portal-frontend/pull/967)
- **Onboarding Service Provider Management**:
  - created new page for onboarding service provider management [#1052](https://github.com/eclipse-tractusx/portal-frontend/pull/1052)
- **Company Data Management**
  - added new csv bulk upload BUT it is currently not enabled: further enhancements will follow [#1056](https://github.com/eclipse-tractusx/portal-frontend/pull/1056), [#1091](https://github.com/eclipse-tractusx/portal-frontend/pull/1091)
  - disabled confirm button if input value is not matching with the regular expression [#1056](https://github.com/eclipse-tractusx/portal-frontend/pull/1056)
- **Service Subscription**
  - updated auto setup api response data in the service subscription response overlay

### Technical Support

- fixed incorrect usage of pre-commit hook [#874](https://github.com/eclipse-tractusx/portal-frontend/pull/874)
- changed licensing and legal docs [#881](https://github.com/eclipse-tractusx/portal-frontend/pull/881)
- dev-flow: maintain latest changes in main branch [#882](https://github.com/eclipse-tractusx/portal-frontend/pull/882)
- enhanced readme file and added coding guidelines [#916](https://github.com/eclipse-tractusx/portal-frontend/pull/916)

### Bugfixes

- **Partner Network**
  - changed BPDM interface integration so that partners are listed in the Partner Network: added /members to the POST api and updated the business logic accordingly [#1002](https://github.com/eclipse-tractusx/portal-frontend/pull/1002)
- **Company Data Management**
  - fixed infinite loop issue in add new address modal [#1048](https://github.com/eclipse-tractusx/portal-frontend/pull/1048)
  - fixed broken title and description in modal [#1070](https://github.com/eclipse-tractusx/portal-frontend/pull/1070)
  - fixed translation error [#1070](https://github.com/eclipse-tractusx/portal-frontend/pull/1070)
- **Business Partner Invitation**
  - updated first name and last name pattern to allow 2 characters in application form [#1025](https://github.com/eclipse-tractusx/portal-frontend/pull/1025)
  - fixed person name regex pattern [#1040](https://github.com/eclipse-tractusx/portal-frontend/pull/1040)
- fixed usage of scroll to top button from shared components [#868](https://github.com/eclipse-tractusx/portal-frontend/pull/868)
- fixed naming consistency of constants: used camel case for all page paths and update corresponding usage in other files [#895](https://github.com/eclipse-tractusx/portal-frontend/pull/895)
- removed unnecessary condition in semantic hub page's table [#979](https://github.com/eclipse-tractusx/portal-frontend/pull/979)
- fixed unchanged text of button when user requests subscription [#985](https://github.com/eclipse-tractusx/portal-frontend/pull/985)
- fixed height for "Admin Service Detail" page content [#1001](https://github.com/eclipse-tractusx/portal-frontend/pull/1001)
- fixed onClick of "Overview My Apps" button in App Release Process screen [#1022](https://github.com/eclipse-tractusx/portal-frontend/issues/1022)
- Fix 400 Bad Request error in App Access Management -> Add Role search filter [#1057](https://github.com/eclipse-tractusx/portal-frontend/issues/1057)

### Known Knowns

- Technical Issues and Limitations
  - Technical User Accounts
    - There is an issue where attempting to display details for inactive technical users results in a blank page due to a lack of necessary backend support.
  - Long Description field in German (de) does not accept German special characters [#965](https://github.com/eclipse-tractusx/portal-frontend/pull/965).
  - Role Upload does not work during App Release Process when using Firefox [#961](https://github.com/eclipse-tractusx/portal-frontend/pull/961).
- Feature Support and Development
  - Auto-setup Process Worker
    - There is no frontend support for the extended auto-setup process worker, specifically in terms of error handling and status transparency.
  - Registration Approval Process
    - The frontend provides limited support for the registration approval process, particularly concerning the retriggering of jobs.

## 2.1.0

### Change

- **Scroll Integration**:
  - integrated now scroll-to-top component from shared components for all pages [#872](https://github.com/eclipse-tractusx/portal-frontend/pull/872)
- **Credential Request**:
  - UI improvements such as table headers, joint table columns, type updates, etc. [#866](https://github.com/eclipse-tractusx/portal-frontend/pull/866)

### Feature

- **Company Role**:
  - added support for optional terms [#879](https://github.com/eclipse-tractusx/portal-frontend/pull/879)
- **Company Data Management**:
  - released Company data management page for Legal Entity, Sites and Addresses incl. simple status management [#731](https://github.com/eclipse-tractusx/portal-frontend/pull/731)
- **Connector Management**:
  - released connector detail view including change connector url, view SD document, etc. Add details overlay [#848](https://github.com/eclipse-tractusx/portal-frontend/pull/848)
- **Imprint**:
  - updated imprint page with anonymized data [#906](https://github.com/eclipse-tractusx/portal-frontend/pull/906)

### Technical Support

- **Dependencies**:
  - upgraded shared components [#957](https://github.com/eclipse-tractusx/portal-frontend/pull/957)
  - bumped braces from 3.0.2 to 3.0.3 [#927](https://github.com/eclipse-tractusx/portal-frontend/pull/927)
  - bumped ws from 8.16.0 to 8.18.0 [#928](https://github.com/eclipse-tractusx/portal-frontend/pull/928)
  - bumped GitHub actions [#846](https://github.com/eclipse-tractusx/portal-frontend/pull/846)
- **Refactoring**:
  - removed direct imports from MUI [#855](https://github.com/eclipse-tractusx/portal-frontend/pull/855)

### Bugfixes

- **PartnerNetwork Registration OSP**:
  - fixed access to customer registration consent UI for OSP customers [#913](https://github.com/eclipse-tractusx/portal-frontend/pull/913)
- **App Subscription**:
  - allowed empty URL in register URL overlay [#842](https://github.com/eclipse-tractusx/portal-frontend/pull/842)
- **Registration Detail**:
  - fixed translation of registration process flow technical keys – Credential and BPNL Credential [#862](https://github.com/eclipse-tractusx/portal-frontend/pull/862)
- **App Release Process**:
  - integrated missing app release process `app role deletion` function with BE API response [#850](https://github.com/eclipse-tractusx/portal-frontend/pull/850)
- **Company Wallet**:
  - fixed transaction logo path [#845](https://github.com/eclipse-tractusx/portal-frontend/pull/845)
- **Overlays**:
  - fixed consistency for form input fields across the application [#843](https://github.com/eclipse-tractusx/portal-frontend/pull/843)
- **My Organization View**:
  - fixed permission validation for `my organization` view [#857](https://github.com/eclipse-tractusx/portal-frontend/pull/857)
- **App Marketplace**:
  - fixed app category view more and collapse button function [#805](https://github.com/eclipse-tractusx/portal-frontend/pull/805)
  - enabled showing of appropriate error information to the user along with refetch button [#910](https://github.com/eclipse-tractusx/portal-frontend/pull/910)
- **Service Marketplace**:
  - enabled showing of appropriate error information to the user along with refetch button [#910](https://github.com/eclipse-tractusx/portal-frontend/pull/910)
- **Connector Management**:
  - fixed blank page issue on clicking on details [#925](https://github.com/eclipse-tractusx/portal-frontend/pull/925)
  - updated GET endpoint for 'Connect Company Connector' to consider technical user status [#938](https://github.com/eclipse-tractusx/portal-frontend/pull/938)
  - enabled showing of appropriate error information to the user along with refetch button [#923](https://github.com/eclipse-tractusx/portal-frontend/issues/923)
  - fixed typo in overlay [#947](https://github.com/eclipse-tractusx/portal-frontend/pull/947)
- **Company Data Management**:
  - removed unwanted input forms [#887](https://github.com/eclipse-tractusx/portal-frontend/issues/887)
  - fixed crash issue in details page
  - added error handling component in table [#888](https://github.com/eclipse-tractusx/portal-frontend/issues/888)
  - updated company data input patterns [#946](https://github.com/eclipse-tractusx/portal-frontend/pull/946)
- **User Management**:
  - fixed disable button state when deselect all checkboxes [#923](https://github.com/eclipse-tractusx/portal-frontend/pull/923)
- **UI Language**:
  - updated translations in locale files [#935](https://github.com/eclipse-tractusx/portal-frontend/pull/935)
- **Application Requests**:
  - made UI improvements [#911](https://github.com/eclipse-tractusx/portal-frontend/pull/911)
- **Semantic Hub**:
  - enabled showing of appropriate error information to the user along with refetch button [#917](https://github.com/eclipse-tractusx/portal-frontend/pull/917)
- **Admin Board**:
  - fixed role to hide admin board page for service manager [#937](https://github.com/eclipse-tractusx/portal-frontend/pull/937)

### Known Knowns

- Technical Issues and Limitations
  - Technical User Accounts
    - There is an issue where attempting to display details for inactive technical users results in a blank page due to a lack of necessary backend support.
  - Long Description field in German (de) does not accept German special characters [#965](https://github.com/eclipse-tractusx/portal-frontend/pull/965).
  - Role Upload does not work during App Release Process when using Firefox [#961](https://github.com/eclipse-tractusx/portal-frontend/pull/961).
- Feature Support and Development
  - Auto-setup Process Worker
    - There is no frontend support for the extended auto-setup process worker, specifically in terms of error handling and status transparency.
  - Registration Approval Process
    - The frontend provides limited support for the registration approval process, particularly concerning the retriggering of jobs.
  - Technical User Details
    - The status of technical users is not displayed on the technical user detail page.
- UI Development Needs
  - Onboarding Service Provider Management Board
    - The user interface for the Onboarding Service Provider management board is not yet developed.

## 2.0.0

### Change

- **Identity Provider Configuration**
  - updated the IdP Config Overlay to include additional metadata properties for comprehensive configuration:
    - clientId: string
    - hasClientSecret?: boolean
    - logoutUrl?: string
    - metadataUrl: string
- **Responsive Design Updates**
  - improved the navigation menu for reduced screen sizes with an expanded full display height for better visibility and access
  - refined the sub-navigation header styling for a more consistent appearance with reduced custom styles
- **Onboarding and Service Provider Registration UI & IdPs**
  - overhauled the UI design of the screen, enhancing the user experience during customer registration:
    - customer Consent & Company Data Page
    - error Overlay & Page
    - success Page
  - introduced support for mobile devices, ensuring a seamless onboarding process across different screen sizes
  - added delete option for newly created/not yet configured "Managed IdPs"
- **Wallet UI**
  - reimagined the main active wallet card style to align with the new design philosophy
  - implemented a visual differentiation for wallet cards based on their status - active, inactive, or unknown
- **Marketplace and App Enhancements**
  - modernized the app marketplace card with updated styling and new design elements
  - enabled navigation for inactive app sub-menus and refreshed the overlay content for "in progress" applications
- **Shared Component Improvements**
  - upgraded the props for quick links to enhance component versatility
- **Credential Management**
  - adjusted document data handling and sorting for more efficient credential management
- **BPDM Interfaces**
  - upgraded the Partner Network integration to align with the new BPDM endpoints and schema ![Tag](https://img.shields.io/static/v1?label=&message=BreakingChange&color=yellow&style=flat)
  - updated the Partner Network Business Partner Detail Overlay to accommodate the updated BPDM endpoints and schema ![Tag](https://img.shields.io/static/v1?label=&message=BreakingChange&color=yellow&style=flat)
- **Others**
  - disabled unwanted console logs
  - removed home page warning
  - App Release Process "Technical Integration" - updated frontend service for retrieving roles via the apps service API GET /api/apps/AppReleaseProcess/{appId}/roles
  - Partner Network - improved overlay of Company Data

### Feature

- **Self-Sovereign-Identity Next**
  - **Company Wallet (due to new Issue Component)**
    - migrated wallet-related API endpoints to the new Issuer Component, resulting in a change in the response schema ![Tag](https://img.shields.io/static/v1?label=&message=BreakingChange&color=yellow&style=flat)
    - enhanced error handling in the UI for invalid or non-existing membership credentials
- **Credential Management - UseCaseParticipation (due to new Issue Component)**
  - transitioned API endpoints from MIW wallet to the Issuer Component ![Tag](https://img.shields.io/static/v1?label=&message=BreakingChange&color=yellow&style=flat)
  - added functionality to expand details showing the current status of useCaseParticipation and the history of credential requests along with their statuses
- **Credential Management Board**
  - updated the board to utilize Issuer Component endpoints for managing credential requests, including approvals and declines
  - switched from the document download API endpoint of the portal to the Issuer Component ![Tag](https://img.shields.io/static/v1?label=&message=BreakingChange&color=yellow&style=flat)
- **Revoke Credentials**
  - implemented new features to revoke credentials, available to operators through the Credential Management board
  - implemented new features to revoke credentials, available to customers through the Wallet UI
- **Multi-Technical-User-Provider**
  - enhanced several overlays to support the management of multiple technical users, including those for app and service subscription management, activation, and technical user creation
- **Company Certificates (enhancement)**
  - added company certificates inside the partner network company details overlay (incl. download function)
  - enabled certificate deletion
  - added success message for certificate upload function
  - implementation of New UI Design for Company Certificates
  - enabled error icon on certificate deletion error scenario
  - updated API Endpoint for fetching Certificate Document
  - changed listing page api to fetch certificates in details page
- **Company Subscription Management**
  - rolled out comprehensive management of company subscriptions
  - enabled unsubscribe function of subscriptions
  - enabled customer subscription detail view with linked objects such as technical user, connector, etc.
- **Technical User Accounts**
  - introduced a new view for managing "Inactive" technical user accounts
- **App Release Process**
  - enhanced the technical integration configuration form by adding the technical user option "none" and updating frontend logic to manage api payloads
  - enabled agreement handling by adding frontend logic and UI handling of optional agreements
- **Service Release Process**
  - enhanced the technical integration configuration form (for type dataspace services) by adding the technical user option "none" and updating frontend logic to manage api payloads
  - enabled agreement handling by adding frontend logic and UI handling of optional agreements
- **Company Data/Organization**
  - redesigned the company data section
  - added a "Company Delete" button in an inactive state
  - added a own section for owned and active company certificates (linked to certificate feature)
- **Company Registration Management Board**
  - updated the design to support additional registration processes
  - added a process status element
  - removed details on management page (e.g. documents) and moved them into the detail overlay
  - implemented expandable status details inside the business partner registration detail overlay
- **Connector Management**
  - updated the UI styling and user experience for connector management
  - updated connector registration flow and enhanced self-service support with technical user linkage

### Technical Support

- introduced CodeQL scan
- removed Veracode workflow
- renamed docker notice file
- CONTRIBUTING.md: linked to contribution details
- updated eclipse dash tool for dependencies check
- added dependabot.yml file and introduced grouping of pull request for version updates
- upgraded gh actions and change to pinned actions full length commit sha
- removed warnings from log and dev server
- added support of unavailable backend by redirecting the user to an error page
- migrate from create react app to vite framework
  - switched from deprecated create react app to a new framework for build scripts and development server
  - upgraded to Portal Shared Components 3.x based on Vite
  - upgraded dependencies
- upgraded keycloak-js dependency to v23.0.7
- URL Pattern validation
  - made HTTPS in URL patterns configurable: enabled by default, HTTP can be configured by setting the introduced environment variable to false
- code clean-ups
  - removed unused overlays
  - remove duplicate api endpoints
- removed appendchild from the code and replaced it with alternative code

### Bugfix

- resolved code smells related to the "certificateTypes" length check, ensuring the logic correctly handles all scenarios
- Page Scroll Behavior: removed unintended page upscrolling on various sections to enhance user experience
  - Partner Network
  - Application Request page
  - Company Subscriptions
  - Invite Business Partner
  - Semantic Hub
  - Technical User Management
- User Management: fixed the display of user roles within chip cards in User Management
- App Release Process form: fixed the display of user roles within chip cards
- Local & Wording Updates: updated locale file content to clarify company role change overlay descriptions and revised wording in multiple sections for better clarity
- Help Link Correction
  - addressed and fixed broken help links on:
    - Notification page
    - App Subscription Activation Overlay
    - App release process
    - Service release process
- App Change: corrected the logic for displaying descriptions in the App Change section
- Semantic Hub: rectified overlay issues for displaying semantic model diagrams in the Semantic Hub
- General Styling Enhancements
  - applied background hover effects to improve visual feedback
  - fixed notifications sorting dropdown closing issue
  - synchronized button styling across different pages
- Company Certificates: fixed inactive company certificate not being displayed
- Application Requests: corrected the display of company roles for requester companies with the "Onboarding Service Provider" role in the Application Requests section
- Use Case Participation: implemented a loader to provide feedback while waiting for a response in Use Case Participation
- Sonar finding(s): adding an initial value to the reduce function, preventing potential errors
- Connectors: Enhanced the connectors feature to improve the retrieval and display of service accounts in the autocomplete list, thereby improving user experience
- App Role Management: Streamlined role-based access control by updating the required role to `modify_user_account` in the App User Role Management feature for the "edit" and "Add Role" button as well as for the overlay
- Side menu: Fixed the absence of the "My company" section in the mobile version of the side menu
- Company Role Change: Enhanced the company role change flow by adding logic to handle scenarios where the role change does not impact company rights or features

### Known Knowns

- Technical Issues and Limitations
  - Technical User Accounts
    - There is an issue where attempting to display details for inactive technical users results in a blank page due to a lack of necessary backend support.
  - Partner Registration Prototype
    - The prototype is not yet functional for production use and fails to capture data entered through browser autofill.
  - App Release Process
    - The delete function for App Roles in the App Release Process is currently non-operational.
  - Credential Revocation
    - The administrator's Credential Revocation Overlay does not automatically close after a successful revocation request submission.
- Feature Support and Development
  - Auto-setup Process Worker
    - There is no frontend support for the extended auto-setup process worker, specifically in terms of error handling and status transparency.
  - Registration Approval Process
    - The frontend provides limited support for the registration approval process, particularly concerning the retriggering of jobs.
  - Technical User Details
    - The status of technical users is not displayed on the technical user detail page.
  - App Subscription URL Management
    - Users are currently unable to delete URLs in the "Register URL for Autosetup" function on the App Subscription Page due to missing user experience updates and API integration.
- UI Development Needs
  - Onboarding Service Provider Management Board
    - The user interface for the Onboarding Service Provider management board is not yet developed.
  - Company Data Management
    - The user interface development for company data management is not included at this stage.

## 1.8.0

### Change

- Notifications
  - search functionality enabled, with an extension that allows for in-content match results
  - implemented automatic page loading and sorting capabilities for managing notifications
- App Subscription Management
  - enabled company search feature based on company name patterns
- Service Subscription Management
  - enabled company search feature based on company name patterns
- Invite Business Partner
  - enabled company search feature based on company name patterns
- Application Request Management
  - enabled company search feature based on company name patterns
- User Management
  - improved user deletion success info messages by adding details of the deletion action process
  - reworked the user role assignment process to enhance accessibility for users
  - updated API structure (note: this is a breaking change by the backend) to integrate the identity management table within the user management interface.
- Information Pages - Company Roles Introduction Pages:
  - updated the "Conformity Body" content to provide a more accurate description.
  - improved the OSP page by fetching standard library data from standards.json and displaying it using a new table component
- Information Pages - Dataspace:
  - updated dataspace provider links to include quick access links.
- Login Navigation ![Tag](https://img.shields.io/static/v1?label=&message=BreakingChange&color=yellow&style=flat)
  - user navigation on login managed based on the users company application status. FE logic uses the applicationType and applicationStatus
- UseCase Participation UI
  - enhanced the handling of elements; if the backend does not provide a document template URL, the link will be disabled.
- Others
  - renamed the action button in multiple overlays from "Cancel" to "Close" to accurately reflect the action when users can only close the overlay, not cancel an operation.
  - removed all references to consortia environments
  - updated all documentation and help links to reflect the new directory structure in portal-assets.

### Feature

- User Login Redirection
  - Enhanced user experience for incomplete registrations: users attempting to log in are seamlessly redirected to complete the registration process
  - Introduced an informative screen on the portal for registrations awaiting validation, complete with a notification bar
- Service Release Process
  - Integrated a service conformity check within the service release workflow, enriching the service summary pages with compliance verification
- Company Certificate Management
  - added a convenient link in the user menu for direct access to the company certificate page
  - developed UI components to facilitate filtering, sorting, and viewing of company certificates
  - implemented a detailed overlay for viewing company certificate specifics
  - created an overlay for uploading new company certificates
  - established a connection between the listing page, certificate upload, and details page with the backend API for streamlined operations
- Registration Decline Feature
  - released a new function allowing the decline of registration invitations for companies, enhancing administrative control
- OSP Function - Managed IdP Management
  - expanded the Identity Management capabilities within OSP Function by adding sub-menus for enabling, disabling, and deleting managed Identity Providers (IdPs)
- Company Wallet UI
  - established the wallet user interface; displaying owned credentials, status, expiry date and authority
- Multi Device Support
  - refined navigation elements to support multiple device sizes, incorporating a responsive burger menu that adapts to content width and browser dimensions
  - updated the sub-navigation design to ensure compatibility across various device sizes, impacting the user interface on the Company Roles, Use Case, and Data Space pages

### Technical Support

- upgraded shared component versions
- implemented code quality & style improvements based on ESLINT rules
  - enable require-await rule
  - enable return-await rule
  - enable prefer-reduce-type-parameter rule
  - enable prefer-read-only rule
  - enable no-inferable-types rule
  - enable dot-notation rule
  - enable triple-slash-reference rule
- upgraded dependencies for vulnerabilities in axios, follow-redirects and @adobe/css-tools
- added build check at pull request
- updated file header template
- added additional image tags of type semver to release workflows
- Removed env specific urls from test files
- Updated shared components package dependency
- upgraded portal-shared-components package due to CVE-2023-42282 in node-ip package
- Changed portal-cd references to portal due to repository renaming
- Updated README.md
  - mentioned `docs` folder in portal-assets repository
  - referenced docker notice files in notice section instead of duplicating the content

### Bugfix

- App Overview
  - api failing component appears with "no data available" and with error bar
- App Release Process
  - fixed automatic upscrolling in form pages
  - fixed help link, funky character displayed and the success message in user role upload
  - upload app role template file encoding updated
  - fixed incorrectly displayed information message "no {object} available" getting displayed while content is available
- App Management
  - template file encoding updated for 'technical integration' and 'add roles overlay' and deleted previous template
- Service Overview
  - add missing translations, fix duplicate error
  - fixed incorrectly displayed information message "no {object} available" getting displayed while content is available
- Service Release Process
  - fixed automatic up scrolling in form pages
  - fixed conformity document deletion issue after uploading document
- User Management
  - create user account(s) - added api error handling component (snackbar) for the FE flow when calling GET /company/identityproviders
  - technical user - removed quotation marks from technical user details
- Business Partner Invite
  - fixed loading button issue to invite multiple companies in succession
- Credential Request Overview
  - fixed document icon hover design used
- IdP Management
  - fixed IdP workflow/UI flow inside the overlay "Create IdP" depending on selected IdP type (managed vs own)
  - Network Registration mock UI - fixed extId input field pattern to allow 6-36 alphanumeric characters
  - user migration overlay - fixed csv file upload; uploaded user file triggers the backend API to update existing user accounts with the new IdP connection and loads the providerID/userID into Keycloak for each included user
- App Marketplace
  - reduce image flickering on user interaction by using cache option
- Application Requests Management Board
  - fixed filter behavior when filtering for 'closed' or 'in review' registrations
  - reset search list after clearing input text

### Known Knowns

- Registration Decline Feature - missing backend API connection for actual trigger of the decline
- Company Certificate - delete function missing; backend integration outstanding
- Semantic Models - overlay diagram cannot get displayed due to semantic model backend external dependency error - function temporarily deactivated
- Partner Network - automatic upscrolling when clicking on "more" button
- Admin Board Application Requests - automatic upscrolling when clicking at any button on the page
- Own IdP Config Flow - incorrect text values and user email are displayed on the last overlay screen (confirmation screen of own user id connection and suggestion of running a test login)
- Broken chip card element
- App User View - not showing assigned roles
- App Release Process - selected use cases not displayed
- App Change Process 'Change App Role(s)' - roles not showing
- App Subscription Request Configuration Overlay - _Help_ hyperlink incorrectly configured
- App Change Process 'Change App Description' - description change displays the new description in the incorrect language field
- App Release Process - entering a use case value in the input field results in a blank/white page

## 1.7.0

### Change

- App Subscription and Service Subscription
  - extended ui support on app/service subscription configuration and activation
- Locale files enhanced with new feature "Onboarding Service Provider"
- Technical User Management
  - overview page: enabled search & filter for technical user accounts
  - user detail page: enhanced technical user detail page with connected object information (edc, connector, etc.)
  - user detail page: enhanced responsiveness of the page
- Invite Business Partner Form
  - disable invite button when loader is visible
- Component/Design element changes
  - Sub-Navigation label content changed to left aligned
- Service Subscription Mgt page
  - styling aligned to the app subscription Mgt page
  - service filter added
- Identity Provider Config
  - ui enhancements to support user flow
  - extended error handling implemented based on backend implementation with error details per object
- Service Management/Overview
  - manage service sub-menu for active services added (deactivate service function)
  - offer image added to service card based on backend response
- App Marketplace
  - role permission validation updated to sync permission validation for subscription with backend endpoints used
- App Release Process
  - Step "Verify" image load styling updated to support multiple images with carousel function
- Connector Deletion
  - added a information/confirmation overlay for connector deletion in case the connector has an technical user and/or subscription linked
- My User Account
  - support user response action 'success' on click of copy to clip board (only Dev/INT relevant)
- Page Loading and Error Component
  - released new page load and error component element for service overview, app overview and subscription management pages
- Notifications
  - app subscription request notification content update
- Enhanced /StaticTemplateResponsive/Cards/TextImageCenterAligned.tsx to support multiple images
- Admin Credential Management Board
  - support the load element for "decline" and "approve" button
  - document icons updated to support hover to show that the document can get clicked
- Legal information for distributions [TRG 7.05](https://eclipse-tractusx.github.io/docs/release/trg-7/trg-7-05/)
  - add legal info at build

### Feature

- Technical User Details
  - credential reset enabled via action button
- Usermanagement
  - bulk upload function released
  - extended error handling implemented based on backend implementation with error details per object
- Search Element
  - implemented full width search overlay for mobile version
- Overlay styling updated to sync used overlay styles across the portal overlays (header, description sizing and color)
- App Management/Overview
  - added function to support 'Change Documents' for active apps
  - added function to support 'Add Roles' for active apps
- My Organization
  - added app unsubscribe subscription function to inactive active app subscriptions
- Onboarding Service Provider - Prototype
  - enabled identity provider creation "MANAGED"
  - 3rd party company registration
  - approve consent osp registration company

### Technical Support

- Technical User Management
  - multi device support added for technical user detail screen
- Code quality & style improvements implemented based on ESLINT rules
  - import/no-duplicates
  - prefer-const
  - object shorthand
  - add type for imports
  - Prefer-nullish-coalescing
  - No confusing void expression fixes
  - ban-types
  - removed extra semicolons to avoid warnings
  - no-empty-function
  - prefer-optional-chain
- Digital Twin content (pages, overlays, translation content, etc.) removed due to dDTR release and decommissioning of the central DTR
- Build images also for arm64, in addition to amd64
- Updated data grid table props to the new prop value
- Upgraded dependencies to latest version
- Trivy scan: changed to no failure on high findings, as it should only fail if there is an error/misconfiguration
- Pull request linting added

### Bugfix

- "Dataspace" Introduction page background color of last section changed
- App Release Process
  - fixed double loading of images for app page
  - fixed validation for contact in app page
  - fixed salesManagerId(null) error
  - fixed error message deletion upon deleting of csv file in technical integration
  - fixed consent check removal issue on save
- Service Release Process
  - fixed consent check removal issue on save
- App Overview
  - fixed image display in app overview cards
- IDP Configuration
  - added load element for IDP list display function
- Home
  - Fixed image display for 'my business applications'
  - Fixed white screen due to 'my business applications'
- Partner Network - update search query parameter name to legalName
- Technical User Management
  - technical user creation overlay: type subheading typo fixed
  - overview page: displaying duplicates after adding/creating new technical users fixed
  - user detail page: removed copy icon from connector link
- Admin Business Partner Registration Request Screen - Detail Overlay country fixed to display country code received via backend api
- Invite Business Partner
  - fixed auto page refresh/update when inviting via the invite overlay a new company
  - fix invite overlay loader position
- Service Subscription
  - activation overlay field names updated
  - field value mapping to backend api response properties updated/changed
  - copy feature/icon added for the technical user secret
  - header description updated
  - sorting element behavior fixed in case the user sorts multiple times with the same sorting option
- Vulnerability from dependency
  - upgrade axios dependency to v1.6.1
  - Set resolution for @babel/traverse (CVE-2023-45133)
- Legal-notice for about page
  - Re-introduce placeholder values to be replaced during the build process
- Others
  - Fixed broken KeyValueView/index.tsx for undefined object attributes

### Known Knowns

- App Release Process
  - help link for app role upload incorrectly set
  - mutated vowel/umlaut of uploaded app roles are incorrectly displayed
- Semantic Models
  - semantic model overlay diagram can not get displayed due to semantic model backend external dependency error - function temporarily deactivated
- Technical User Creation Overlay
  - Role description overlapping in case of long text value or if screen width is limited
- Service Subscription Activation Overlay
  - incorrect value displayed in the field "User Id", expected property is 'technicalClientId' but 'technicalUserId' is actually displayed

## 1.6.0

### Change

- Connector Technical Integration
  - connector configuration details added
- App Subscription Management
  - subscription activation overlay enhanced by customer name, bpn, technical user permission, appId
- Technical User Management
  - added "Offer Link"/"Name" inside the technical user overview user table
- Connector Registration
  - registration of "Managed Connectors" limited to company with the role app/service provider & info multi lingual message added for inactive select scenario(s)
- App Release Process
  - changed 'Privacy Policy' selection to mandatory
  - updated "mandatory"/"required" icon (asterisk) color from black to red
  - design/styling of the app release step "validate and publish" updated
  - GET /languages endpoint structure updated inside the FE business logic
  - Phone number pattern updated
- Service Release Process
  - logic added to skip technical integration tab for serviceTypeId "consultancy"
  - updated "mandatory"/"required" icon (asterisk) color from black to red
- Static Pages Updated
  - Data Space
  - Catena-X Participant

### Feature

- Removed all daps related code - frontend implementation, business logic and locales
- New Notification messages released:
  - credential approval
  - credential rejection and
  - subscription url change
- User Management
  - technical user role description & help link added inside the technical user creation overlay. Incl. multi language support
- Connector Registration - Managed
  - added subscriptionID linkage inside the registration page as well as the business logic to submit the connector connected subscriptionID
- Search
  - new search element enabled/activated for all portal pages
  - search result style newly introduced
  - added search close function whenever the user clicks on the background/outside the search component
- Company Role Management
  - enabled company role unselecting
- App Subscription
  - Add "Detail Data" Button and Overlay
  - Refracting Activate Subscription Page
  - Add App Filter Search Functionality
  - enabled app tenant url change for active apps
- App Change Function enabled
  - 'Change Image' enabled for app owners if app is active (App Management -> App Overview)
  - 'Change Description' enabled for app owners if app is active (App Management -> App Overview)
- User Account & My User Account
  - Add Admin Info
- Multi Device Function
  - mobile friendly header and stage navigation enabled
  - slider stage header implemented and activated
  - Home - Carousel - Responsiveness - when switching the portal width screens get rendering issues
- Usecase Participation
  - Created New page under User profile
  - Add edit Overlay UI
  - Fetch usecase via API
  - Add Business Logic to upload document
- Notification
  - Show done state
  - Provide icon for marking a notification as read/unread
  - New Header and Filter UI
- SSI Certificate Request Credential Adminboard released
  - new page for credential request management released incl management filters and search
  - GET /certificate request api endpoint connected
  - certificate request approval function enabled (with backend connection PUT /credentials/{credentialId}/approval)
  - certificate request decline/reject function enabled (with backend connection PUT /credentials/{credentialId}/reject)
  - download useCase participation document enabled

### Technical Support

- Changed license notice for images
- Sonar findings fixed (Code smells and bugs)
- Dependabot findings fixed (Upgrading dependencies to the latest versions)
- Excluded locales from duplication sonar checks
- Project Structure
  - Moved out shared components and source folders to root level
- app access management component (app cards element) endpoint path updated/changed due to new endpoint path provided by apps services

### Bugfix

- fixed missing URL and Email data after re-opening a service under the service release process
- fixed app release process process handling (Step 3 - Consent) button "save"
- app detail page "back" button fixed
- Application card favorite button click (separation from the rest of the card where the click results into opening the app card)
- Admin Credential Board - views/filter function fixed
- Service Release Form - fixed erase of entered data on deleting uploaded image
- Service Detail - header UI fix of rendering issues
- Permission validation 'Credential Mgmt' page updated to 'decision_ssicredential'
- App description change - fixed page break issue in case of api response without language tag for each FE supported language
- Notification message link - 'UseCases' welcome message fixed
- handle empty customer link section in managed connectors
- Overlay fix of activation response
- App Management page access permission changed to add_apps
- Permission validation 'Credential Mgmt' page activated
- Managed connector registration api call - technicalUserID string empty instead of submitting the subscriptionID
- App Release Process - consent conformity check upon upload of the conformity certificate, previous selected consents got deleted
- Data Space Information page - style fix stage sub navigation header and fixed responsive issues
- App Detail
  - Subscribe Button state management updated
- Service Marketplace
  - Subscription Button cross service highlighted

### Known Knowns

- Tenant URL inside the app subscription detail overlay (provider view) is displayed as changeable even though the app is not even activated yet. The request is getting rejected from the backend as expected, but frontend should ideally not even allow the user to trigger the function via the UI
- App Subscription Activation overlay: pattern for input field "Tenant URL" allows "#" character while backend will correctly reject the input if the user adds an url containing "#"
- UseCase Framework upload (SSI request flow): limitation of the file size missing
- Company Certificate upload (SSI request flow): limitation of the file size missing
- Service image, uploaded by Service Provider, is not displayed inside the service provider service overview
- App Release Process form: image load running on fail within the "Verify" step
- "Offer Release Approval" e-mail for offer provider currently not supported
- If the connector deletion is running into an error with the portal backend, the user receives an error information but without any specific error message of the actual reason for failure
- Missing user information about automatic technical user deactivation for technical user linked to an connector which is getting deleted/inactivated

## 1.5.0

### Change

- User Management
  - app access management - api used to display app cards inside the user management 'App Access Management' reduced to single api call

### Feature

- App Release Process
  - technical integration enhanced by technical user profile configuration
  - technical user profile section added inside 'Validate and Publish' step
- App Marketplace
  - app detail page - sticky app detail sub-navigation added
  - app detail page - technical user profile section added
- App Admin Board
  - app detail page - technical user profile section added
- App Management Board
  - app detail page - technical user profile section added
- Service Release Process
  - technical integration added incl. technical user profile configuration
  - SERVICE_LEADIMAGE upload integrated
  - delete document notification/toast message added
- Service Marketplace
  - service detail page - technical user profile section added
- Service Admin Board
  - service detail page - technical user profile section added
- Service Management Board
  - service detail page - technical user profile section added
- Service subscription
  - Subscription Activation api integration
  - Subscription flow UI update
- Shared Components
  - about card for legal notice added
- About page for legal notice
  - About card added to Shared Components
  - About page added and linked in footer component
  - card component integrated in About page
- Third-party-licenses page removed (replaced by About page)

### Technical Support

- About page
  - enabled build and release workflows to provide content

### Bugfix

- App Release Process
  - conformity document deletion missing error message in failure case
- Registration Process
  - 'add bpn overlay' - manually entering a bpn to an application did result into a load element on the 'add bpn overlay' of the next application (without page reload)
- My Organization
  - missing subscription details fetch from api fixed
- Connectors
  - Previously added data on 'add connector' overlay got not cleared in case of a success scenario
- Service Release Process
  - display previous uploaded lead service image in "validate and publish" step

## 1.4.0

### Change

- IdP Configuration
  - ui styling and messages updated
  - load element added for create/submit/next buttons
  - implemented success & error messages depending on the error scenario while creating/configuring a new idp
- Shared UI Components
  - added typography for static table to update headline sizing
- Notification
  - Service_Release_Request customer message content updated
  - App_Release_Request customer message content updated
- Static Templates - UseCases & CompanyRole
  - new templates released
  - real time language switch for static pages enabled where content is fetched from another repository (see features/language)
  - support scroll-up icon on each sub-title
  - enabled page sub-menu to stick on the screen top when scrolling down
  - support hover tooltip in-text component

### Feature

- App Release Process
  - added privacy policies section to "validate and publish" application form
  - added app roles section to "validate and publish" application form
  - added role description information inside the ui for "Technical Integration" step
  - "help" button enabled along the app release process (form bottom)
  - extended ui error handling for 500 backend error responses
- Service Release Process
  - enabled SERVICE_LEADIMAGE document upload
  - "help" button enabled along the app release process (form bottom)
  - extended ui error handling for 500 backend error responses
- Service Subscription Management released (pre-version)
- Service Release Admin Board released (pre-version)
  - enabled search for services
  - enabled filters
  - displayed all services waiting for review and active inside the admin board
  - enabled view service details
  - enabled approve and decline service
- App Marketplace
  - added company subscription status information on the app overview (inside the card component)
  - app detail page, new order status component implemented for subscription process
- Notification
  - Role_Update_Core_Offer notification enabled
  - Role_Update_App_Offer notification enabled
- Connector Registration
  - added new section for connector providers to view and managed 3rd party/managed connectors
  - added enhanced error handling for connector tables in case of service/server error
- Company Configuration - Company Role Change
  - released company config page for company admins to update CX company participation role (switch between Participant, App Provider, Service Provider) incl. backend connection for agreement consent, document download and business logic to display company role change impact

### Technical Support

- moved all portal repo images to asset repo
- removed existing in code "disable eslinter" statements inside the app release process and fixed eslinter issues
- service release endpoint path updated/changed due to an endpoint path cleanup on backend side ![Tag](https://img.shields.io/static/v1?label=&message=BreakingChange&color=yellow&style=flat)
- app release process - app card language switch fixed to only switch the language inside the app card
- changed release workflow to retrieve tag from github.ref_name (set-output command deprecated)
- added release workflow for release-candidates
- react player package added to supported multiple formats of in-page videos
- changed container registry to Docker Hub
- added pull request template

### Bugfix

- App Management Board (Provider)
  - app endpoint path updated due to an controller change on the backend side - new path /api/apps/appChange/${appId}/deactivateApp
- Others
  - top right user profile icon hover function enabled
  - image zoom height fixed

### Known Knowns

- Company Configuration - Company Role Change
  - Overlay top summary section displays non-changed company roles as "added" instead of ignoring those roles since those are already assigned
  - Role/Feature change description not correctly fetched from the config file
- Service Release Process
  - Technical user profile configuration displayed for "Consultance_Services" even though its not relevant for services with this service type - error appears if user selects roles and wants to proceed
- Service Release & App Release Process
  - Issue on displaying given consent after using the "back" button inside the release process. Issue appears in an inconsistent manner.

## 1.3.0

### Change

- updated document section styling for app and service detail pages
- Shared Components
  - StaticTemplate: TextAndImage template spacing/element location updated
- User Account screen permission validation to access the page updated
- App Marketplace
  - enabled search “no result found” response
  - enabled responsiveness of the app cards to rearrange displayed app cards based on the users screen width
- User Management - app access management app cards backend api connection updated due to new endpoint business logic
- App Release Process
  - updated endpoint to post and get agreement consent
  - switched endpoint to retrieve cx frame documents from portal backend for consent section
  - document upload error message customization activated and new error message for file size set
- Service Release Process
  - updated GET and POST endpoint handling to store and fetch service details from the backend and display them inside the service release form
  - switched endpoint to retrieve cx frame documents from portal backend
  - updated endpoint to post agreement consent
  - translations enhanced/added
- Switch IdP
  - additional user support and new style added for easier process handling

### Feature

- Service Release Process
  - implement service type function with backend connection
  - added load button function for service release form - button "submit" and "confirm"/"proceed"
- App Release Process
  - added app privacy policy select function inside the app release process form
- Service Management (Service Provider)
  - implemented service overview for app provider to display all owned services in all states (incl. search, filter and sort)
  - implemented service detail page

### Technical Support

- added temp fix for CVE-2023-0464
- added build workflow for v1.3.0 release candidate phase
- updated actions workflows

### Bugfix

- Company Role Intro Page - updated zoomed image style by removing grey bottom line
- Service Marketplace - Service Detail Page
  - updated business logic to consume use case data due to updated api response body style
- Service Release Process
  - chapter "Supporting Material" deletion function fixed
  - "Save" button on "Offer Page Details" fixed
  - update long description pattern to support multiline (as app release process)
  - reset active step back to 1 in service overview page when re-opening a service in "draft" state
- Connector Registration - input pattern for connector name updated to support special characters and customer input related error messages
- Organization data - ignore "null" values provided by backend components/apis
- Dropzone - error message customized to support multiple error scenarios with different error codes/messages
- Service Detail Page (Marketplace and Service Management) - document download fixed
- User Management
  - recorded log errors fixed
  - payload fixed to portal roles only when updating user assigned portal roles
  - create new user account first and last name pattern updated to alow double names
- User Account - fixed page load for users without portal roles
- App Access Management - "Edit" button in user table fixed
- App Release Process
  - fixed condition for 'documents' section in 'validate and publish' step to display only relevant document types
  - removed placeholder section 'data security information' and 'connected data' from 'validate and publish' step
  - long description input field pattern
- App Release Process
  - update input field validation for longDescription input field
  - fixed provider input field validation; allowed numbers
- App Release Admin Page - App Detail Page
  - updated business logic to consume use case data due to updated api response body style

## Known Knowns

- Eslinter checks disabled in several code sections related to the app release process
- Sorting component behavior - preselected selects are not visible and active, hover, inactive state missing
- App Release Process - step "Verify & Submit" - the app card language switch is impacting the language of the whole party instead of only updating the app card
- Image zoom in results in the useCase/company introduction page is breaking in the background when user opens the zoom in function
- User account creation success overlay is displayed. When closing the success overlay, for a millisecond an error overlay is displayed
- App Management (Provider) sub-menu broken
- App and Service Marketplace - app cards display width responsiveness missing
- Service Subscription Management not yet released, only available via API endpoints
- Service Release Admin Board not yet released, only available via API endpoints

## 1.2.0

### Change

- Dropzone costum error support implemented

### Feature

- UserManagement
  - add role description details into the user account creation overlay and linking the description with the new developed/released role description detail page
- App Marketplace
  - app detail page got enhanced by "Privacy Policies"
- App Approval Admin Board
  - app detail page endpoint switched to /inReview/{appId}
  - app detail page "App Roles" added
  - app detail page "Privacy Policy" added
  - removes placeholder sections and implemented UI changes
- User Account Screen
  - add section with user assigned portal roles
  - add action button and overlay to update user assigned portal roles
- Service Release Process
  - implement service release process form and connected backend services /createService, /serviceStatus, /and Update service apis added
- App Release Process
  - enabled document download in contract and consent
  - enabled document deletion inside the app release form
  - changed additional document uploads from mandatory to optional and changed dropzone parameter size

### Technical Support

- Improved page loading in several places (such as app overview)
- Change local port to run behind reverse proxy
- Improved responsiveness of use case introduction page and company role page

### Bugfix

- Image import via api image/document endpoint implemented for organization/myCompanySubscription section
- Fixed display documents feature. Only first document got displayed (Admin App Approval Board - App Detail page, App Marketplace App Detail Page)
- App Release Process - when opening a previously saved app - "save & proceed" is disabled is fixed
- Home - Recommended section images not loading fix
- Application Request Board styling of the application status bar for application fully "DONE" but activation outstanding
- App Release Process - updated long description input validation
- App Release Process - updated business logic to retrieve app use case in new api response format

## 1.1.0

### Change

- Service Marketplace
  - documents displayed on service detail page connected to backend call (view and download documents)
  - updated styling of multiple subscription display section
  - service marketplace service card enhanced by short description
- SharedUIComponents
  - modal image behavior for different devices updated

### Feature

- App Conformity Document handling enabled
  - enhanced app release process with conformity upload section
  - enhance app release process "verify data" with conformity document view and download option
  - app admin board - app detail page enhanced by adding conformity document view and download
- SharedUIComponents
  - image gallery - added grid layout & parameter to display images in 16:9 ratio
- Service Release Management
  - implemented new top navigation section und sub-menu
  - implemented service release process intro page
  - implemented service release form (initial)

### Technical Support

- added a new smart image component to handle all kinds of images, display placeholder while loading and error image on failure
- fix(cve-2023-23916): add package upgrade as temp fix
- chore (gh-org-checks): rename file for stable trivy scan
- chore enable multi branch: add latest tag to released images
- created new component to reduce code duplications between app release process & service release process intro pages

### Bugfix

- Notification - App Subscription Activation - linked URL updated to 'User Management'
- Connector - DAPS registration retriggering allowed upload document types restricted
- Application Request - Approve/Decline/Retrigger/Cancel Process actions will clear button section and update the checklist/process status inside the overlay as well as the application list

## 1.0.0-RC10

### Change

- Get App Image backend connection updated for (AppMarketplace, AppDetails, App Overview & AdminBoard)

### Feature

- "No Items Found" page/section implemented for (AppMarketplace, ServiceMarketplace, AppOverview, AppSubscription & AdminBoard)
- Application Registration Validation Process - enabled retrigger process of application checklist steps in the overlay screens if applicable
- App Release Process - added delete document function

### Technical Support

n/a

### Bugfix

- Update styling App Management Board
- Invite Business Partner Screen - disabled "detail" button in invitees table
- Semantic Hub & Digital Twin overlays close icon fixed
- Digital Twin overlay sizing of content fixed to stay in given frame/overlay size
- App Release Process - fixed save and edit data handling to display available/saved app data to the user

## 1.0.0-RC9

### Change

- App Release Approval Board
  - Enabled overlay for decline scenario with customer message
- Notification message content updated and incl. links
- Several help connections implemented (connector, app release, etc.)
- Application Registration
  - Retrigger process apis added

### Feature

- Connector Registration
  - new design with additional information such as host, self-description and status released

### Technical Support

n/a

### Bugfix

- Back navigation issue resolved from notifications to any specific page and back

## 1.0.0-RC8

### Change

- App Release Process:
  - Technical integration - role upload ui changes to ease the usability
  - Added new attribute "privacyPolicies" to app creation
- New 'Help Center' connected with the portal help button

### Feature

- Application Approval Board - Checklist overlay
  - enabled checklist details with comments and status via backend api connection
  - enabled approval and decline interfaces for the manual data validation

### Technical Support

- resolve dependabot findings
- temp fix for cve-2023-0286
- add missing '--no-cache': apk update && apk add

### Bugfix

- User Management: App role assignment - cache issue resolved

## 1.0.0-RC7

### Change

- Admin App Approval Board - app detail page released when clicking on app card

### Feature

n/a

### Technical Support

n/a

### Bugfix

- Notification delete mechanism updated - auto page reload

## 1.0.0-RC6

### Change

- App Release Process
  - Set 'UseCase selection' and 'app supported language' to mandatory
  - app role upload further refined with better user support

### Feature

- Company Registration Approval Board
  - implemented and backend connected the application cancel process flow
  - checklist-worker fully implemented for not finalized/closed applications

### Technical Support

n/a

### Bugfix

n/a

## 1.0.0-RC5

### Change

- Application company detail overlay updated to manage unique ids based on the backend response
- App Release Process
  - Technical Integration - roles upload & deletion functionality

### Feature

- Application approval checklist implementation with checklist worker; status and overlay (ongoing)
- Shared Components
  - Dropzone file deletion overlay for deletion confirmation released

### Technical Support

- Static Template handling updated to fetch content from asset repo for more flexibility and code separation from content & support of multi-language activated

### Bugfix

- App details page fixed
- Add/Create user account field validations re-activated
- App release process - Changed regex validation for 'Provider Homepage' field
- App release process - Document upload in 'technical guide' field
- Refetch updated notification list on delete action
- Connector file type/size error updated

## 1.0.0-RC4

### Change

n/a

### Feature

n/a

### Technical Support

- Static Template handling updated to fetch content from asset repo for more flexibility and code separation from content & support of multi-language activated

### Bugfix

- App release process bugs fixed such as multiple document upload, fetch uploaded roles from backend
- App release management board - views tabs fixed
- Notification URLs for notification messages updated
- Connector registration overlay overlapping tooltip icon fixed

## 1.0.0-RC3

### Change

### Feature

- User Management
  - create single user account support of company idp
- Released App Management Board for Operator to managed app publishing requests

### Technical Support

n/a

### Bugfix

- Translations and couple of text messages updated
- My business apllication area fixed by removing cache relation for app card images
- App release process bugs fixed such as incorrect mandatory fields; file upload handling, etc.

## 1.0.0-RC2

### Change

- Dialog Header
  - Update Dialog header font size to 24px
- Admin Board - App Release (Page)
  - Created Admin Board Page
  - Connect with API's
  - BL&API Approve app release
  - BL&API Decline app release
- Bugfix
  - Change Email Pattern Regex to fix Hostspot
- User Management main page
  - update dialog header & font style/size
- Apps
  - removed asset repo dependency and connect backend apis to fetch lead images
- App Release Process
  - step 4 "role management" connected with apis to support GET / POST and DELETE
  - Company role introduction page styling sizes updated
  - Added content for company role introduction & use case introduction pages

### Feature

n/a

### Technical Support

- Email pattern / regular expression updated

### Bugfix

- App access management - carousel style updated & card height fixed

## 1.0.0-RC1

### Change

- User management
  - app Access placeholder component implemented which is getting used in case no active app subscription does exist
  - user table headlines updated
  - updated page header size and image
- Updates - Connector
  - overlays updated (dropzone headline added; changed "Cancel" to "Back" Button, add top right cancel icon inside the overlay)
  - tooltips added for connector table to explain status icons
- Registration Request Approval Board
  - page layout updated
  - filter feature enabled
  - company data details overlay extended with company role and documents
- Notification
  - Badge count added inside the user icon sub-navigation
  - notification message title and content updated by supporting new technical keys

### Feature

- Use case introduction page released
- Shared Components
  - created "Side List" component
  - created "Draggable Chip" component
  - created "Static Page" templates for introduction pages
  - created "Image Item" with zoom and hover function as well as update of "Image Gallery"
- App Release Process
  - step 4 limited to role upload/handling only
  - step 5 Beta Test page updated with preview content for future releases
  - app card component of step 1 connected with the leadimage load element to display the leadimage inside the card in realtime
- App Change Process released
  - created deactivate sub-menu component in App Provider Overview Page
  - created app deactivate page and connected the app/deactivation api
- App Subscription Management Board for app providers got newly released
  - overview of active app subscriptions and new requests
  - filter & search function on subscriptions
  - subscription activation function implemented with direct user response such es technical user creation
  - autosetup url storage for the app provider enabled via user interface
- Identity Provider Management released
  - connect company OIDC idps enabled via portal user workflow
  - user migration function enabled to support migration of users from one idp to another

### Technical Support

Portal asset repo image drag disabled for all transactional images (such as app images) ![Tag](https://img.shields.io/static/v1?label=&message=BreakingChange&color=yellow&style=flat)

### Bugfix

- User Management: assign multiple users to an role got fixed
- Connector:
  - fixed issue on clicking info icon trigger delete action
  - show tooltip message on hover of info icon
  - enable authentication flow
- Technical User: overlay static user data now getting fetched from the user token
- AppOverview: navigation to app release process screen with auto filled app data got fixed for apps in status "In PROGRESS"

## 0.10.0

### Change

- Shared Components
  - "load more" button component released with new design
  - page snackbar component released with new design
  - page snackbar auto closure implemented (as variant)
  - page snackbar positioning updated
  - tooltip enhanced by adding light color variant
- Partner Network
  - Stop throbber in case of error and show No rows present message
  - Empty details overlay issue fix

### Feature

- Service Marketplace
  - new UI released
  - enabled different views by service category
  - enabled sorting and in-page search
- Connector Registration
  - style updated and connector details enhanced inside the "my connectors" table
  - added DAPS logic and file upload inside the connector registration ui and business logic
- Notifications Service
  - enabled sorting and filtering
  - pagination enabled by adding "load more" function and receiving pagination details via api

### Technical Support

- n/a

### Bugfix

- Technical User creation: Removed multi overlay layering and corrected response style
- Notification Service:
  - modal for message deletion page positioning fixed
  - sort icon behavior on click/mouse over fixed
  - notification api trigger logic fixed
- App user management: user role deletion fixed

## 0.9.0

### Change

- Shared Components
  - SelectList component - property/parameter added to clear the select list input
- App Release Process
  - Sales Manager Get, Select and drop down enabled for app creation
  - "Save" Button enabling with update PUT api call

### Feature

- Marketplace
  - App subscription consent agreement included inside the user flow with api triggering
- Identity Provider
  - Create, update and enable new idp integration for ownIdP usage (companyIdP)
- Notifications Service
  - Release of new notification design with filtering, viewing & pagination
  - Highlight of unread messages
  - Delete notification function enabled
- Registration Approval Board
  - Enable handling of registrations without bpn by adding a bpn input field with api connection
- User management
  - Auto navigation to Identity Management section after deleting an user
  - App User tables - content api call filtering activated to reduce response to needed result
- Company Role Introduction
  - Active Participant introduction page
  - App Provider introduction page
  - Service Provider introduction page

### Technical Support

- n/a

### Bugfix

- n/a

## 0.8.0

### Change

- Connector Registration
  - Enable "Company as a Service" connector registration via modal; connected to portal backend and SD Factory
  - Input field pattern validation established
  - Updated delete connector integration

### Feature

- User Management - user account creation for portal connected to company role validation to reduce and validate available portal roles which the member company can assign (related to the company signed company role agreements)
- User Account
  - Enabled my user account deletion flow and backend integration
  - Error and success overlay added for password reset button/logic
  - Disabled "Suspend" user button

### Technical Support

- n/a

### Bugfix

- User Invite - error pattern validation integrated
- Shared Components
  - Image components updated & svg file loaded
  - Drop-Down list

## 0.7.0

### Change

- App Release Process
  - Added headline and subtext
  - Removed input field placeholders where not necessary
  - Activated app card always on viewport function inside the app card creation of the app release process
  - Updated app card sizing
- Service Marketplace
  - Service subscription detail section - added subscription status

### Feature

- App Marketplace
  - Subscription data submission to third party and enablement of terms & condition agreement/consent
- User Management
  - App role assignment for multiple users implemented

### Technical Support

- n/a

### Bugfix

- App Release Process - Page sizing fixed
- My Organization - BPN data field allocation aligned
- User Management - User table auto-refresh enabled after new user invite; business logic of user status inside the user table updated to display correct status
- Central Search - Result list gave an issue on app title value

## 0.6.0

### Change

- n/a

### Feature

- Application Management Board: Manage application request (by viewing company details and documents) and approve or cancel company applications.
- User Management: View own company users, invite new users and assign app roles for subscribed apps. Additionally, the technical user self-service got released and supports now the creation of technical users as part of the user company account.
- App Marketplace: Enables user to search for apps, display app details and subscribe for an app. Also app favorites tags are added.
- App Overview: App overview supports the app provider to see own published apps, check the status, progress unfinished app releases and start the registration of a new app.
- UiComponents: SharedUiComponent library got released and is usable for other projects with a number of ui react components

### Technical Support

- n/a

### Bugfix

- n/a

## 0.5.5

- Feature - App Overview page
- Feature - Add and edit Identity Provider details
- Feature - BPN add/delete flow in User Account Screen
- Feature - User Management - Success/Fail Message
- Feature - Expand on hover feature added to CardHorizontal component.
- Feature - Add download document in application request page
- Feature - Add User Role Overlay (refactoring)
- Feature - Assign user role (refactoring)
- Feature - Show subscription box after subscribed immediately
- Feature - App Release Process - upload functionality
- Feature - App Detail - Fetch Documents
- Feature - Shared Components - Transmission Chip button
- Feature - App Release Process - Business Logic & API - Submit App for review
- Feature - Transition button added to Registration table
- Feature - Expand on hover feature added to CardHorizontal component.
- Feature - Add download document in application request page
- Feature - Add User Role Overlay (refactoring)
- Feature - App Release Process - upload functionality
- Bugfix - Connect Partner Network to BPDM
- Bugfix - UI updates in UltimateToolbar component
- Bugfix - Registration table UI fixes
- Bugfix - App Release Process - Fixed browser back button issue
- Bugfix - User Management Main Page Style fix
- Bugfix - App Release Process - Fixed user directing to bottom of the page
- Bugfix - Services Card Responsive UI Fix
- Bugfix - Partner network search issue fix
- Bugfix - CardHorizontal - Height issue fix
- Bugfix - Bind app subscribe status in my organization page
- Bugfix - App Marketplace - Subscription Button update needed
- Bugfix - Service Marketplace - Page Padding Margin UI Fix and Provider Table Border Fix
- Bugfix - User Experience - delete request id from registration admin board

## 0.5.4

- Feature - Service Marketplace
- Feature - Identity Providers
- Feature - My Organization page
- Feature - App Release Process Steps 2 with business logic, 3 with api binding, 6 with UI, 4 with UI
- Feature - Search functionality added in Register Request table
- Feature - Add "CX Membership" flag in Partner Network
- Bugfix - Show loader on clicking decline or confirm from application request screen
- Bugfix - Show error popup on failure of approve or decline request
- Bugfix - Text updates on company data overlay
- Bugfix - Fixed modal width, subscribe refetch and services loading effect
- Bugfix - User Management - AddUser Roles missing

## 0.5.3

- Feature - App Release Process Step 1 implementation with api binding
- Feature - Show app roles in user details
- Feature - Connect Notifications API
- Feature - App Release Process Step 5 - Beta Test
- Feature - Search functionality added in Invite Business Partner page
- Feature - Identity provider list and detail view

## 0.5.2

- Feature - Added Release Notes ;)
- Feature - Technical User details page
- Feature - Technical User role selection dropdown
- Feature - User Management App Access Carousel
- Feature - App Release Process Step 1
- Feature - Digital Twin Table component exchange and deletion of faulty filters
- Feature - Partner Network single search for multiple endpoints & UI update
- Feature - Search in User and App User table
- Feature - New components date picker, table style, lightweight dropzone, in screen navigation, single dropdown, load button
- Bugfix - Business Apps displayed correctly and links working
- Bugfix - Restrict supported languages to 'en' and 'de' without local variants
- Bugfix - Removed empty 'Organization' option from user menu
- Bugfix - Footer fixed to bottom of window
- Bugfix - Some alignment and content fixes

### Older

- Defect - Page reloads when the auth token is renewed
- Defect - Latest apps are static
- Defect - Some footer pages and menu items are empty<|MERGE_RESOLUTION|>--- conflicted
+++ resolved
@@ -1,8 +1,5 @@
 # Changelog
 
-<<<<<<< HEAD
-## 2.2.0
-=======
 ## Unreleased
 
 ### Feature
@@ -19,6 +16,8 @@
 
 ### Bugfixes
 
+- fixed onClick of "Overview My Apps" button in App Release Process screen [#1022](https://github.com/eclipse-tractusx/portal-frontend/issues/1022)
+- fixed 400 Bad Request error in App Access Management -> Add Role search filter [#1057](https://github.com/eclipse-tractusx/portal-frontend/issues/1057)
 - **Connector Management**
   - fixed technical user selection
 - **IDP management**
@@ -41,8 +40,7 @@
 - **OSP Consent form**
   - Display invited company name in OSP consent form (Previously hard coded with 'BMW') [#1083](https://github.com/eclipse-tractusx/portal-frontend/pull/1083)
 
-## 2.2.0-RC3
->>>>>>> 062ae3a6
+## 2.2.0
 
 ### Change
 
@@ -97,8 +95,6 @@
 - removed unnecessary condition in semantic hub page's table [#979](https://github.com/eclipse-tractusx/portal-frontend/pull/979)
 - fixed unchanged text of button when user requests subscription [#985](https://github.com/eclipse-tractusx/portal-frontend/pull/985)
 - fixed height for "Admin Service Detail" page content [#1001](https://github.com/eclipse-tractusx/portal-frontend/pull/1001)
-- fixed onClick of "Overview My Apps" button in App Release Process screen [#1022](https://github.com/eclipse-tractusx/portal-frontend/issues/1022)
-- Fix 400 Bad Request error in App Access Management -> Add Role search filter [#1057](https://github.com/eclipse-tractusx/portal-frontend/issues/1057)
 
 ### Known Knowns
 
