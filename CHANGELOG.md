--- conflicted
+++ resolved
@@ -2,21 +2,15 @@
 
 New features, fixed bugs, known defects and other noteworthy changes to each release of the Catena-X Portal Frontend.
 
-<<<<<<< HEAD
 ### Unreleased
 * Feature - Design/BL&API for display app details for Admin Board
 * Checklist overlay
    * Show information from the checklist details API
    * Approve and Decline action
-=======
-## Unreleased
-
-### Change
+
+### Change
+* App release process: Technical integration modifications
 * New Help Center
->>>>>>> 3701aeb7
-
-### Change
-* App release process: Technical integration modifications
 
 ## 1.0.0-RC7
 
