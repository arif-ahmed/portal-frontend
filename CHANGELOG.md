--- conflicted
+++ resolved
@@ -4,18 +4,18 @@
 
 
 ### Unreleased
-<<<<<<< HEAD
-
-* Feature - App Release Process - Business Logic & API: Document Endpoint Get and PUT PNG/JPEG
-=======
+
 * Feature - User Management - Add App Access Placeholders
 * Feature - User Management - App Access Table Column Heading Change
->>>>>>> f13b81de
+* Feature - App Release Process - Business Logic & API: Document Endpoint Get and PUT PNG/JPEG
+
 * BugFix - Add user role for app not working fix
 * BugFix - Page break issue fix in app release process - step 2
 
 * Updates
    * Style fix in Company roles page
+   
+   
 ## 0.10.0
 
 ### Change
