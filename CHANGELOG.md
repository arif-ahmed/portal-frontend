--- conflicted
+++ resolved
@@ -2,35 +2,12 @@
 
 New features, fixed bugs, known defects and other noteworthy changes to each release of the Catena-X Portal Frontend.
 
-<<<<<<< HEAD
-### Unreleased
-* Service Management
-   * Navigation base setting
-   * Created a new component to support both App Release process & Service Release process intro pages
-   * Service Release Steps
-   * Create and Get service apis added
-* Application Request
-   * BugFix - Approve/Decline/Retrigger/Cancel Process actions should clear button and update the latest status in both overlay and application list
-* Bugfix - UI fixes in Adminboard
-* Connector
-   * BugFix - Register daps via the auth icon in the connector registration, allows all type of files
-* Notification
-   * BugFix - Wrong url link
-* Static Templates
-   * Show image on modal for a wider view
-* ImageGallery
-   * Rectangle images to be 16:9 ratio.
-   * Fix 3 images to a row. Show grid layout for rest
-* Service Marketplace
-   * Fetch documents from backend and download
-   * Update style multiple order section
-   * Add short description to card
-=======
 ## Unreleased
 
->>>>>>> cf9a7015
 * AppReleaseProcess
    * enabled document download in contract and consent
+* Service Release Process
+   * Create Service, fetch service and Update service apis added
 
 ### Change
 
