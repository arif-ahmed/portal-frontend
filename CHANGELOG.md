# Changelog

New features, fixed bugs, known defects and other noteworthy changes to each release of the Catena-X Portal Frontend.

### Unreleased
* Feature - Design/BL&API for display app details for Admin Board
* Checklist overlay
   * Show information from the checklist details API
   * Approve and Decline action
* Bugfix - User Management - App role assignment - Cache Issue
<<<<<<< HEAD
* Company Data overlay
   * Show tabs to display company data and registration process status
=======
* Bugfix - App release process - Added new attribute "privacyPolicies" to  app creation
>>>>>>> 63aa71e5

### Change
* App release process: Technical integration modifications
* New Help Center

## 1.0.0-RC7

### Change
* Admin App Approval Board - app detail page released when clicking on app card

### Feature
n/a

### Technical Support
n/a

### Bugfix
* Notification delete mechanism updated - auto page reload

## 1.0.0-RC6

### Change
* App Release Process
    * Set 'UseCase selection' and 'app supported language' to mandatory
    * app role upload further refined with better user support

### Feature
* Company Registration Approval Board
   * implemented and backend connected the application cancel process flow
   * checklist-worker fully implemented for not finalized/closed applications

### Technical Support
n/a

### Bugfix
n/a

## 1.0.0-RC5

### Change
* Application company detail overlay updated to manage unique ids based on the backend response
* App Release Process
  * Technical Integration - roles upload & deletion functionality 

### Feature
* Application approval checklist implementation with checklist worker; status and overlay (ongoing)
* Shared Components
  * Dropzone file deletion overlay for deletion confirmation released

### Technical Support
* Static Template handling updated to fetch content from asset repo for more flexibility and code separation from content & support of multi-language activated

### Bugfix
* App details page fixed
* Add/Create user account field validations re-activated
* App release process - Changed regex validation for 'Provider Homepage' field
* App release process - Document upload in 'technical guide' field
* Refetch updated notification list on delete action
* Connector file type/size error updated

## 1.0.0-RC4

### Change
n/a

### Feature
n/a

### Technical Support
* Static Template handling updated to fetch content from asset repo for more flexibility and code separation from content & support of multi-language activated

### Bugfix
* App release process bugs fixed such as multiple document upload, fetch uploaded roles from backend
* App release management board - views tabs fixed
* Notification URLs for notification messages updated
* Connector registration overlay overlapping tooltip icon fixed


## 1.0.0-RC3

### Change

### Feature
* User Management
   * create single user account support of company idp
* Released App Management Board for Operator to managed app publishing requests

### Technical Support
n/a

### Bugfix
* Translations and couple of text messages updated
* My business apllication area fixed by removing cache relation for app card images
* App release process bugs fixed such as incorrect mandatory fields; file upload handling, etc.

## 1.0.0-RC2

### Change
* Dialog Header
   * Update Dialog header font size to 24px
* Admin Board - App Release (Page)
   * Created Admin Board Page
   * Connect with API's
   * BL&API Approve app release
   * BL&API Decline app release
* Bugfix
   * Change Email Pattern Regex to fix Hostspot
* User Management main page
   * update dialog header & font style/size
* Apps
   * removed asset repo dependency and connect backend apis to fetch lead images
* App Release Process
   * step 4 "role management" connected with apis to support GET / POST and DELETE
   * Company role introduction page styling sizes updated
   * Added content for company role introduction & use case introduction pages

### Feature
n/a

### Technical Support
* Email pattern / regular expression updated

### Bugfix
* App access management - carousel style updated & card height fixed

## 1.0.0-RC1

### Change
* User management
   * app Access placeholder component implemented which is getting used in case no active app subscription does exist
   * user table headlines updated
   * updated page header size and image
* Updates - Connector
   * overlays updated (dropzone headline added; changed "Cancel" to "Back" Button, add top right cancel icon inside the overlay)
   * tooltips added for connector table to explain status icons
* Registration Request Approval Board
   * page layout updated
   * filter feature enabled
   * company data details overlay extended with company role and documents
* Notification
   * Badge count added inside the user icon sub-navigation
   * notification message title and content updated by supporting new technical keys

### Feature
* Use case introduction page released
* Shared Components
  * created "Side List" component
  * created "Draggable Chip" component
  * created "Static Page" templates for introduction pages
  * created "Image Item" with zoom and hover function as well as update of "Image Gallery" 
* App Release Process
   * step 4 limited to role upload/handling only
   * step 5 Beta Test page updated with preview content for future releases
   * app card component of step 1 connected with the leadimage load element to display the leadimage inside the card in realtime
* App Change Process released
   * created deactivate sub-menu component in App Provider Overview Page
   * created app deactivate page and connected the app/deactivation api
* App Subscription Management Board for app providers got newly released
   * overview of active app subscriptions and new requests
   * filter & search function on subscriptions
   * subscription activation function implemented with direct user response such es technical user creation
   * autosetup url storage for the app provider enabled via user interface
* Identity Provider Management released
   * connect company OIDC idps enabled via portal user workflow
   * user migration function enabled to support migration of users from one idp to another

### Technical Support
Portal asset repo image drag disabled for all transactional images (such as app images) ![Tag](https://img.shields.io/static/v1?label=&message=BreakingChange&color=yellow&style=flat)

### Bugfix
* User Management: assign multiple users to an role got fixed
* Connector:
   * fixed issue on clicking info icon trigger delete action
   * show tooltip message on hover of info icon
   * enable authentication flow
* Technical User: overlay static user data now getting fetched from the user token
* AppOverview: navigation to app release process screen with auto filled app data got fixed for apps in status "In PROGRESS"

## 0.10.0

### Change
* Shared Components
   * "load more" button component released with new design
   * page snackbar component released with new design
   * page snackbar auto closure implemented (as variant)
   * page snackbar positioning updated
   * tooltip enhanced by adding light color variant
* Partner Network
   * Stop throbber in case of error and show No rows present message
   * Empty details overlay issue fix
   
### Feature
* Service Marketplace
   * new UI released
   * enabled different views by service category
   * enabled sorting and in-page search
* Connector Registration
   * style updated and connector details enhanced inside the "my connectors" table
   * added DAPS logic and file upload inside the connector registration ui and business logic
* Notifications Service
   * enabled sorting and filtering
   * pagination enabled by adding "load more" function and receiving pagination details via api

### Technical Support
* n/a

### Bugfix
* Technical User creation: Removed multi overlay layering and corrected response style
* Notification Service:
   * modal for message deletion page positioning fixed
   * sort icon behavior on click/mouse over fixed
   * notification api trigger logic fixed
* App user management: user role deletion fixed


## 0.9.0

### Change
* Shared Components
   * SelectList component - property/parameter added to clear the select list input
* App Release Process
   * Sales Manager Get, Select and drop down enabled for app creation
   * "Save" Button enabling with update PUT api call

### Feature
* Marketplace
   * App subscription consent agreement included inside the user flow with api triggering 
* Identity Provider
   * Create, update and enable new idp integration for ownIdP usage (companyIdP)
* Notifications Service
   * Release of new notification design with filtering, viewing & pagination
   * Highlight of unread messages
   * Delete notification function enabled
* Registration Approval Board
   * Enable handling of registrations without bpn by adding a bpn input field with api connection
* User management
   * Auto navigation to Identity Management section after deleting an user
   * App User tables - content api call filtering activated to reduce response to needed result
* Company Role Introduction
   * Active Participant introduction page
   * App Provider introduction page
   * Service Provider introduction page

### Technical Support
* n/a

### Bugfix
* n/a

## 0.8.0

### Change
* Connector Registration
   * Enable "Company as a Service" connector registration via modal; connected to portal backend and SD Factory
   * Input field pattern validation established
   * Updated delete connector integration

### Feature
* User Management - user account creation for portal connected to company role validation to reduce and validate available portal roles which the member company can assign (related to the company signed company role agreements)
* User Account
   * Enabled my user account deletion flow and backend integration
   * Error and success overlay added for password reset button/logic
   * Disabled "Suspend" user button

### Technical Support
* n/a

### Bugfix
* User Invite - error pattern validation integrated
* Shared Components
   * Image components updated & svg file loaded
   * Drop-Down list

## 0.7.0

### Change
* App Release Process
   * Added headline and subtext
   * Removed input field placeholders where not necessary
   * Activated app card always on viewport function inside the app card creation of the app release process
   * Updated app card sizing
* Service Marketplace
   * Service subscription detail section - added subscription status

### Feature
* App Marketplace
   * Subscription data submission to third party and enablement of terms & condition agreement/consent
* User Management
   * App role assignment for multiple users implemented

### Technical Support
* n/a

### Bugfix
* App Release Process - Page sizing fixed
* My Organization - BPN data field allocation aligned
* User Management - User table auto-refresh enabled after new user invite; business logic of user status inside the user table updated to display correct status
* Central Search - Result list gave an issue on app title value

## 0.6.0

### Change
* n/a

### Feature
* Application Management Board: Manage application request (by viewing company details and documents) and approve or cancel company applications.
* User Management: View own company users, invite new users and assign app roles for subscribed apps. Additionally, the technical user self-service got released and supports now the creation of technical users as part of the user company account.
* App Marketplace: Enables user to search for apps, display app details and subscribe for an app. Also app favorites tags are added.
* App Overview: App overview supports the app provider to see own published apps, check the status, progress unfinished app releases and start the registration of a new app.
* UiComponents: SharedUiComponent library got released and is usable for other projects with a number of ui react components

### Technical Support
* n/a

### Bugfix
* n/a

## 0.5.5

* Feature - App Overview page
* Feature - Add and edit Identity Provider details
* Feature - BPN add/delete flow in User Account Screen
* Feature - User Management - Success/Fail Message
* Feature - Expand on hover feature added to  CardHorizontal component.
* Feature - Add download document in application request page
* Feature - Add User Role Overlay (refactoring)
* Feature - Assign user role (refactoring)
* Feature - Show subscription box after subscribed immediately
* Feature - App Release Process - upload functionality
* Feature - App Detail - Fetch Documents
* Feature - Shared Components - Transmission Chip button
* Feature - App Release Process - Business Logic & API - Submit App for review
* Feature - Transition button added to Registration table
* Feature - Expand on hover feature added to  CardHorizontal component.
* Feature - Add download document in application request page
* Feature - Add User Role Overlay (refactoring)
* Feature - App Release Process - upload functionality
* Bugfix - Connect Partner Network to BPDM
* Bugfix - UI updates in UltimateToolbar component
* Bugfix - Registration table UI fixes
* Bugfix - App Release Process - Fixed browser back button issue
* Bugfix - User Management Main Page Style fix
* Bugfix - App Release Process - Fixed user directing to bottom of the page
* Bugfix - Services Card Responsive UI Fix
* Bugfix - Partner network search issue fix
* Bugfix - CardHorizontal - Height issue fix
* Bugfix - Bind app subscribe status in my organization page
* Bugfix - App Marketplace - Subscription Button update needed
* Bugfix - Service Marketplace - Page Padding Margin UI Fix and Provider Table Border Fix 
* Bugfix - User Experience - delete request id from registration admin board

## 0.5.4

* Feature - Service Marketplace
* Feature - Identity Providers
* Feature - My Organization page
* Feature - App Release Process Steps 2 with business logic, 3 with api binding, 6 with UI, 4 with UI
* Feature - Search functionality added in Register Request table
* Feature - Add "CX Membership" flag in Partner Network
* Bugfix - Show loader on clicking decline or confirm from application request screen
* Bugfix - Show error popup on failure of approve or decline request
* Bugfix - Text updates on company data overlay
* Bugfix - Fixed modal width, subscribe refetch and services loading effect
* Bugfix - User Management - AddUser Roles missing

## 0.5.3

* Feature - App Release Process Step 1 implementation with api binding
* Feature - Show app roles in user details
* Feature - Connect Notifications API
* Feature - App Release Process Step 5 - Beta Test
* Feature - Search functionality added in Invite Business Partner page
* Feature - Identity provider list and detail view

## 0.5.2

* Feature - Added Release Notes ;)
* Feature - Technical User details page
* Feature - Technical User role selection dropdown
* Feature - User Management App Access Carousel
* Feature - App Release Process Step 1
* Feature - Digital Twin Table component exchange and deletion of faulty filters
* Feature - Partner Network single search for multiple endpoints & UI update
* Feature - Search in User and App User table
* Feature - New components date picker, table style, lightweight dropzone, in screen navigation, single dropdown, load button
* Bugfix - Business Apps displayed correctly and links working
* Bugfix - Restrict supported languages to 'en' and 'de' without local variants
* Bugfix - Removed empty 'Organization' option from user menu
* Bugfix - Footer fixed to bottom of window
* Bugfix - Some alignment and content fixes

### Older

* Defect - Page reloads when the auth token is renewed
* Defect - Latest apps are static
* Defect - Some footer pages and menu items are empty<|MERGE_RESOLUTION|>--- conflicted
+++ resolved
@@ -8,12 +8,9 @@
    * Show information from the checklist details API
    * Approve and Decline action
 * Bugfix - User Management - App role assignment - Cache Issue
-<<<<<<< HEAD
 * Company Data overlay
    * Show tabs to display company data and registration process status
-=======
 * Bugfix - App release process - Added new attribute "privacyPolicies" to  app creation
->>>>>>> 63aa71e5
 
 ### Change
 * App release process: Technical integration modifications
