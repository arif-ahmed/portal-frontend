# Changelog

New features, fixed bugs, known defects and other noteworthy changes to each release of the Catena-X Portal Frontend.

<<<<<<< HEAD
### Unreleased

* ...
* ...

## 0.7.0

### Change
* App Release Process
   * Added headline and subtext
   * Removed input field placeholders where not necessary
   * Activated app card always on viewport function inside the app card creation of the app release process
   * Updated app card sizing
* Service Marketplace
   * Service subscription detail section - added subscription status

### Feature
* App Marketplace
   * Subscription data submission to third party and enablement of terms & condition agreement/consent
* User Management
   * App role assignment for multiple users implemented

### Technical Support
* n/a

### Bugfix
* App Release Process - Page sizing fixed
* My Organization - BPN data field allocation aligned
* User Management - User table auto-refresh enabled after new user invite; business logic of user status inside the user table updated to display correct status
=======

### In progess

* Feature - App Marketplace - Confirmation Subscription
* Feature - API & BL: Change role of specific user for a defined app
* Feature - Service Subscription Details Box changes and add status with subscription
* Feature - App release process: Step-1 - Headline and subtext are enabled when scrolling down
* Feature - App release process: Removed placeholders where not necessary
* Feature - App release process: App card to be displayed for the user even while scrolling
* Feature - App release process: Corrected the app card sizing
* Bugfix - App release process: Page sizing fixed
* Bugfix - My Organization - BPN Address Alignment fixed
* Bugfix - Accidential page reload on token refresh
* Bugfix - Page sizing/height is fixed in app release process
* Bugfix - User Management - User Table, User Status not correctly identified
* Bugfix - User Management - User Table refresh fix
>>>>>>> b73000f8


## 0.6.0

### Change
* n/a

### Feature
* Application Management Board: Manage application request (by viewing company details and documents) and approve or cancel company applications.
* User Management: View own company users, invite new users and assign app roles for subscribed apps. Additionally the technical user self-service got released and supports now the creation of technical users as part of the user company account.
* App Marketplace: Enables user to search for apps, display app details and subscribe for an app. Also app favorites tags are added.
* App Overview: App overview supports the app provider to see own published apps, check the status, progress unfinished app releases and start the registration of a new app.
* UiComponents: SharedUiComponent library got released and is usable for other projects with a number of ui react components

### Technical Support
* n/a

### Bugfix
* n/a


## 0.5.5

* Feature - App Overview page
* Feature - Add and edit Identity Provider details
* Feature - BPN add/delete flow in User Account Screen
* Feature - User Management - Success/Fail Message
* Feature - Expand on hover feature added to  CardHorizontal component.
* Feature - Add download document in application request page
* Feature - Add User Role Overlay (refactoring)
* Feature - Assign user role (refactoring)
* Feature - Show subscription box after subscribed immediately
* Feature - App Release Process - upload functionality
* Feature - App Detail - Fetch Documents
* Feature - Shared Components - Transmission Chip button
* Feature - App Release Process - Business Logic & API - Submit App for review
* Feature - Transition button added to Registration table
* Feature - Expand on hover feature added to  CardHorizontal component.
* Feature - Add download document in application request page
* Feature - Add User Role Overlay (refactoring)
* Feature - App Release Process - upload functionality
* Bugfix - Connect Partner Network to BPDM
* Bugfix - UI updates in UltimateToolbar component
* Bugfix - Registration table UI fixes
* Bugfix - App Release Process - Fixed browser back button issue
* Bugfix - User Management Main Page Style fix
* Bugfix - App Release Process - Fixed user directing to bottom of the page
* Bugfix - Services Card Responsive UI Fix
* Bugfix - Partner network search issue fix
* Bugfix - CardHorizontal - Height issue fix
* Bugfix - Bind app subscribe status in my organization page
* Bugfix - App Marketplace - Subscription Button update needed
* Bugfix - Service Marketplace - Page Padding Margin UI Fix and Provider Table Border Fix 
* Bugfix - User Experience - delete request id from registration admin board


## 0.5.4

* Feature - Service Marketplace
* Feature - Identity Providers
* Feature - My Organization page
* Feature - App Release Process Steps 2 with business logic, 3 with api binding, 6 with UI, 4 with UI
* Feature - Search functionality added in Register Request table
* Feature - Add "CX Membership" flag in Partner Network
* Bugfix - Show loader on clicking decline or confirm from application request screen
* Bugfix - Show error popup on failure of approve or decline request
* Bugfix - Text updates on company data overlay
* Bugfix - Fixed modal width, subscribe refetch and services loading effect
* Bugfix - User Management - AddUser Roles missing


## 0.5.3

* Feature - App Release Process Step 1 implementation with api binding
* Feature - Show app roles in user details
* Feature - Connect Notifications API
* Feature - App Release Process Step 5 - Beta Test
* Feature - Search functionality added in Invite Business Partner page
* Feature - Identity provider list and detail view


## 0.5.2

* Feature - Added Release Notes ;)
* Feature - Technical User details page
* Feature - Technical User role selection dropdown
* Feature - User Management App Access Carousel
* Feature - App Release Process Step 1
* Feature - Digital Twin Table component exchange and deletion of faulty filters
* Feature - Partner Network single search for multiple endpoints & UI update
* Feature - Search in User and App User table
* Feature - New components date picker, table style, lightweight dropzone, in screen navigation, single dropdown, load button
* Bugfix - Business Apps displayed correcty and links working
* Bugfix - Restrict supported languages to 'en' and 'de' without local variants
* Bugfix - Removed empty 'Organization' option from user menu
* Bugfix - Footer fixed to bottom of window
* Bugfix - Some alignment and content fixes


### Older

* Defect - Page reloads when the auth token is renewed
* Defect - Latest apps are static
* Defect - Some footer pages and menu items are empty<|MERGE_RESOLUTION|>--- conflicted
+++ resolved
@@ -2,11 +2,12 @@
 
 New features, fixed bugs, known defects and other noteworthy changes to each release of the Catena-X Portal Frontend.
 
-<<<<<<< HEAD
+
 ### Unreleased
 
 * ...
 * ...
+
 
 ## 0.7.0
 
@@ -32,24 +33,6 @@
 * App Release Process - Page sizing fixed
 * My Organization - BPN data field allocation aligned
 * User Management - User table auto-refresh enabled after new user invite; business logic of user status inside the user table updated to display correct status
-=======
-
-### In progess
-
-* Feature - App Marketplace - Confirmation Subscription
-* Feature - API & BL: Change role of specific user for a defined app
-* Feature - Service Subscription Details Box changes and add status with subscription
-* Feature - App release process: Step-1 - Headline and subtext are enabled when scrolling down
-* Feature - App release process: Removed placeholders where not necessary
-* Feature - App release process: App card to be displayed for the user even while scrolling
-* Feature - App release process: Corrected the app card sizing
-* Bugfix - App release process: Page sizing fixed
-* Bugfix - My Organization - BPN Address Alignment fixed
-* Bugfix - Accidential page reload on token refresh
-* Bugfix - Page sizing/height is fixed in app release process
-* Bugfix - User Management - User Table, User Status not correctly identified
-* Bugfix - User Management - User Table refresh fix
->>>>>>> b73000f8
 
 
 ## 0.6.0
