# Changelog

New features, fixed bugs, known defects and other noteworthy changes to each release of the Catena-X Portal Frontend.

### Unreleased
* Service Management
   * Navigation base setting
   * Created a new component to support both App Release process & Service Release process intro pages
   * Service Release Steps
* Application Request
   * BugFix - Approve/Decline/Retrigger/Cancel Process actions should clear button and update the latest status in both overlay and application list
* Bugfix - UI fixes in Adminboard
* Connector
   * BugFix - Register daps via the auth icon in the connector registration, allows all type of files
* Notification
   * BugFix - Wrong url link
* Static Templates
   * Show image on modal for a wider view
* ImageGallery
   * Rectangle images to be 16:9 ratio.
   * Fix 3 images to a row. Show grid layout for rest
<<<<<<< HEAD
* Service Marketplace
   *  Fetch documents from backend and download
   * Update style multiple order section

=======
* ServiceMarketplace
   * Add short description to card
>>>>>>> e6b733a0
## 1.0.0-RC10

### Change
* Get App Image backend connection updated for (AppMarketplace, AppDetails, App Overview & AdminBoard)

### Feature
* "No Items Found" page/section implemented for (AppMarketplace, ServiceMarketplace, AppOverview, AppSubscription & AdminBoard)
* Application Registration Validation Process - enabled retrigger process of application checklist steps in the overlay screens if applicable
* App Release Process - added delete document function

### Technical Support
n/a

### Bugfix
* Update styling App Management Board
* Invite Business Partner Screen - disabled "detail" button in invitees table
* Semantic Hub & Digital Twin overlays close icon fixed
* Digital Twin overlay sizing of content fixed to stay in given frame/overlay size
* App Release Process - fixed save and edit data handling to display available/saved app data to the user

## 1.0.0-RC9

### Change
* App Release Approval Board
  * Enabled overlay for decline scenario with customer message
* Notification message content updated and incl. links
* Several help connections implemented (connector, app release, etc.)
* Application Registration
   * Retrigger process apis added

### Feature
* Connector Registration
   * new design with additional information such as host, self-description and status released

### Technical Support
n/a

### Bugfix
* Back navigation issue resolved from notifications to any specific page and back

## 1.0.0-RC8

### Change
* App Release Process:
  * Technical integration - role upload ui changes to ease the usability
  * Added new attribute "privacyPolicies" to  app creation
* New 'Help Center' connected with the portal help button

### Feature
* Application Approval Board - Checklist overlay
   * enabled checklist details with comments and status via backend api connection
   * enabled approval and decline interfaces for the manual data validation

### Technical Support
* resolve dependabot findings
* temp fix for cve-2023-0286
* add missing '--no-cache': apk update && apk add

### Bugfix
* User Management: App role assignment - cache issue resolved

## 1.0.0-RC7

### Change
* Admin App Approval Board - app detail page released when clicking on app card

### Feature
n/a

### Technical Support
n/a

### Bugfix
* Notification delete mechanism updated - auto page reload

## 1.0.0-RC6

### Change
* App Release Process
    * Set 'UseCase selection' and 'app supported language' to mandatory
    * app role upload further refined with better user support

### Feature
* Company Registration Approval Board
   * implemented and backend connected the application cancel process flow
   * checklist-worker fully implemented for not finalized/closed applications

### Technical Support
n/a

### Bugfix
n/a

## 1.0.0-RC5

### Change
* Application company detail overlay updated to manage unique ids based on the backend response
* App Release Process
  * Technical Integration - roles upload & deletion functionality 

### Feature
* Application approval checklist implementation with checklist worker; status and overlay (ongoing)
* Shared Components
  * Dropzone file deletion overlay for deletion confirmation released

### Technical Support
* Static Template handling updated to fetch content from asset repo for more flexibility and code separation from content & support of multi-language activated

### Bugfix
* App details page fixed
* Add/Create user account field validations re-activated
* App release process - Changed regex validation for 'Provider Homepage' field
* App release process - Document upload in 'technical guide' field
* Refetch updated notification list on delete action
* Connector file type/size error updated

## 1.0.0-RC4

### Change
n/a

### Feature
n/a

### Technical Support
* Static Template handling updated to fetch content from asset repo for more flexibility and code separation from content & support of multi-language activated

### Bugfix
* App release process bugs fixed such as multiple document upload, fetch uploaded roles from backend
* App release management board - views tabs fixed
* Notification URLs for notification messages updated
* Connector registration overlay overlapping tooltip icon fixed


## 1.0.0-RC3

### Change

### Feature
* User Management
   * create single user account support of company idp
* Released App Management Board for Operator to managed app publishing requests

### Technical Support
n/a

### Bugfix
* Translations and couple of text messages updated
* My business apllication area fixed by removing cache relation for app card images
* App release process bugs fixed such as incorrect mandatory fields; file upload handling, etc.

## 1.0.0-RC2

### Change
* Dialog Header
   * Update Dialog header font size to 24px
* Admin Board - App Release (Page)
   * Created Admin Board Page
   * Connect with API's
   * BL&API Approve app release
   * BL&API Decline app release
* Bugfix
   * Change Email Pattern Regex to fix Hostspot
* User Management main page
   * update dialog header & font style/size
* Apps
   * removed asset repo dependency and connect backend apis to fetch lead images
* App Release Process
   * step 4 "role management" connected with apis to support GET / POST and DELETE
   * Company role introduction page styling sizes updated
   * Added content for company role introduction & use case introduction pages

### Feature
n/a

### Technical Support
* Email pattern / regular expression updated

### Bugfix
* App access management - carousel style updated & card height fixed

## 1.0.0-RC1

### Change
* User management
   * app Access placeholder component implemented which is getting used in case no active app subscription does exist
   * user table headlines updated
   * updated page header size and image
* Updates - Connector
   * overlays updated (dropzone headline added; changed "Cancel" to "Back" Button, add top right cancel icon inside the overlay)
   * tooltips added for connector table to explain status icons
* Registration Request Approval Board
   * page layout updated
   * filter feature enabled
   * company data details overlay extended with company role and documents
* Notification
   * Badge count added inside the user icon sub-navigation
   * notification message title and content updated by supporting new technical keys

### Feature
* Use case introduction page released
* Shared Components
  * created "Side List" component
  * created "Draggable Chip" component
  * created "Static Page" templates for introduction pages
  * created "Image Item" with zoom and hover function as well as update of "Image Gallery" 
* App Release Process
   * step 4 limited to role upload/handling only
   * step 5 Beta Test page updated with preview content for future releases
   * app card component of step 1 connected with the leadimage load element to display the leadimage inside the card in realtime
* App Change Process released
   * created deactivate sub-menu component in App Provider Overview Page
   * created app deactivate page and connected the app/deactivation api
* App Subscription Management Board for app providers got newly released
   * overview of active app subscriptions and new requests
   * filter & search function on subscriptions
   * subscription activation function implemented with direct user response such es technical user creation
   * autosetup url storage for the app provider enabled via user interface
* Identity Provider Management released
   * connect company OIDC idps enabled via portal user workflow
   * user migration function enabled to support migration of users from one idp to another

### Technical Support
Portal asset repo image drag disabled for all transactional images (such as app images) ![Tag](https://img.shields.io/static/v1?label=&message=BreakingChange&color=yellow&style=flat)

### Bugfix
* User Management: assign multiple users to an role got fixed
* Connector:
   * fixed issue on clicking info icon trigger delete action
   * show tooltip message on hover of info icon
   * enable authentication flow
* Technical User: overlay static user data now getting fetched from the user token
* AppOverview: navigation to app release process screen with auto filled app data got fixed for apps in status "In PROGRESS"

## 0.10.0

### Change
* Shared Components
   * "load more" button component released with new design
   * page snackbar component released with new design
   * page snackbar auto closure implemented (as variant)
   * page snackbar positioning updated
   * tooltip enhanced by adding light color variant
* Partner Network
   * Stop throbber in case of error and show No rows present message
   * Empty details overlay issue fix
   
### Feature
* Service Marketplace
   * new UI released
   * enabled different views by service category
   * enabled sorting and in-page search
* Connector Registration
   * style updated and connector details enhanced inside the "my connectors" table
   * added DAPS logic and file upload inside the connector registration ui and business logic
* Notifications Service
   * enabled sorting and filtering
   * pagination enabled by adding "load more" function and receiving pagination details via api

### Technical Support
* n/a

### Bugfix
* Technical User creation: Removed multi overlay layering and corrected response style
* Notification Service:
   * modal for message deletion page positioning fixed
   * sort icon behavior on click/mouse over fixed
   * notification api trigger logic fixed
* App user management: user role deletion fixed


## 0.9.0

### Change
* Shared Components
   * SelectList component - property/parameter added to clear the select list input
* App Release Process
   * Sales Manager Get, Select and drop down enabled for app creation
   * "Save" Button enabling with update PUT api call

### Feature
* Marketplace
   * App subscription consent agreement included inside the user flow with api triggering 
* Identity Provider
   * Create, update and enable new idp integration for ownIdP usage (companyIdP)
* Notifications Service
   * Release of new notification design with filtering, viewing & pagination
   * Highlight of unread messages
   * Delete notification function enabled
* Registration Approval Board
   * Enable handling of registrations without bpn by adding a bpn input field with api connection
* User management
   * Auto navigation to Identity Management section after deleting an user
   * App User tables - content api call filtering activated to reduce response to needed result
* Company Role Introduction
   * Active Participant introduction page
   * App Provider introduction page
   * Service Provider introduction page

### Technical Support
* n/a

### Bugfix
* n/a

## 0.8.0

### Change
* Connector Registration
   * Enable "Company as a Service" connector registration via modal; connected to portal backend and SD Factory
   * Input field pattern validation established
   * Updated delete connector integration

### Feature
* User Management - user account creation for portal connected to company role validation to reduce and validate available portal roles which the member company can assign (related to the company signed company role agreements)
* User Account
   * Enabled my user account deletion flow and backend integration
   * Error and success overlay added for password reset button/logic
   * Disabled "Suspend" user button

### Technical Support
* n/a

### Bugfix
* User Invite - error pattern validation integrated
* Shared Components
   * Image components updated & svg file loaded
   * Drop-Down list

## 0.7.0

### Change
* App Release Process
   * Added headline and subtext
   * Removed input field placeholders where not necessary
   * Activated app card always on viewport function inside the app card creation of the app release process
   * Updated app card sizing
* Service Marketplace
   * Service subscription detail section - added subscription status

### Feature
* App Marketplace
   * Subscription data submission to third party and enablement of terms & condition agreement/consent
* User Management
   * App role assignment for multiple users implemented

### Technical Support
* n/a

### Bugfix
* App Release Process - Page sizing fixed
* My Organization - BPN data field allocation aligned
* User Management - User table auto-refresh enabled after new user invite; business logic of user status inside the user table updated to display correct status
* Central Search - Result list gave an issue on app title value

## 0.6.0

### Change
* n/a

### Feature
* Application Management Board: Manage application request (by viewing company details and documents) and approve or cancel company applications.
* User Management: View own company users, invite new users and assign app roles for subscribed apps. Additionally, the technical user self-service got released and supports now the creation of technical users as part of the user company account.
* App Marketplace: Enables user to search for apps, display app details and subscribe for an app. Also app favorites tags are added.
* App Overview: App overview supports the app provider to see own published apps, check the status, progress unfinished app releases and start the registration of a new app.
* UiComponents: SharedUiComponent library got released and is usable for other projects with a number of ui react components

### Technical Support
* n/a

### Bugfix
* n/a

## 0.5.5

* Feature - App Overview page
* Feature - Add and edit Identity Provider details
* Feature - BPN add/delete flow in User Account Screen
* Feature - User Management - Success/Fail Message
* Feature - Expand on hover feature added to  CardHorizontal component.
* Feature - Add download document in application request page
* Feature - Add User Role Overlay (refactoring)
* Feature - Assign user role (refactoring)
* Feature - Show subscription box after subscribed immediately
* Feature - App Release Process - upload functionality
* Feature - App Detail - Fetch Documents
* Feature - Shared Components - Transmission Chip button
* Feature - App Release Process - Business Logic & API - Submit App for review
* Feature - Transition button added to Registration table
* Feature - Expand on hover feature added to  CardHorizontal component.
* Feature - Add download document in application request page
* Feature - Add User Role Overlay (refactoring)
* Feature - App Release Process - upload functionality
* Bugfix - Connect Partner Network to BPDM
* Bugfix - UI updates in UltimateToolbar component
* Bugfix - Registration table UI fixes
* Bugfix - App Release Process - Fixed browser back button issue
* Bugfix - User Management Main Page Style fix
* Bugfix - App Release Process - Fixed user directing to bottom of the page
* Bugfix - Services Card Responsive UI Fix
* Bugfix - Partner network search issue fix
* Bugfix - CardHorizontal - Height issue fix
* Bugfix - Bind app subscribe status in my organization page
* Bugfix - App Marketplace - Subscription Button update needed
* Bugfix - Service Marketplace - Page Padding Margin UI Fix and Provider Table Border Fix 
* Bugfix - User Experience - delete request id from registration admin board

## 0.5.4

* Feature - Service Marketplace
* Feature - Identity Providers
* Feature - My Organization page
* Feature - App Release Process Steps 2 with business logic, 3 with api binding, 6 with UI, 4 with UI
* Feature - Search functionality added in Register Request table
* Feature - Add "CX Membership" flag in Partner Network
* Bugfix - Show loader on clicking decline or confirm from application request screen
* Bugfix - Show error popup on failure of approve or decline request
* Bugfix - Text updates on company data overlay
* Bugfix - Fixed modal width, subscribe refetch and services loading effect
* Bugfix - User Management - AddUser Roles missing

## 0.5.3

* Feature - App Release Process Step 1 implementation with api binding
* Feature - Show app roles in user details
* Feature - Connect Notifications API
* Feature - App Release Process Step 5 - Beta Test
* Feature - Search functionality added in Invite Business Partner page
* Feature - Identity provider list and detail view

## 0.5.2

* Feature - Added Release Notes ;)
* Feature - Technical User details page
* Feature - Technical User role selection dropdown
* Feature - User Management App Access Carousel
* Feature - App Release Process Step 1
* Feature - Digital Twin Table component exchange and deletion of faulty filters
* Feature - Partner Network single search for multiple endpoints & UI update
* Feature - Search in User and App User table
* Feature - New components date picker, table style, lightweight dropzone, in screen navigation, single dropdown, load button
* Bugfix - Business Apps displayed correctly and links working
* Bugfix - Restrict supported languages to 'en' and 'de' without local variants
* Bugfix - Removed empty 'Organization' option from user menu
* Bugfix - Footer fixed to bottom of window
* Bugfix - Some alignment and content fixes

### Older

* Defect - Page reloads when the auth token is renewed
* Defect - Latest apps are static
* Defect - Some footer pages and menu items are empty<|MERGE_RESOLUTION|>--- conflicted
+++ resolved
@@ -19,15 +19,11 @@
 * ImageGallery
    * Rectangle images to be 16:9 ratio.
    * Fix 3 images to a row. Show grid layout for rest
-<<<<<<< HEAD
 * Service Marketplace
-   *  Fetch documents from backend and download
+   * Fetch documents from backend and download
    * Update style multiple order section
-
-=======
-* ServiceMarketplace
    * Add short description to card
->>>>>>> e6b733a0
+
 ## 1.0.0-RC10
 
 ### Change
