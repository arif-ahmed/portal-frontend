# Changelog

New features, fixed bugs, known defects and other noteworthy changes to each release of the Catena-X Portal Frontend.

<<<<<<< HEAD
### In progess

* Feature - App Marketplace - Confirmation Subscription
* Feature - API & BL: Change role of specific user for a defined app
* Feature - Service Subscription Details Box changes and add status with subscription
* Feature - App release process: Step-1 - Headline and subtext are enabled when scrolling down
* Feature - App release process: Removed placeholders where not necessary
* Feature - App release process: App card to be displayed for the user even while scrolling
* Feature - App release process: Corrected the app card sizing
* Feature - Register connector modal - Enable "Company as a Service" option. Modal updates
* Feature - Register connector modal - Validation updates. FormFields added for "Company as a Service".
* Feature - Register connnector - Create & Delete API integration with flow
* Bugfix - App release process: Page sizing fixed
* Bugfix - My Organization - BPN Address Alignment fixed
* Bugfix - Accidential page reload on token refresh
* Bugfix - Page sizing/height is fixed in app release process
* Bugfix - User Management - User Table refresh fix
=======

### Unreleased

* ...
* ...


## 0.7.0

### Change
* App Release Process
   * Added headline and subtext
   * Removed input field placeholders where not necessary
   * Activated app card always on viewport function inside the app card creation of the app release process
   * Updated app card sizing
* Service Marketplace
   * Service subscription detail section - added subscription status

### Feature
* App Marketplace
   * Subscription data submission to third party and enablement of terms & condition agreement/consent
* User Management
   * App role assignment for multiple users implemented

### Technical Support
* n/a

### Bugfix
* App Release Process - Page sizing fixed
* My Organization - BPN data field allocation aligned
* User Management - User table auto-refresh enabled after new user invite; business logic of user status inside the user table updated to display correct status
* Central Search - Result list gave an issue on app title value

>>>>>>> 3c31e8bb

## 0.6.0

### Change
* n/a

### Feature
* Application Management Board: Manage application request (by viewing company details and documents) and approve or cancel company applications.
* User Management: View own company users, invite new users and assign app roles for subscribed apps. Additionally the technical user self-service got released and supports now the creation of technical users as part of the user company account.
* App Marketplace: Enables user to search for apps, display app details and subscribe for an app. Also app favorites tags are added.
* App Overview: App overview supports the app provider to see own published apps, check the status, progress unfinished app releases and start the registration of a new app.
* UiComponents: SharedUiComponent library got released and is usable for other projects with a number of ui react components

### Technical Support
* n/a

### Bugfix
* n/a


## 0.5.5

* Feature - App Overview page
* Feature - Add and edit Identity Provider details
* Feature - BPN add/delete flow in User Account Screen
* Feature - User Management - Success/Fail Message
* Feature - Expand on hover feature added to  CardHorizontal component.
* Feature - Add download document in application request page
* Feature - Add User Role Overlay (refactoring)
* Feature - Assign user role (refactoring)
* Feature - Show subscription box after subscribed immediately
* Feature - App Release Process - upload functionality
* Feature - App Detail - Fetch Documents
* Feature - Shared Components - Transmission Chip button
* Feature - App Release Process - Business Logic & API - Submit App for review
* Feature - Transition button added to Registration table
* Feature - Expand on hover feature added to  CardHorizontal component.
* Feature - Add download document in application request page
* Feature - Add User Role Overlay (refactoring)
* Feature - App Release Process - upload functionality
* Bugfix - Connect Partner Network to BPDM
* Bugfix - UI updates in UltimateToolbar component
* Bugfix - Registration table UI fixes
* Bugfix - App Release Process - Fixed browser back button issue
* Bugfix - User Management Main Page Style fix
* Bugfix - App Release Process - Fixed user directing to bottom of the page
* Bugfix - Services Card Responsive UI Fix
* Bugfix - Partner network search issue fix
* Bugfix - CardHorizontal - Height issue fix
* Bugfix - Bind app subscribe status in my organization page
* Bugfix - App Marketplace - Subscription Button update needed
* Bugfix - Service Marketplace - Page Padding Margin UI Fix and Provider Table Border Fix 
* Bugfix - User Experience - delete request id from registration admin board


## 0.5.4

* Feature - Service Marketplace
* Feature - Identity Providers
* Feature - My Organization page
* Feature - App Release Process Steps 2 with business logic, 3 with api binding, 6 with UI, 4 with UI
* Feature - Search functionality added in Register Request table
* Feature - Add "CX Membership" flag in Partner Network
* Bugfix - Show loader on clicking decline or confirm from application request screen
* Bugfix - Show error popup on failure of approve or decline request
* Bugfix - Text updates on company data overlay
* Bugfix - Fixed modal width, subscribe refetch and services loading effect
* Bugfix - User Management - AddUser Roles missing


## 0.5.3

* Feature - App Release Process Step 1 implementation with api binding
* Feature - Show app roles in user details
* Feature - Connect Notifications API
* Feature - App Release Process Step 5 - Beta Test
* Feature - Search functionality added in Invite Business Partner page
* Feature - Identity provider list and detail view


## 0.5.2

* Feature - Added Release Notes ;)
* Feature - Technical User details page
* Feature - Technical User role selection dropdown
* Feature - User Management App Access Carousel
* Feature - App Release Process Step 1
* Feature - Digital Twin Table component exchange and deletion of faulty filters
* Feature - Partner Network single search for multiple endpoints & UI update
* Feature - Search in User and App User table
* Feature - New components date picker, table style, lightweight dropzone, in screen navigation, single dropdown, load button
* Bugfix - Business Apps displayed correcty and links working
* Bugfix - Restrict supported languages to 'en' and 'de' without local variants
* Bugfix - Removed empty 'Organization' option from user menu
* Bugfix - Footer fixed to bottom of window
* Bugfix - Some alignment and content fixes


### Older

* Defect - Page reloads when the auth token is renewed
* Defect - Latest apps are static
* Defect - Some footer pages and menu items are empty<|MERGE_RESOLUTION|>--- conflicted
+++ resolved
@@ -2,29 +2,13 @@
 
 New features, fixed bugs, known defects and other noteworthy changes to each release of the Catena-X Portal Frontend.
 
-<<<<<<< HEAD
-### In progess
-
-* Feature - App Marketplace - Confirmation Subscription
-* Feature - API & BL: Change role of specific user for a defined app
-* Feature - Service Subscription Details Box changes and add status with subscription
-* Feature - App release process: Step-1 - Headline and subtext are enabled when scrolling down
-* Feature - App release process: Removed placeholders where not necessary
-* Feature - App release process: App card to be displayed for the user even while scrolling
-* Feature - App release process: Corrected the app card sizing
-* Feature - Register connector modal - Enable "Company as a Service" option. Modal updates
-* Feature - Register connector modal - Validation updates. FormFields added for "Company as a Service".
-* Feature - Register connnector - Create & Delete API integration with flow
-* Bugfix - App release process: Page sizing fixed
-* Bugfix - My Organization - BPN Address Alignment fixed
-* Bugfix - Accidential page reload on token refresh
-* Bugfix - Page sizing/height is fixed in app release process
-* Bugfix - User Management - User Table refresh fix
-=======
 
 ### Unreleased
 
-* ...
+* Register connector
+    * Enable "Company as a Service" option. Modal updates
+    * Validation updates. FormFields added for "Company as a Service".
+    * Create & Delete API integration with flow
 * ...
 
 
@@ -54,7 +38,6 @@
 * User Management - User table auto-refresh enabled after new user invite; business logic of user status inside the user table updated to display correct status
 * Central Search - Result list gave an issue on app title value
 
->>>>>>> 3c31e8bb
 
 ## 0.6.0
 
