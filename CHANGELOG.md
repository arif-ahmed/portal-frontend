# Changelog

New features, fixed bugs, known defects and other noteworthy changes to each release of the Catena-X Portal Frontend.


### Unreleased
<<<<<<< HEAD
* Dailog Header
   * Update Dailog header font size to 24px
* Admin Board - App Release (Page)
   * Created Admin Board Page
   * Connect with API's
   * BL&API Approve app release
   * BL&API Decline app release
* Bugfix - Change Email Pattern Regex to fix Hostspot
=======

## 1.0.0-RC2

### Change
* User Management main page - update dialog header & font style/size
* App Lead-Image-Picture - removed asset repo dependency and connect backend apis to fetch lead images
* App Release Process - step 4 "role management" connected with apis to support GET / POST and DELETE
* Company role introduction page styling sizes updated
* Added content for company role introduction & use case introduction pages
>>>>>>> b4fbf54c

### Feature
n/a

### Technical Support
* Email pattern / regular expression updated

### Bugfix
* App access management - carousel style updated & card height fixed

## 1.0.0-RC1

### Change
* User management
   * app Access placeholder component implemented which is getting used in case no active app subscription does exist
   * user table headlines updated
   * updated page header size and image
* Updates - Connector
   * overlays updated (dropzone headline added; changed "Cancel" to "Back" Button, add top right cancel icon inside the overlay)
   * tooltips added for connector table to explain status icons
* Registration Request Approval Board
   * page layout updated
   * filter feature enabled
   * company data details overlay extended with company role and documents
* Notification
   * Badge count added inside the user icon sub-navigation
   * notification message title and content updated by supporting new technical keys

### Feature
* Use case introduction page released
* Shared Components
  * created "Side List" component
  * created "Draggable Chip" component
  * created "Static Page" templates for introduction pages
  * created "Image Item" with zoom and hover function as well as update of "Image Gallery" 
* App Release Process
   * step 4 limited to role upload/handling only
   * step 5 Beta Test page updated with preview content for future releases
   * app card component of step 1 connected with the leadimage load element to display the leadimage inside the card in realtime
* App Change Process released
   * created deactivate sub-menu component in App Provider Overview Page
   * created app deactivate page and connected the app/deactivation api
* App Subscription Management Board for app providers got newly released
   * overview of active app subscriptions and new requests
   * filter & search function on subscriptions
   * subscription activation function implemented with direct user response such es technical user creation
   * autosetup url storage for the app provider enabled via user interface
* Identity Provider Management released
   * connect company OIDC idps enabled via portal user workflow
   * user migration function enabled to support migration of users from one idp to another

### Technical Support
Portal asset repo image drag disabled for all transactional images (such as app images) ![Tag](https://img.shields.io/static/v1?label=&message=BreakingChange&color=yellow&style=flat)

### Bugfix
* User Management: assign multiple users to an role got fixed
* Connector:
   * fixed issue on clicking info icon trigger delete action
   * show tooltip message on hover of info icon
   * enable authentication flow
* Technical User: overlay static user data now getting fetched from the user token
* AppOverview: navigation to app release process screen with auto filled app data got fixed for apps in status "In PROGRESS"

## 0.10.0

### Change
* Shared Components
   * "load more" button component released with new design
   * page snackbar component released with new design
   * page snackbar auto closure implemented (as variant)
   * page snackbar positioning updated
   * tooltip enhanced by adding light color variant
* Partner Network
   * Stop throbber in case of error and show No rows present message
   * Empty details overlay issue fix
   
### Feature
* Service Marketplace
   * new UI released
   * enabled different views by service category
   * enabled sorting and in-page search
* Connector Registration
   * style updated and connector details enhanced inside the "my connectors" table
   * added DAPS logic and file upload inside the connector registration ui and business logic
* Notifications Service
   * enabled sorting and filtering
   * pagination enabled by adding "load more" function and receiving pagination details via api

### Technical Support
* n/a

### Bugfix
* Technical User creation: Removed multi overlay layering and corrected response style
* Notification Service:
   * modal for message deletion page positioning fixed
   * sort icon behavior on click/mouse over fixed
   * notification api trigger logic fixed
* App user management: user role deletion fixed


## 0.9.0

### Change
* Shared Components
   * SelectList component - property/parameter added to clear the select list input
* App Release Process
   * Sales Manager Get, Select and drop down enabled for app creation
   * "Save" Button enabling with update PUT api call

### Feature
* Marketplace
   * App subscription consent agreement included inside the user flow with api triggering 
* Identity Provider
   * Create, update and enable new idp integration for ownIdP usage (companyIdP)
* Notifications Service
   * Release of new notification design with filtering, viewing & pagination
   * Highlight of unread messages
   * Delete notification function enabled
* Registration Approval Board
   * Enable handling of registrations without bpn by adding a bpn input field with api connection
* User management
   * Auto navigation to Identity Management section after deleting an user
   * App User tables - content api call filtering activated to reduce response to needed result
* Company Role Introduction
   * Active Participant introduction page
   * App Provider introduction page
   * Service Provider introduction page

### Technical Support
* n/a

### Bugfix
* n/a

## 0.8.0

### Change
* Connector Registration
   * Enable "Company as a Service" connector registration via modal; connected to portal backend and SD Factory
   * Input field pattern validation established
   * Updated delete connector integration

### Feature
* User Management - user account creation for portal connected to company role validation to reduce and validate available portal roles which the member company can assign (related to the company signed company role agreements)
* User Account
   * Enabled my user account deletion flow and backend integration
   * Error and success overlay added for password reset button/logic
   * Disabled "Suspend" user button

### Technical Support
* n/a

### Bugfix
* User Invite - error pattern validation integrated
* Shared Components
   * Image components updated & svg file loaded
   * Drop-Down list

## 0.7.0

### Change
* App Release Process
   * Added headline and subtext
   * Removed input field placeholders where not necessary
   * Activated app card always on viewport function inside the app card creation of the app release process
   * Updated app card sizing
* Service Marketplace
   * Service subscription detail section - added subscription status

### Feature
* App Marketplace
   * Subscription data submission to third party and enablement of terms & condition agreement/consent
* User Management
   * App role assignment for multiple users implemented

### Technical Support
* n/a

### Bugfix
* App Release Process - Page sizing fixed
* My Organization - BPN data field allocation aligned
* User Management - User table auto-refresh enabled after new user invite; business logic of user status inside the user table updated to display correct status
* Central Search - Result list gave an issue on app title value

## 0.6.0

### Change
* n/a

### Feature
* Application Management Board: Manage application request (by viewing company details and documents) and approve or cancel company applications.
* User Management: View own company users, invite new users and assign app roles for subscribed apps. Additionally, the technical user self-service got released and supports now the creation of technical users as part of the user company account.
* App Marketplace: Enables user to search for apps, display app details and subscribe for an app. Also app favorites tags are added.
* App Overview: App overview supports the app provider to see own published apps, check the status, progress unfinished app releases and start the registration of a new app.
* UiComponents: SharedUiComponent library got released and is usable for other projects with a number of ui react components

### Technical Support
* n/a

### Bugfix
* n/a

## 0.5.5

* Feature - App Overview page
* Feature - Add and edit Identity Provider details
* Feature - BPN add/delete flow in User Account Screen
* Feature - User Management - Success/Fail Message
* Feature - Expand on hover feature added to  CardHorizontal component.
* Feature - Add download document in application request page
* Feature - Add User Role Overlay (refactoring)
* Feature - Assign user role (refactoring)
* Feature - Show subscription box after subscribed immediately
* Feature - App Release Process - upload functionality
* Feature - App Detail - Fetch Documents
* Feature - Shared Components - Transmission Chip button
* Feature - App Release Process - Business Logic & API - Submit App for review
* Feature - Transition button added to Registration table
* Feature - Expand on hover feature added to  CardHorizontal component.
* Feature - Add download document in application request page
* Feature - Add User Role Overlay (refactoring)
* Feature - App Release Process - upload functionality
* Bugfix - Connect Partner Network to BPDM
* Bugfix - UI updates in UltimateToolbar component
* Bugfix - Registration table UI fixes
* Bugfix - App Release Process - Fixed browser back button issue
* Bugfix - User Management Main Page Style fix
* Bugfix - App Release Process - Fixed user directing to bottom of the page
* Bugfix - Services Card Responsive UI Fix
* Bugfix - Partner network search issue fix
* Bugfix - CardHorizontal - Height issue fix
* Bugfix - Bind app subscribe status in my organization page
* Bugfix - App Marketplace - Subscription Button update needed
* Bugfix - Service Marketplace - Page Padding Margin UI Fix and Provider Table Border Fix 
* Bugfix - User Experience - delete request id from registration admin board

## 0.5.4

* Feature - Service Marketplace
* Feature - Identity Providers
* Feature - My Organization page
* Feature - App Release Process Steps 2 with business logic, 3 with api binding, 6 with UI, 4 with UI
* Feature - Search functionality added in Register Request table
* Feature - Add "CX Membership" flag in Partner Network
* Bugfix - Show loader on clicking decline or confirm from application request screen
* Bugfix - Show error popup on failure of approve or decline request
* Bugfix - Text updates on company data overlay
* Bugfix - Fixed modal width, subscribe refetch and services loading effect
* Bugfix - User Management - AddUser Roles missing

## 0.5.3

* Feature - App Release Process Step 1 implementation with api binding
* Feature - Show app roles in user details
* Feature - Connect Notifications API
* Feature - App Release Process Step 5 - Beta Test
* Feature - Search functionality added in Invite Business Partner page
* Feature - Identity provider list and detail view

## 0.5.2

* Feature - Added Release Notes ;)
* Feature - Technical User details page
* Feature - Technical User role selection dropdown
* Feature - User Management App Access Carousel
* Feature - App Release Process Step 1
* Feature - Digital Twin Table component exchange and deletion of faulty filters
* Feature - Partner Network single search for multiple endpoints & UI update
* Feature - Search in User and App User table
* Feature - New components date picker, table style, lightweight dropzone, in screen navigation, single dropdown, load button
* Bugfix - Business Apps displayed correctly and links working
* Bugfix - Restrict supported languages to 'en' and 'de' without local variants
* Bugfix - Removed empty 'Organization' option from user menu
* Bugfix - Footer fixed to bottom of window
* Bugfix - Some alignment and content fixes

### Older

* Defect - Page reloads when the auth token is renewed
* Defect - Latest apps are static
* Defect - Some footer pages and menu items are empty<|MERGE_RESOLUTION|>--- conflicted
+++ resolved
@@ -3,27 +3,26 @@
 New features, fixed bugs, known defects and other noteworthy changes to each release of the Catena-X Portal Frontend.
 
 
-### Unreleased
-<<<<<<< HEAD
-* Dailog Header
-   * Update Dailog header font size to 24px
+## 1.0.0-RC2
+
+### Change
+* Dialog Header
+   * Update Dialog header font size to 24px
 * Admin Board - App Release (Page)
    * Created Admin Board Page
    * Connect with API's
    * BL&API Approve app release
    * BL&API Decline app release
-* Bugfix - Change Email Pattern Regex to fix Hostspot
-=======
-
-## 1.0.0-RC2
-
-### Change
-* User Management main page - update dialog header & font style/size
-* App Lead-Image-Picture - removed asset repo dependency and connect backend apis to fetch lead images
-* App Release Process - step 4 "role management" connected with apis to support GET / POST and DELETE
-* Company role introduction page styling sizes updated
-* Added content for company role introduction & use case introduction pages
->>>>>>> b4fbf54c
+* Bugfix
+   * Change Email Pattern Regex to fix Hostspot
+* User Management main page
+   * update dialog header & font style/size
+* Apps
+   * removed asset repo dependency and connect backend apis to fetch lead images
+* App Release Process
+   * step 4 "role management" connected with apis to support GET / POST and DELETE
+   * Company role introduction page styling sizes updated
+   * Added content for company role introduction & use case introduction pages
 
 ### Feature
 n/a
