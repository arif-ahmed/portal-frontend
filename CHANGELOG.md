# Changelog

New features, fixed bugs, known defects and other noteworthy changes to each release of the Catena-X Portal Frontend.


### Unreleased
<<<<<<< HEAD
* Connector
   * Overlay text update
* Registration
   * Checklist UI and API integration
   * Checklist overlay
=======

## 1.0.0-RC3

### Change

### Feature
* User Management
   * create single user account support of company idp
* Released App Management Board for Operator to managed app publishing requests

### Technical Support
n/a

### Bugfix
* Translations and couple of text messages updated
* My business apllication area fixed by removing cache relation for app card images
* App release process bugs fixed such as incorrect mandatory fields; file upload handling, etc.
>>>>>>> 3d846996

## 1.0.0-RC2

### Change
* Dialog Header
   * Update Dialog header font size to 24px
* Admin Board - App Release (Page)
   * Created Admin Board Page
   * Connect with API's
   * BL&API Approve app release
   * BL&API Decline app release
* Bugfix
   * Change Email Pattern Regex to fix Hostspot
* User Management main page
   * update dialog header & font style/size
* Apps
   * removed asset repo dependency and connect backend apis to fetch lead images
* App Release Process
   * step 4 "role management" connected with apis to support GET / POST and DELETE
   * Company role introduction page styling sizes updated
   * Added content for company role introduction & use case introduction pages

### Feature
n/a

### Technical Support
* Email pattern / regular expression updated

### Bugfix
* App access management - carousel style updated & card height fixed

## 1.0.0-RC1

### Change
* User management
   * app Access placeholder component implemented which is getting used in case no active app subscription does exist
   * user table headlines updated
   * updated page header size and image
* Updates - Connector
   * overlays updated (dropzone headline added; changed "Cancel" to "Back" Button, add top right cancel icon inside the overlay)
   * tooltips added for connector table to explain status icons
* Registration Request Approval Board
   * page layout updated
   * filter feature enabled
   * company data details overlay extended with company role and documents
* Notification
   * Badge count added inside the user icon sub-navigation
   * notification message title and content updated by supporting new technical keys

### Feature
* Use case introduction page released
* Shared Components
  * created "Side List" component
  * created "Draggable Chip" component
  * created "Static Page" templates for introduction pages
  * created "Image Item" with zoom and hover function as well as update of "Image Gallery" 
* App Release Process
   * step 4 limited to role upload/handling only
   * step 5 Beta Test page updated with preview content for future releases
   * app card component of step 1 connected with the leadimage load element to display the leadimage inside the card in realtime
* App Change Process released
   * created deactivate sub-menu component in App Provider Overview Page
   * created app deactivate page and connected the app/deactivation api
* App Subscription Management Board for app providers got newly released
   * overview of active app subscriptions and new requests
   * filter & search function on subscriptions
   * subscription activation function implemented with direct user response such es technical user creation
   * autosetup url storage for the app provider enabled via user interface
* Identity Provider Management released
   * connect company OIDC idps enabled via portal user workflow
   * user migration function enabled to support migration of users from one idp to another

### Technical Support
Portal asset repo image drag disabled for all transactional images (such as app images) ![Tag](https://img.shields.io/static/v1?label=&message=BreakingChange&color=yellow&style=flat)

### Bugfix
* User Management: assign multiple users to an role got fixed
* Connector:
   * fixed issue on clicking info icon trigger delete action
   * show tooltip message on hover of info icon
   * enable authentication flow
* Technical User: overlay static user data now getting fetched from the user token
* AppOverview: navigation to app release process screen with auto filled app data got fixed for apps in status "In PROGRESS"

## 0.10.0

### Change
* Shared Components
   * "load more" button component released with new design
   * page snackbar component released with new design
   * page snackbar auto closure implemented (as variant)
   * page snackbar positioning updated
   * tooltip enhanced by adding light color variant
* Partner Network
   * Stop throbber in case of error and show No rows present message
   * Empty details overlay issue fix
   
### Feature
* Service Marketplace
   * new UI released
   * enabled different views by service category
   * enabled sorting and in-page search
* Connector Registration
   * style updated and connector details enhanced inside the "my connectors" table
   * added DAPS logic and file upload inside the connector registration ui and business logic
* Notifications Service
   * enabled sorting and filtering
   * pagination enabled by adding "load more" function and receiving pagination details via api

### Technical Support
* n/a

### Bugfix
* Technical User creation: Removed multi overlay layering and corrected response style
* Notification Service:
   * modal for message deletion page positioning fixed
   * sort icon behavior on click/mouse over fixed
   * notification api trigger logic fixed
* App user management: user role deletion fixed


## 0.9.0

### Change
* Shared Components
   * SelectList component - property/parameter added to clear the select list input
* App Release Process
   * Sales Manager Get, Select and drop down enabled for app creation
   * "Save" Button enabling with update PUT api call

### Feature
* Marketplace
   * App subscription consent agreement included inside the user flow with api triggering 
* Identity Provider
   * Create, update and enable new idp integration for ownIdP usage (companyIdP)
* Notifications Service
   * Release of new notification design with filtering, viewing & pagination
   * Highlight of unread messages
   * Delete notification function enabled
* Registration Approval Board
   * Enable handling of registrations without bpn by adding a bpn input field with api connection
* User management
   * Auto navigation to Identity Management section after deleting an user
   * App User tables - content api call filtering activated to reduce response to needed result
* Company Role Introduction
   * Active Participant introduction page
   * App Provider introduction page
   * Service Provider introduction page

### Technical Support
* n/a

### Bugfix
* n/a

## 0.8.0

### Change
* Connector Registration
   * Enable "Company as a Service" connector registration via modal; connected to portal backend and SD Factory
   * Input field pattern validation established
   * Updated delete connector integration

### Feature
* User Management - user account creation for portal connected to company role validation to reduce and validate available portal roles which the member company can assign (related to the company signed company role agreements)
* User Account
   * Enabled my user account deletion flow and backend integration
   * Error and success overlay added for password reset button/logic
   * Disabled "Suspend" user button

### Technical Support
* n/a

### Bugfix
* User Invite - error pattern validation integrated
* Shared Components
   * Image components updated & svg file loaded
   * Drop-Down list

## 0.7.0

### Change
* App Release Process
   * Added headline and subtext
   * Removed input field placeholders where not necessary
   * Activated app card always on viewport function inside the app card creation of the app release process
   * Updated app card sizing
* Service Marketplace
   * Service subscription detail section - added subscription status

### Feature
* App Marketplace
   * Subscription data submission to third party and enablement of terms & condition agreement/consent
* User Management
   * App role assignment for multiple users implemented

### Technical Support
* n/a

### Bugfix
* App Release Process - Page sizing fixed
* My Organization - BPN data field allocation aligned
* User Management - User table auto-refresh enabled after new user invite; business logic of user status inside the user table updated to display correct status
* Central Search - Result list gave an issue on app title value

## 0.6.0

### Change
* n/a

### Feature
* Application Management Board: Manage application request (by viewing company details and documents) and approve or cancel company applications.
* User Management: View own company users, invite new users and assign app roles for subscribed apps. Additionally, the technical user self-service got released and supports now the creation of technical users as part of the user company account.
* App Marketplace: Enables user to search for apps, display app details and subscribe for an app. Also app favorites tags are added.
* App Overview: App overview supports the app provider to see own published apps, check the status, progress unfinished app releases and start the registration of a new app.
* UiComponents: SharedUiComponent library got released and is usable for other projects with a number of ui react components

### Technical Support
* n/a

### Bugfix
* n/a

## 0.5.5

* Feature - App Overview page
* Feature - Add and edit Identity Provider details
* Feature - BPN add/delete flow in User Account Screen
* Feature - User Management - Success/Fail Message
* Feature - Expand on hover feature added to  CardHorizontal component.
* Feature - Add download document in application request page
* Feature - Add User Role Overlay (refactoring)
* Feature - Assign user role (refactoring)
* Feature - Show subscription box after subscribed immediately
* Feature - App Release Process - upload functionality
* Feature - App Detail - Fetch Documents
* Feature - Shared Components - Transmission Chip button
* Feature - App Release Process - Business Logic & API - Submit App for review
* Feature - Transition button added to Registration table
* Feature - Expand on hover feature added to  CardHorizontal component.
* Feature - Add download document in application request page
* Feature - Add User Role Overlay (refactoring)
* Feature - App Release Process - upload functionality
* Bugfix - Connect Partner Network to BPDM
* Bugfix - UI updates in UltimateToolbar component
* Bugfix - Registration table UI fixes
* Bugfix - App Release Process - Fixed browser back button issue
* Bugfix - User Management Main Page Style fix
* Bugfix - App Release Process - Fixed user directing to bottom of the page
* Bugfix - Services Card Responsive UI Fix
* Bugfix - Partner network search issue fix
* Bugfix - CardHorizontal - Height issue fix
* Bugfix - Bind app subscribe status in my organization page
* Bugfix - App Marketplace - Subscription Button update needed
* Bugfix - Service Marketplace - Page Padding Margin UI Fix and Provider Table Border Fix 
* Bugfix - User Experience - delete request id from registration admin board

## 0.5.4

* Feature - Service Marketplace
* Feature - Identity Providers
* Feature - My Organization page
* Feature - App Release Process Steps 2 with business logic, 3 with api binding, 6 with UI, 4 with UI
* Feature - Search functionality added in Register Request table
* Feature - Add "CX Membership" flag in Partner Network
* Bugfix - Show loader on clicking decline or confirm from application request screen
* Bugfix - Show error popup on failure of approve or decline request
* Bugfix - Text updates on company data overlay
* Bugfix - Fixed modal width, subscribe refetch and services loading effect
* Bugfix - User Management - AddUser Roles missing

## 0.5.3

* Feature - App Release Process Step 1 implementation with api binding
* Feature - Show app roles in user details
* Feature - Connect Notifications API
* Feature - App Release Process Step 5 - Beta Test
* Feature - Search functionality added in Invite Business Partner page
* Feature - Identity provider list and detail view

## 0.5.2

* Feature - Added Release Notes ;)
* Feature - Technical User details page
* Feature - Technical User role selection dropdown
* Feature - User Management App Access Carousel
* Feature - App Release Process Step 1
* Feature - Digital Twin Table component exchange and deletion of faulty filters
* Feature - Partner Network single search for multiple endpoints & UI update
* Feature - Search in User and App User table
* Feature - New components date picker, table style, lightweight dropzone, in screen navigation, single dropdown, load button
* Bugfix - Business Apps displayed correctly and links working
* Bugfix - Restrict supported languages to 'en' and 'de' without local variants
* Bugfix - Removed empty 'Organization' option from user menu
* Bugfix - Footer fixed to bottom of window
* Bugfix - Some alignment and content fixes

### Older

* Defect - Page reloads when the auth token is renewed
* Defect - Latest apps are static
* Defect - Some footer pages and menu items are empty<|MERGE_RESOLUTION|>--- conflicted
+++ resolved
@@ -4,13 +4,11 @@
 
 
 ### Unreleased
-<<<<<<< HEAD
 * Connector
    * Overlay text update
 * Registration
    * Checklist UI and API integration
    * Checklist overlay
-=======
 
 ## 1.0.0-RC3
 
@@ -28,7 +26,6 @@
 * Translations and couple of text messages updated
 * My business apllication area fixed by removing cache relation for app card images
 * App release process bugs fixed such as incorrect mandatory fields; file upload handling, etc.
->>>>>>> 3d846996
 
 ## 1.0.0-RC2
 
