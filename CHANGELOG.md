--- conflicted
+++ resolved
@@ -4,7 +4,7 @@
 
 
 ### Unreleased
-<<<<<<< HEAD
+n/a
 
 ## 0.9.0
 
@@ -26,14 +26,6 @@
    * Delete notification function enabled
 * Registration Approval Board
    * Enable handling of registrations without bpn by adding a bpn input field with api connection
-=======
-* Notifications
-   * Design updates
-   * Delete notification
-* Registration Request
-   * Add BPN to an existing request
-   * Disable decline/confirm button if status is SUBMITTED
->>>>>>> 705e2c70
 * User management
    * Auto navigation to Identity Management section after deleting an user
    * App User tables - content api call filtering activated to reduce response to needed result
