# Changelog

New features, fixed bugs, known defects and other noteworthy changes to each release of the Catena-X Portal Frontend.


### Unreleased
<<<<<<< HEAD
* Static templates
   * Moved JSON files to locales
   * New components added
* Connector
   * Overlay text update
=======

## 1.0.0-RC3

### Change

### Feature
* User Management
   * create single user account support of company idp
* Released App Management Board for Operator to managed app publishing requests

### Technical Support
n/a

### Bugfix
* Translations and couple of text messages updated
* My business apllication area fixed by removing cache relation for app card images
* App release process bugs fixed such as incorrect mandatory fields; file upload handling, etc.
>>>>>>> e7333eb9

## 1.0.0-RC2

### Change
* Dialog Header
   * Update Dialog header font size to 24px
* Admin Board - App Release (Page)
   * Created Admin Board Page
   * Connect with API's
   * BL&API Approve app release
   * BL&API Decline app release
* Bugfix
   * Change Email Pattern Regex to fix Hostspot
* User Management main page
   * update dialog header & font style/size
* Apps
   * removed asset repo dependency and connect backend apis to fetch lead images
* App Release Process
   * step 4 "role management" connected with apis to support GET / POST and DELETE
   * Company role introduction page styling sizes updated
   * Added content for company role introduction & use case introduction pages

### Feature
n/a

### Technical Support
* Email pattern / regular expression updated

### Bugfix
* App access management - carousel style updated & card height fixed

## 1.0.0-RC1

### Change
* User management
   * app Access placeholder component implemented which is getting used in case no active app subscription does exist
   * user table headlines updated
   * updated page header size and image
* Updates - Connector
   * overlays updated (dropzone headline added; changed "Cancel" to "Back" Button, add top right cancel icon inside the overlay)
   * tooltips added for connector table to explain status icons
* Registration Request Approval Board
   * page layout updated
   * filter feature enabled
   * company data details overlay extended with company role and documents
* Notification
   * Badge count added inside the user icon sub-navigation
   * notification message title and content updated by supporting new technical keys

### Feature
* Use case introduction page released
* Shared Components
  * created "Side List" component
  * created "Draggable Chip" component
  * created "Static Page" templates for introduction pages
  * created "Image Item" with zoom and hover function as well as update of "Image Gallery" 
* App Release Process
   * step 4 limited to role upload/handling only
   * step 5 Beta Test page updated with preview content for future releases
   * app card component of step 1 connected with the leadimage load element to display the leadimage inside the card in realtime
* App Change Process released
   * created deactivate sub-menu component in App Provider Overview Page
   * created app deactivate page and connected the app/deactivation api
* App Subscription Management Board for app providers got newly released
   * overview of active app subscriptions and new requests
   * filter & search function on subscriptions
   * subscription activation function implemented with direct user response such es technical user creation
   * autosetup url storage for the app provider enabled via user interface
* Identity Provider Management released
   * connect company OIDC idps enabled via portal user workflow
   * user migration function enabled to support migration of users from one idp to another

### Technical Support
Portal asset repo image drag disabled for all transactional images (such as app images) ![Tag](https://img.shields.io/static/v1?label=&message=BreakingChange&color=yellow&style=flat)

### Bugfix
* User Management: assign multiple users to an role got fixed
* Connector:
   * fixed issue on clicking info icon trigger delete action
   * show tooltip message on hover of info icon
   * enable authentication flow
* Technical User: overlay static user data now getting fetched from the user token
* AppOverview: navigation to app release process screen with auto filled app data got fixed for apps in status "In PROGRESS"

## 0.10.0

### Change
* Shared Components
   * "load more" button component released with new design
   * page snackbar component released with new design
   * page snackbar auto closure implemented (as variant)
   * page snackbar positioning updated
   * tooltip enhanced by adding light color variant
* Partner Network
   * Stop throbber in case of error and show No rows present message
   * Empty details overlay issue fix
   
### Feature
* Service Marketplace
   * new UI released
   * enabled different views by service category
   * enabled sorting and in-page search
* Connector Registration
   * style updated and connector details enhanced inside the "my connectors" table
   * added DAPS logic and file upload inside the connector registration ui and business logic
* Notifications Service
   * enabled sorting and filtering
   * pagination enabled by adding "load more" function and receiving pagination details via api

### Technical Support
* n/a

### Bugfix
* Technical User creation: Removed multi overlay layering and corrected response style
* Notification Service:
   * modal for message deletion page positioning fixed
   * sort icon behavior on click/mouse over fixed
   * notification api trigger logic fixed
* App user management: user role deletion fixed


## 0.9.0

### Change
* Shared Components
   * SelectList component - property/parameter added to clear the select list input
* App Release Process
   * Sales Manager Get, Select and drop down enabled for app creation
   * "Save" Button enabling with update PUT api call

### Feature
* Marketplace
   * App subscription consent agreement included inside the user flow with api triggering 
* Identity Provider
   * Create, update and enable new idp integration for ownIdP usage (companyIdP)
* Notifications Service
   * Release of new notification design with filtering, viewing & pagination
   * Highlight of unread messages
   * Delete notification function enabled
* Registration Approval Board
   * Enable handling of registrations without bpn by adding a bpn input field with api connection
* User management
   * Auto navigation to Identity Management section after deleting an user
   * App User tables - content api call filtering activated to reduce response to needed result
* Company Role Introduction
   * Active Participant introduction page
   * App Provider introduction page
   * Service Provider introduction page

### Technical Support
* n/a

### Bugfix
* n/a

## 0.8.0

### Change
* Connector Registration
   * Enable "Company as a Service" connector registration via modal; connected to portal backend and SD Factory
   * Input field pattern validation established
   * Updated delete connector integration

### Feature
* User Management - user account creation for portal connected to company role validation to reduce and validate available portal roles which the member company can assign (related to the company signed company role agreements)
* User Account
   * Enabled my user account deletion flow and backend integration
   * Error and success overlay added for password reset button/logic
   * Disabled "Suspend" user button

### Technical Support
* n/a

### Bugfix
* User Invite - error pattern validation integrated
* Shared Components
   * Image components updated & svg file loaded
   * Drop-Down list

## 0.7.0

### Change
* App Release Process
   * Added headline and subtext
   * Removed input field placeholders where not necessary
   * Activated app card always on viewport function inside the app card creation of the app release process
   * Updated app card sizing
* Service Marketplace
   * Service subscription detail section - added subscription status

### Feature
* App Marketplace
   * Subscription data submission to third party and enablement of terms & condition agreement/consent
* User Management
   * App role assignment for multiple users implemented

### Technical Support
* n/a

### Bugfix
* App Release Process - Page sizing fixed
* My Organization - BPN data field allocation aligned
* User Management - User table auto-refresh enabled after new user invite; business logic of user status inside the user table updated to display correct status
* Central Search - Result list gave an issue on app title value

## 0.6.0

### Change
* n/a

### Feature
* Application Management Board: Manage application request (by viewing company details and documents) and approve or cancel company applications.
* User Management: View own company users, invite new users and assign app roles for subscribed apps. Additionally, the technical user self-service got released and supports now the creation of technical users as part of the user company account.
* App Marketplace: Enables user to search for apps, display app details and subscribe for an app. Also app favorites tags are added.
* App Overview: App overview supports the app provider to see own published apps, check the status, progress unfinished app releases and start the registration of a new app.
* UiComponents: SharedUiComponent library got released and is usable for other projects with a number of ui react components

### Technical Support
* n/a

### Bugfix
* n/a

## 0.5.5

* Feature - App Overview page
* Feature - Add and edit Identity Provider details
* Feature - BPN add/delete flow in User Account Screen
* Feature - User Management - Success/Fail Message
* Feature - Expand on hover feature added to  CardHorizontal component.
* Feature - Add download document in application request page
* Feature - Add User Role Overlay (refactoring)
* Feature - Assign user role (refactoring)
* Feature - Show subscription box after subscribed immediately
* Feature - App Release Process - upload functionality
* Feature - App Detail - Fetch Documents
* Feature - Shared Components - Transmission Chip button
* Feature - App Release Process - Business Logic & API - Submit App for review
* Feature - Transition button added to Registration table
* Feature - Expand on hover feature added to  CardHorizontal component.
* Feature - Add download document in application request page
* Feature - Add User Role Overlay (refactoring)
* Feature - App Release Process - upload functionality
* Bugfix - Connect Partner Network to BPDM
* Bugfix - UI updates in UltimateToolbar component
* Bugfix - Registration table UI fixes
* Bugfix - App Release Process - Fixed browser back button issue
* Bugfix - User Management Main Page Style fix
* Bugfix - App Release Process - Fixed user directing to bottom of the page
* Bugfix - Services Card Responsive UI Fix
* Bugfix - Partner network search issue fix
* Bugfix - CardHorizontal - Height issue fix
* Bugfix - Bind app subscribe status in my organization page
* Bugfix - App Marketplace - Subscription Button update needed
* Bugfix - Service Marketplace - Page Padding Margin UI Fix and Provider Table Border Fix 
* Bugfix - User Experience - delete request id from registration admin board

## 0.5.4

* Feature - Service Marketplace
* Feature - Identity Providers
* Feature - My Organization page
* Feature - App Release Process Steps 2 with business logic, 3 with api binding, 6 with UI, 4 with UI
* Feature - Search functionality added in Register Request table
* Feature - Add "CX Membership" flag in Partner Network
* Bugfix - Show loader on clicking decline or confirm from application request screen
* Bugfix - Show error popup on failure of approve or decline request
* Bugfix - Text updates on company data overlay
* Bugfix - Fixed modal width, subscribe refetch and services loading effect
* Bugfix - User Management - AddUser Roles missing

## 0.5.3

* Feature - App Release Process Step 1 implementation with api binding
* Feature - Show app roles in user details
* Feature - Connect Notifications API
* Feature - App Release Process Step 5 - Beta Test
* Feature - Search functionality added in Invite Business Partner page
* Feature - Identity provider list and detail view

## 0.5.2

* Feature - Added Release Notes ;)
* Feature - Technical User details page
* Feature - Technical User role selection dropdown
* Feature - User Management App Access Carousel
* Feature - App Release Process Step 1
* Feature - Digital Twin Table component exchange and deletion of faulty filters
* Feature - Partner Network single search for multiple endpoints & UI update
* Feature - Search in User and App User table
* Feature - New components date picker, table style, lightweight dropzone, in screen navigation, single dropdown, load button
* Bugfix - Business Apps displayed correctly and links working
* Bugfix - Restrict supported languages to 'en' and 'de' without local variants
* Bugfix - Removed empty 'Organization' option from user menu
* Bugfix - Footer fixed to bottom of window
* Bugfix - Some alignment and content fixes

### Older

* Defect - Page reloads when the auth token is renewed
* Defect - Latest apps are static
* Defect - Some footer pages and menu items are empty<|MERGE_RESOLUTION|>--- conflicted
+++ resolved
@@ -4,13 +4,11 @@
 
 
 ### Unreleased
-<<<<<<< HEAD
 * Static templates
    * Moved JSON files to locales
    * New components added
 * Connector
    * Overlay text update
-=======
 
 ## 1.0.0-RC3
 
@@ -28,7 +26,6 @@
 * Translations and couple of text messages updated
 * My business apllication area fixed by removing cache relation for app card images
 * App release process bugs fixed such as incorrect mandatory fields; file upload handling, etc.
->>>>>>> e7333eb9
 
 ## 1.0.0-RC2
 
