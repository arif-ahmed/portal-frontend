--- conflicted
+++ resolved
@@ -4,24 +4,8 @@
 
 
 ### Unreleased
-
-<<<<<<< HEAD
-* Register connector
-    * Enable "Company as a Service" option. Modal updates
-    * Validation updates. FormFields added for "Company as a Service".
-    * Create & Delete API integration with flow
-* Bugfix - User Invite - New User Role preselected fix
-* Bugfix - App User Management - Confirmation and User Role Changes
 * Notifications
    * Design updates
-* Shared Components
-   * More versatile image component
-* Feature - User Management - fetch roles (api refactoring)
-* Bugfix - Add User Invite - Field Validations (FE)
-=======
-* ...
-* ...
-
 
 ## 0.8.0
 
@@ -40,7 +24,6 @@
 
 ### Technical Support
 * n/a
->>>>>>> 45ff9f61
 
 ### Bugfix
 * User Invite - error pattern validation integrated
