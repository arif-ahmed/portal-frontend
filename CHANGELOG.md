--- conflicted
+++ resolved
@@ -25,9 +25,6 @@
    * View update in Details overlay
 * Notification
    * Bug fix - Pick appropriate title from locale file
-<<<<<<< HEAD
-* Feature - Tenant Management Board for App/Service Owners (FE)
-=======
 * Feature - App Change Process
    * Created Deactivate Sub-Menu Component in App Overview Page
    * Created Deactivate page and add functionality
@@ -39,7 +36,6 @@
 * Notification
    * Badge count to be show in Nav overlay
    * new api to get the notification count
->>>>>>> 3a6ae219
 
 
 ## 0.10.0
