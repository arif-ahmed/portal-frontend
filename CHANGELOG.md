# Changelog

<<<<<<< HEAD
## 2.1.0-RC3

### Technical Support

- upgraded shared components [#957](https://github.com/eclipse-tractusx/portal-frontend/pull/957)

### Bugfixes

- **Semantic Hub**:
  - show appropriate error information to the user along with refetch button [#917](https://github.com/eclipse-tractusx/portal-frontend/pull/917)
- **Company Data Management**:
  - updated company data input patterns [#946](https://github.com/eclipse-tractusx/portal-frontend/pull/946)
- **Admin Board**:
  - fixed role to hide admin board page for service manager [#937](https://github.com/eclipse-tractusx/portal-frontend/pull/937)
- **Connector Overlay**
  - fixed typo
=======
## Unreleased

### Change

- Page headers
  - harmonization and standardization of page headers, added consistent headers and removed unused code

### Feature

- Use scroll to top button from shared components
- Subscription Overlay
  - implement loading state for provider subscription detail overlay

### Bugfixes

- Fixed incorrect usage of pre-commit hook
- Fix consistency issue in constants file. Use camel case for all page paths. Update corresponding usage in other files
>>>>>>> cc504206

## 2.1.0-RC2

### Feature

- **Imprint**:
  - updated imprint page with anonymized data [#906](https://github.com/eclipse-tractusx/portal-frontend/pull/906)

### Bugfixes

- **Company Data Management**:
  - removed unwanted input forms [#887](https://github.com/eclipse-tractusx/portal-frontend/issues/887)
  - fixed crash issue in details page
  - added error handling component in table [#888](https://github.com/eclipse-tractusx/portal-frontend/issues/888)
- **User Management**:
  - fixed disable button state when deselect all checkboxes [#923](https://github.com/eclipse-tractusx/portal-frontend/pull/923)
- **Connector Management**:
  - updated GET endpoint for 'Connect Company Connector' to consider technical user status [#938](https://github.com/eclipse-tractusx/portal-frontend/pull/938)
- **UI Language**
  - updated translations in locale files [#935](https://github.com/eclipse-tractusx/portal-frontend/pull/935)
- **Application Requests**:
  - made UI improvements [#911](https://github.com/eclipse-tractusx/portal-frontend/pull/911)
- **Connector Management**:
  - show appropriate error information to the user along with refetch button [#923](https://github.com/eclipse-tractusx/portal-frontend/issues/923)
- **App marketplace**:
  - show appropriate error information to the user along with refetch button [#910](https://github.com/eclipse-tractusx/portal-frontend/pull/910)
- **Service Marketplace**:
  - show appropriate error information to the user along with refetch button [#910](https://github.com/eclipse-tractusx/portal-frontend/pull/910)

### Technical Support

- **Upgraded dependencies**
  - bumped braces from 3.0.2 to 3.0.3 [#927](https://github.com/eclipse-tractusx/portal-frontend/pull/927)
  - bumped ws from 8.16.0 to 8.18.0 [#928](https://github.com/eclipse-tractusx/portal-frontend/pull/928)

## 2.1.0-RC1

### Change

- **Scroll Integration**:
  - integrated now scroll-to-top component from shared components for all pages [#872](https://github.com/eclipse-tractusx/portal-frontend/pull/872)
- **Credential Request**:
  - UI improvements such as table headers, joint table columns, type updates, etc. [#866](https://github.com/eclipse-tractusx/portal-frontend/pull/866)

### Feature

- **Company Role**:
  - added support for optional terms [#879](https://github.com/eclipse-tractusx/portal-frontend/pull/879)
- **Company Data Management**:
  - released Company data management page for Legal Entity, Sites and Addresses incl. simple status management [#731](https://github.com/eclipse-tractusx/portal-frontend/pull/731)
- **Connector Management**:
  - released connector detail view including change connector url, view SD document, etc. Add details overlay [#848](https://github.com/eclipse-tractusx/portal-frontend/pull/848)

### Technical Support

- **Dependencies**:
  - bumped GitHub actions [#846](https://github.com/eclipse-tractusx/portal-frontend/pull/846)
- **Refactoring**:
  - removed direct imports from MUI [#855](https://github.com/eclipse-tractusx/portal-frontend/pull/855)

### Bugfixes

- **PartnerNetwork Registration OSP**:
  - fixed access to customer registration consent UI for OSP customers [#913](https://github.com/eclipse-tractusx/portal-frontend/pull/913)
- **App Subscription**:
  - allowed empty URL in register URL overlay [#842](https://github.com/eclipse-tractusx/portal-frontend/pull/842)
- **Registration Detail**:
  - fixed translation of registration process flow technical keys – Credential and BPNL Credential [#862](https://github.com/eclipse-tractusx/portal-frontend/pull/862)
- **App Release Process**:
  - integrated missing app release process `app role deletion` function with BE API response [#850](https://github.com/eclipse-tractusx/portal-frontend/pull/850)
- **Company Wallet**:
  - fixed transaction logo path [#845](https://github.com/eclipse-tractusx/portal-frontend/pull/845)
- **Overlays**:
  - fixed consistency for form input fields across the application [#843](https://github.com/eclipse-tractusx/portal-frontend/pull/843)
- **My Organization View**:
  - fixed permission validation for `my organization` view [#857](https://github.com/eclipse-tractusx/portal-frontend/pull/857)
- **App Marketplace**:
  - fixed app category view more and collapse button function [#805](https://github.com/eclipse-tractusx/portal-frontend/pull/805)
- **Connector Management**:
  - fixed blank page issue on clicking on details [#925](https://github.com/eclipse-tractusx/portal-frontend/pull/925)

## 2.0.0

### Change

- **Identity Provider Configuration**
  - updated the IdP Config Overlay to include additional metadata properties for comprehensive configuration:
    - clientId: string
    - hasClientSecret?: boolean
    - logoutUrl?: string
    - metadataUrl: string
- **Responsive Design Updates**
  - improved the navigation menu for reduced screen sizes with an expanded full display height for better visibility and access
  - refined the sub-navigation header styling for a more consistent appearance with reduced custom styles
- **Onboarding and Service Provider Registration UI & IdPs**
  - overhauled the UI design of the screen, enhancing the user experience during customer registration:
    - customer Consent & Company Data Page
    - error Overlay & Page
    - success Page
  - introduced support for mobile devices, ensuring a seamless onboarding process across different screen sizes
  - added delete option for newly created/not yet configured "Managed IdPs"
- **Wallet UI**
  - reimagined the main active wallet card style to align with the new design philosophy
  - implemented a visual differentiation for wallet cards based on their status - active, inactive, or unknown
- **Marketplace and App Enhancements**
  - modernized the app marketplace card with updated styling and new design elements
  - enabled navigation for inactive app sub-menus and refreshed the overlay content for "in progress" applications
- **Shared Component Improvements**
  - upgraded the props for quick links to enhance component versatility
- **Credential Management**
  - adjusted document data handling and sorting for more efficient credential management
- **BPDM Interfaces**
  - upgraded the Partner Network integration to align with the new BPDM endpoints and schema ![Tag](https://img.shields.io/static/v1?label=&message=BreakingChange&color=yellow&style=flat)
  - updated the Partner Network Business Partner Detail Overlay to accommodate the updated BPDM endpoints and schema ![Tag](https://img.shields.io/static/v1?label=&message=BreakingChange&color=yellow&style=flat)
- **Others**
  - disabled unwanted console logs
  - removed home page warning
  - App Release Process "Technical Integration" - updated frontend service for retrieving roles via the apps service API GET /api/apps/AppReleaseProcess/{appId}/roles
  - Partner Network - improved overlay of Company Data

### Feature

- **Self-Sovereign-Identity Next**
  - **Company Wallet (due to new Issue Component)**
    - migrated wallet-related API endpoints to the new Issuer Component, resulting in a change in the response schema ![Tag](https://img.shields.io/static/v1?label=&message=BreakingChange&color=yellow&style=flat)
    - enhanced error handling in the UI for invalid or non-existing membership credentials
- **Credential Management - UseCaseParticipation (due to new Issue Component)**
  - transitioned API endpoints from MIW wallet to the Issuer Component ![Tag](https://img.shields.io/static/v1?label=&message=BreakingChange&color=yellow&style=flat)
  - added functionality to expand details showing the current status of useCaseParticipation and the history of credential requests along with their statuses
- **Credential Management Board**
  - updated the board to utilize Issuer Component endpoints for managing credential requests, including approvals and declines
  - switched from the document download API endpoint of the portal to the Issuer Component ![Tag](https://img.shields.io/static/v1?label=&message=BreakingChange&color=yellow&style=flat)
- **Revoke Credentials**
  - implemented new features to revoke credentials, available to operators through the Credential Management board
  - implemented new features to revoke credentials, available to customers through the Wallet UI
- **Multi-Technical-User-Provider**
  - enhanced several overlays to support the management of multiple technical users, including those for app and service subscription management, activation, and technical user creation
- **Company Certificates (enhancement)**
  - added company certificates inside the partner network company details overlay (incl. download function)
  - enabled certificate deletion
  - added success message for certificate upload function
  - implementation of New UI Design for Company Certificates
  - enabled error icon on certificate deletion error scenario
  - updated API Endpoint for fetching Certificate Document
  - changed listing page api to fetch certificates in details page
- **Company Subscription Management**
  - rolled out comprehensive management of company subscriptions
  - enabled unsubscribe function of subscriptions
  - enabled customer subscription detail view with linked objects such as technical user, connector, etc.
- **Technical User Accounts**
  - introduced a new view for managing "Inactive" technical user accounts
- **App Release Process**
  - enhanced the technical integration configuration form by adding the technical user option "none" and updating frontend logic to manage api payloads
  - enabled agreement handling by adding frontend logic and UI handling of optional agreements
- **Service Release Process**
  - enhanced the technical integration configuration form (for type dataspace services) by adding the technical user option "none" and updating frontend logic to manage api payloads
  - enabled agreement handling by adding frontend logic and UI handling of optional agreements
- **Company Data/Organization**
  - redesigned the company data section
  - added a "Company Delete" button in an inactive state
  - added a own section for owned and active company certificates (linked to certificate feature)
- **Company Registration Management Board**
  - updated the design to support additional registration processes
  - added a process status element
  - removed details on management page (e.g. documents) and moved them into the detail overlay
  - implemented expandable status details inside the business partner registration detail overlay
- **Connector Management**
  - updated the UI styling and user experience for connector management
  - updated connector registration flow and enhanced self-service support with technical user linkage

### Technical Support

- introduced CodeQL scan
- removed Veracode workflow
- renamed docker notice file
- CONTRIBUTING.md: linked to contribution details
- updated eclipse dash tool for dependencies check
- added dependabot.yml file and introduced grouping of pull request for version updates
- upgraded gh actions and change to pinned actions full length commit sha
- removed warnings from log and dev server
- added support of unavailable backend by redirecting the user to an error page
- migrate from create react app to vite framework
  - switched from deprecated create react app to a new framework for build scripts and development server
  - upgraded to Portal Shared Components 3.x based on Vite
  - upgraded dependencies
- upgraded keycloak-js dependency to v23.0.7
- URL Pattern validation
  - made HTTPS in URL patterns configurable: enabled by default, HTTP can be configured by setting the introduced environment variable to false
- code clean-ups
  - removed unused overlays
  - remove duplicate api endpoints
- removed appendchild from the code and replaced it with alternative code

### Bugfix

- resolved code smells related to the "certificateTypes" length check, ensuring the logic correctly handles all scenarios
- Page Scroll Behavior: removed unintended page upscrolling on various sections to enhance user experience
  - Partner Network
  - Application Request page
  - Company Subscriptions
  - Invite Business Partner
  - Semantic Hub
  - Technical User Management
- User Management: fixed the display of user roles within chip cards in User Management
- App Release Process form: fixed the display of user roles within chip cards
- Local & Wording Updates: updated locale file content to clarify company role change overlay descriptions and revised wording in multiple sections for better clarity
- Help Link Correction
  - addressed and fixed broken help links on:
    - Notification page
    - App Subscription Activation Overlay
    - App release process
    - Service release process
- App Change: corrected the logic for displaying descriptions in the App Change section
- Semantic Hub: rectified overlay issues for displaying semantic model diagrams in the Semantic Hub
- General Styling Enhancements
  - applied background hover effects to improve visual feedback
  - fixed notifications sorting dropdown closing issue
  - synchronized button styling across different pages
- Company Certificates: fixed inactive company certificate not being displayed
- Application Requests: corrected the display of company roles for requester companies with the "Onboarding Service Provider" role in the Application Requests section
- Use Case Participation: implemented a loader to provide feedback while waiting for a response in Use Case Participation
- Sonar finding(s): adding an initial value to the reduce function, preventing potential errors
- Connectors: Enhanced the connectors feature to improve the retrieval and display of service accounts in the autocomplete list, thereby improving user experience
- App Role Management: Streamlined role-based access control by updating the required role to `modify_user_account` in the App User Role Management feature for the "edit" and "Add Role" button as well as for the overlay
- Side menu: Fixed the absence of the "My company" section in the mobile version of the side menu
- Company Role Change: Enhanced the company role change flow by adding logic to handle scenarios where the role change does not impact company rights or features

### Known Knowns

- Technical Issues and Limitations
  - Technical User Accounts
    - There is an issue where attempting to display details for inactive technical users results in a blank page due to a lack of necessary backend support.
  - Partner Registration Prototype
    - The prototype is not yet functional for production use and fails to capture data entered through browser autofill.
  - App Release Process
    - The delete function for App Roles in the App Release Process is currently non-operational.
  - Credential Revocation
    - The administrator's Credential Revocation Overlay does not automatically close after a successful revocation request submission.
- Feature Support and Development
  - Auto-setup Process Worker
    - There is no frontend support for the extended auto-setup process worker, specifically in terms of error handling and status transparency.
  - Registration Approval Process
    - The frontend provides limited support for the registration approval process, particularly concerning the retriggering of jobs.
  - Technical User Details
    - The status of technical users is not displayed on the technical user detail page.
  - App Subscription URL Management
    - Users are currently unable to delete URLs in the "Register URL for Autosetup" function on the App Subscription Page due to missing user experience updates and API integration.
- UI Development Needs
  - Onboarding Service Provider Management Board
    - The user interface for the Onboarding Service Provider management board is not yet developed.
  - Company Data Management
    - The user interface development for company data management is not included at this stage.

## 1.8.0

### Change

- Notifications
  - search functionality enabled, with an extension that allows for in-content match results
  - implemented automatic page loading and sorting capabilities for managing notifications
- App Subscription Management
  - enabled company search feature based on company name patterns
- Service Subscription Management
  - enabled company search feature based on company name patterns
- Invite Business Partner
  - enabled company search feature based on company name patterns
- Application Request Management
  - enabled company search feature based on company name patterns
- User Management
  - improved user deletion success info messages by adding details of the deletion action process
  - reworked the user role assignment process to enhance accessibility for users
  - updated API structure (note: this is a breaking change by the backend) to integrate the identity management table within the user management interface.
- Information Pages - Company Roles Introduction Pages:
  - updated the "Conformity Body" content to provide a more accurate description.
  - improved the OSP page by fetching standard library data from standards.json and displaying it using a new table component
- Information Pages - Dataspace:
  - updated dataspace provider links to include quick access links.
- Login Navigation ![Tag](https://img.shields.io/static/v1?label=&message=BreakingChange&color=yellow&style=flat)
  - user navigation on login managed based on the users company application status. FE logic uses the applicationType and applicationStatus
- UseCase Participation UI
  - enhanced the handling of elements; if the backend does not provide a document template URL, the link will be disabled.
- Others
  - renamed the action button in multiple overlays from "Cancel" to "Close" to accurately reflect the action when users can only close the overlay, not cancel an operation.
  - removed all references to consortia environments
  - updated all documentation and help links to reflect the new directory structure in portal-assets.

### Feature

- User Login Redirection
  - Enhanced user experience for incomplete registrations: users attempting to log in are seamlessly redirected to complete the registration process
  - Introduced an informative screen on the portal for registrations awaiting validation, complete with a notification bar
- Service Release Process
  - Integrated a service conformity check within the service release workflow, enriching the service summary pages with compliance verification
- Company Certificate Management
  - added a convenient link in the user menu for direct access to the company certificate page
  - developed UI components to facilitate filtering, sorting, and viewing of company certificates
  - implemented a detailed overlay for viewing company certificate specifics
  - created an overlay for uploading new company certificates
  - established a connection between the listing page, certificate upload, and details page with the backend API for streamlined operations
- Registration Decline Feature
  - released a new function allowing the decline of registration invitations for companies, enhancing administrative control
- OSP Function - Managed IdP Management
  - expanded the Identity Management capabilities within OSP Function by adding sub-menus for enabling, disabling, and deleting managed Identity Providers (IdPs)
- Company Wallet UI
  - established the wallet user interface; displaying owned credentials, status, expiry date and authority
- Multi Device Support
  - refined navigation elements to support multiple device sizes, incorporating a responsive burger menu that adapts to content width and browser dimensions
  - updated the sub-navigation design to ensure compatibility across various device sizes, impacting the user interface on the Company Roles, Use Case, and Data Space pages

### Technical Support

- upgraded shared component versions
- implemented code quality & style improvements based on ESLINT rules
  - enable require-await rule
  - enable return-await rule
  - enable prefer-reduce-type-parameter rule
  - enable prefer-read-only rule
  - enable no-inferable-types rule
  - enable dot-notation rule
  - enable triple-slash-reference rule
- upgraded dependencies for vulnerabilities in axios, follow-redirects and @adobe/css-tools
- added build check at pull request
- updated file header template
- added additional image tags of type semver to release workflows
- Removed env specific urls from test files
- Updated shared components package dependency
- upgraded portal-shared-components package due to CVE-2023-42282 in node-ip package
- Changed portal-cd references to portal due to repository renaming
- Updated README.md
  - mentioned `docs` folder in portal-assets repository
  - referenced docker notice files in notice section instead of duplicating the content

### Bugfix

- App Overview
  - api failing component appears with "no data available" and with error bar
- App Release Process
  - fixed automatic upscrolling in form pages
  - fixed help link, funky character displayed and the success message in user role upload
  - upload app role template file encoding updated
  - fixed incorrectly displayed information message "no {object} available" getting displayed while content is available
- App Management
  - template file encoding updated for 'technical integration' and 'add roles overlay' and deleted previous template
- Service Overview
  - add missing translations, fix duplicate error
  - fixed incorrectly displayed information message "no {object} available" getting displayed while content is available
- Service Release Process
  - fixed automatic up scrolling in form pages
  - fixed conformity document deletion issue after uploading document
- User Management
  - create user account(s) - added api error handling component (snackbar) for the FE flow when calling GET /company/identityproviders
  - technical user - removed quotation marks from technical user details
- Business Partner Invite
  - fixed loading button issue to invite multiple companies in succession
- Credential Request Overview
  - fixed document icon hover design used
- IdP Management
  - fixed IdP workflow/UI flow inside the overlay "Create IdP" depending on selected IdP type (managed vs own)
  - Network Registration mock UI - fixed extId input field pattern to allow 6-36 alphanumeric characters
  - user migration overlay - fixed csv file upload; uploaded user file triggers the backend API to update existing user accounts with the new IdP connection and loads the providerID/userID into Keycloak for each included user
- App Marketplace
  - reduce image flickering on user interaction by using cache option
- Application Requests Management Board
  - fixed filter behavior when filtering for 'closed' or 'in review' registrations
  - reset search list after clearing input text

### Known Knowns

- Registration Decline Feature - missing backend API connection for actual trigger of the decline
- Company Certificate - delete function missing; backend integration outstanding
- Semantic Models - overlay diagram cannot get displayed due to semantic model backend external dependency error - function temporarily deactivated
- Partner Network - automatic upscrolling when clicking on "more" button
- Admin Board Application Requests - automatic upscrolling when clicking at any button on the page
- Own IdP Config Flow - incorrect text values and user email are displayed on the last overlay screen (confirmation screen of own user id connection and suggestion of running a test login)
- Broken chip card element
- App User View - not showing assigned roles
- App Release Process - selected use cases not displayed
- App Change Process 'Change App Role(s)' - roles not showing
- App Subscription Request Configuration Overlay - _Help_ hyperlink incorrectly configured
- App Change Process 'Change App Description' - description change displays the new description in the incorrect language field
- App Release Process - entering a use case value in the input field results in a blank/white page

## 1.7.0

### Change

- App Subscription and Service Subscription
  - extended ui support on app/service subscription configuration and activation
- Locale files enhanced with new feature "Onboarding Service Provider"
- Technical User Management
  - overview page: enabled search & filter for technical user accounts
  - user detail page: enhanced technical user detail page with connected object information (edc, connector, etc.)
  - user detail page: enhanced responsiveness of the page
- Invite Business Partner Form
  - disable invite button when loader is visible
- Component/Design element changes
  - Sub-Navigation label content changed to left aligned
- Service Subscription Mgt page
  - styling aligned to the app subscription Mgt page
  - service filter added
- Identity Provider Config
  - ui enhancements to support user flow
  - extended error handling implemented based on backend implementation with error details per object
- Service Management/Overview
  - manage service sub-menu for active services added (deactivate service function)
  - offer image added to service card based on backend response
- App Marketplace
  - role permission validation updated to sync permission validation for subscription with backend endpoints used
- App Release Process
  - Step "Verify" image load styling updated to support multiple images with carousel function
- Connector Deletion
  - added a information/confirmation overlay for connector deletion in case the connector has an technical user and/or subscription linked
- My User Account
  - support user response action 'success' on click of copy to clip board (only Dev/INT relevant)
- Page Loading and Error Component
  - released new page load and error component element for service overview, app overview and subscription management pages
- Notifications
  - app subscription request notification content update
- Enhanced /StaticTemplateResponsive/Cards/TextImageCenterAligned.tsx to support multiple images
- Admin Credential Management Board
  - support the load element for "decline" and "approve" button
  - document icons updated to support hover to show that the document can get clicked
- Legal information for distributions [TRG 7.05](https://eclipse-tractusx.github.io/docs/release/trg-7/trg-7-05/)
  - add legal info at build

### Feature

- Technical User Details
  - credential reset enabled via action button
- Usermanagement
  - bulk upload function released
  - extended error handling implemented based on backend implementation with error details per object
- Search Element
  - implemented full width search overlay for mobile version
- Overlay styling updated to sync used overlay styles across the portal overlays (header, description sizing and color)
- App Management/Overview
  - added function to support 'Change Documents' for active apps
  - added function to support 'Add Roles' for active apps
- My Organization
  - added app unsubscribe subscription function to inactive active app subscriptions
- Onboarding Service Provider - Prototype
  - enabled identity provider creation "MANAGED"
  - 3rd party company registration
  - approve consent osp registration company

### Technical Support

- Technical User Management
  - multi device support added for technical user detail screen
- Code quality & style improvements implemented based on ESLINT rules
  - import/no-duplicates
  - prefer-const
  - object shorthand
  - add type for imports
  - Prefer-nullish-coalescing
  - No confusing void expression fixes
  - ban-types
  - removed extra semicolons to avoid warnings
  - no-empty-function
  - prefer-optional-chain
- Digital Twin content (pages, overlays, translation content, etc.) removed due to dDTR release and decommissioning of the central DTR
- Build images also for arm64, in addition to amd64
- Updated data grid table props to the new prop value
- Upgraded dependencies to latest version
- Trivy scan: changed to no failure on high findings, as it should only fail if there is an error/misconfiguration
- Pull request linting added

### Bugfix

- "Dataspace" Introduction page background color of last section changed
- App Release Process
  - fixed double loading of images for app page
  - fixed validation for contact in app page
  - fixed salesManagerId(null) error
  - fixed error message deletion upon deleting of csv file in technical integration
  - fixed consent check removal issue on save
- Service Release Process
  - fixed consent check removal issue on save
- App Overview
  - fixed image display in app overview cards
- IDP Configuration
  - added load element for IDP list display function
- Home
  - Fixed image display for 'my business applications'
  - Fixed white screen due to 'my business applications'
- Partner Network - update search query parameter name to legalName
- Technical User Management
  - technical user creation overlay: type subheading typo fixed
  - overview page: displaying duplicates after adding/creating new technical users fixed
  - user detail page: removed copy icon from connector link
- Admin Business Partner Registration Request Screen - Detail Overlay country fixed to display country code received via backend api
- Invite Business Partner
  - fixed auto page refresh/update when inviting via the invite overlay a new company
  - fix invite overlay loader position
- Service Subscription
  - activation overlay field names updated
  - field value mapping to backend api response properties updated/changed
  - copy feature/icon added for the technical user secret
  - header description updated
  - sorting element behavior fixed in case the user sorts multiple times with the same sorting option
- Vulnerability from dependency
  - upgrade axios dependency to v1.6.1
  - Set resolution for @babel/traverse (CVE-2023-45133)
- Legal-notice for about page
  - Re-introduce placeholder values to be replaced during the build process
- Others
  - Fixed broken KeyValueView/index.tsx for undefined object attributes

### Known Knowns

- App Release Process
  - help link for app role upload incorrectly set
  - mutated vowel/umlaut of uploaded app roles are incorrectly displayed
- Semantic Models
  - semantic model overlay diagram can not get displayed due to semantic model backend external dependency error - function temporarily deactivated
- Technical User Creation Overlay
  - Role description overlapping in case of long text value or if screen width is limited
- Service Subscription Activation Overlay
  - incorrect value displayed in the field "User Id", expected property is 'technicalClientId' but 'technicalUserId' is actually displayed

## 1.6.0

### Change

- Connector Technical Integration
  - connector configuration details added
- App Subscription Management
  - subscription activation overlay enhanced by customer name, bpn, technical user permission, appId
- Technical User Management
  - added "Offer Link"/"Name" inside the technical user overview user table
- Connector Registration
  - registration of "Managed Connectors" limited to company with the role app/service provider & info multi lingual message added for inactive select scenario(s)
- App Release Process
  - changed 'Privacy Policy' selection to mandatory
  - updated "mandatory"/"required" icon (asterisk) color from black to red
  - design/styling of the app release step "validate and publish" updated
  - GET /languages endpoint structure updated inside the FE business logic
  - Phone number pattern updated
- Service Release Process
  - logic added to skip technical integration tab for serviceTypeId "consultancy"
  - updated "mandatory"/"required" icon (asterisk) color from black to red
- Static Pages Updated
  - Data Space
  - Catena-X Participant

### Feature

- Removed all daps related code - frontend implementation, business logic and locales
- New Notification messages released:
  - credential approval
  - credential rejection and
  - subscription url change
- User Management
  - technical user role description & help link added inside the technical user creation overlay. Incl. multi language support
- Connector Registration - Managed
  - added subscriptionID linkage inside the registration page as well as the business logic to submit the connector connected subscriptionID
- Search
  - new search element enabled/activated for all portal pages
  - search result style newly introduced
  - added search close function whenever the user clicks on the background/outside the search component
- Company Role Management
  - enabled company role unselecting
- App Subscription
  - Add "Detail Data" Button and Overlay
  - Refracting Activate Subscription Page
  - Add App Filter Search Functionality
  - enabled app tenant url change for active apps
- App Change Function enabled
  - 'Change Image' enabled for app owners if app is active (App Management -> App Overview)
  - 'Change Description' enabled for app owners if app is active (App Management -> App Overview)
- User Account & My User Account
  - Add Admin Info
- Multi Device Function
  - mobile friendly header and stage navigation enabled
  - slider stage header implemented and activated
  - Home - Carousel - Responsiveness - when switching the portal width screens get rendering issues
- Usecase Participation
  - Created New page under User profile
  - Add edit Overlay UI
  - Fetch usecase via API
  - Add Business Logic to upload document
- Notification
  - Show done state
  - Provide icon for marking a notification as read/unread
  - New Header and Filter UI
- SSI Certificate Request Credential Adminboard released
  - new page for credential request management released incl management filters and search
  - GET /certificate request api endpoint connected
  - certificate request approval function enabled (with backend connection PUT /credentials/{credentialId}/approval)
  - certificate request decline/reject function enabled (with backend connection PUT /credentials/{credentialId}/reject)
  - download useCase participation document enabled

### Technical Support

- Changed license notice for images
- Sonar findings fixed (Code smells and bugs)
- Dependabot findings fixed (Upgrading dependencies to the latest versions)
- Excluded locales from duplication sonar checks
- Project Structure
  - Moved out shared components and source folders to root level
- app access management component (app cards element) endpoint path updated/changed due to new endpoint path provided by apps services

### Bugfix

- fixed missing URL and Email data after re-opening a service under the service release process
- fixed app release process process handling (Step 3 - Consent) button "save"
- app detail page "back" button fixed
- Application card favorite button click (separation from the rest of the card where the click results into opening the app card)
- Admin Credential Board - views/filter function fixed
- Service Release Form - fixed erase of entered data on deleting uploaded image
- Service Detail - header UI fix of rendering issues
- Permission validation 'Credential Mgmt' page updated to 'decision_ssicredential'
- App description change - fixed page break issue in case of api response without language tag for each FE supported language
- Notification message link - 'UseCases' welcome message fixed
- handle empty customer link section in managed connectors
- Overlay fix of activation response
- App Management page access permission changed to add_apps
- Permission validation 'Credential Mgmt' page activated
- Managed connector registration api call - technicalUserID string empty instead of submitting the subscriptionID
- App Release Process - consent conformity check upon upload of the conformity certificate, previous selected consents got deleted
- Data Space Information page - style fix stage sub navigation header and fixed responsive issues
- App Detail
  - Subscribe Button state management updated
- Service Marketplace
  - Subscription Button cross service highlighted

### Known Knowns

- Tenant URL inside the app subscription detail overlay (provider view) is displayed as changeable even though the app is not even activated yet. The request is getting rejected from the backend as expected, but frontend should ideally not even allow the user to trigger the function via the UI
- App Subscription Activation overlay: pattern for input field "Tenant URL" allows "#" character while backend will correctly reject the input if the user adds an url containing "#"
- UseCase Framework upload (SSI request flow): limitation of the file size missing
- Company Certificate upload (SSI request flow): limitation of the file size missing
- Service image, uploaded by Service Provider, is not displayed inside the service provider service overview
- App Release Process form: image load running on fail within the "Verify" step
- "Offer Release Approval" e-mail for offer provider currently not supported
- If the connector deletion is running into an error with the portal backend, the user receives an error information but without any specific error message of the actual reason for failure
- Missing user information about automatic technical user deactivation for technical user linked to an connector which is getting deleted/inactivated

## 1.5.0

### Change

- User Management
  - app access management - api used to display app cards inside the user management 'App Access Management' reduced to single api call

### Feature

- App Release Process
  - technical integration enhanced by technical user profile configuration
  - technical user profile section added inside 'Validate and Publish' step
- App Marketplace
  - app detail page - sticky app detail sub-navigation added
  - app detail page - technical user profile section added
- App Admin Board
  - app detail page - technical user profile section added
- App Management Board
  - app detail page - technical user profile section added
- Service Release Process
  - technical integration added incl. technical user profile configuration
  - SERVICE_LEADIMAGE upload integrated
  - delete document notification/toast message added
- Service Marketplace
  - service detail page - technical user profile section added
- Service Admin Board
  - service detail page - technical user profile section added
- Service Management Board
  - service detail page - technical user profile section added
- Service subscription
  - Subscription Activation api integration
  - Subscription flow UI update
- Shared Components
  - about card for legal notice added
- About page for legal notice
  - About card added to Shared Components
  - About page added and linked in footer component
  - card component integrated in About page
- Third-party-licenses page removed (replaced by About page)

### Technical Support

- About page
  - enabled build and release workflows to provide content

### Bugfix

- App Release Process
  - conformity document deletion missing error message in failure case
- Registration Process
  - 'add bpn overlay' - manually entering a bpn to an application did result into a load element on the 'add bpn overlay' of the next application (without page reload)
- My Organization
  - missing subscription details fetch from api fixed
- Connectors
  - Previously added data on 'add connector' overlay got not cleared in case of a success scenario
- Service Release Process
  - display previous uploaded lead service image in "validate and publish" step

## 1.4.0

### Change

- IdP Configuration
  - ui styling and messages updated
  - load element added for create/submit/next buttons
  - implemented success & error messages depending on the error scenario while creating/configuring a new idp
- Shared UI Components
  - added typography for static table to update headline sizing
- Notification
  - Service_Release_Request customer message content updated
  - App_Release_Request customer message content updated
- Static Templates - UseCases & CompanyRole
  - new templates released
  - real time language switch for static pages enabled where content is fetched from another repository (see features/language)
  - support scroll-up icon on each sub-title
  - enabled page sub-menu to stick on the screen top when scrolling down
  - support hover tooltip in-text component

### Feature

- App Release Process
  - added privacy policies section to "validate and publish" application form
  - added app roles section to "validate and publish" application form
  - added role description information inside the ui for "Technical Integration" step
  - "help" button enabled along the app release process (form bottom)
  - extended ui error handling for 500 backend error responses
- Service Release Process
  - enabled SERVICE_LEADIMAGE document upload
  - "help" button enabled along the app release process (form bottom)
  - extended ui error handling for 500 backend error responses
- Service Subscription Management released (pre-version)
- Service Release Admin Board released (pre-version)
  - enabled search for services
  - enabled filters
  - displayed all services waiting for review and active inside the admin board
  - enabled view service details
  - enabled approve and decline service
- App Marketplace
  - added company subscription status information on the app overview (inside the card component)
  - app detail page, new order status component implemented for subscription process
- Notification
  - Role_Update_Core_Offer notification enabled
  - Role_Update_App_Offer notification enabled
- Connector Registration
  - added new section for connector providers to view and managed 3rd party/managed connectors
  - added enhanced error handling for connector tables in case of service/server error
- Company Configuration - Company Role Change
  - released company config page for company admins to update CX company participation role (switch between Participant, App Provider, Service Provider) incl. backend connection for agreement consent, document download and business logic to display company role change impact

### Technical Support

- moved all portal repo images to asset repo
- removed existing in code "disable eslinter" statements inside the app release process and fixed eslinter issues
- service release endpoint path updated/changed due to an endpoint path cleanup on backend side ![Tag](https://img.shields.io/static/v1?label=&message=BreakingChange&color=yellow&style=flat)
- app release process - app card language switch fixed to only switch the language inside the app card
- changed release workflow to retrieve tag from github.ref_name (set-output command deprecated)
- added release workflow for release-candidates
- react player package added to supported multiple formats of in-page videos
- changed container registry to Docker Hub
- added pull request template

### Bugfix

- App Management Board (Provider)
  - app endpoint path updated due to an controller change on the backend side - new path /api/apps/appChange/${appId}/deactivateApp
- Others
  - top right user profile icon hover function enabled
  - image zoom height fixed

### Known Knowns

- Company Configuration - Company Role Change
  - Overlay top summary section displays non-changed company roles as "added" instead of ignoring those roles since those are already assigned
  - Role/Feature change description not correctly fetched from the config file
- Service Release Process
  - Technical user profile configuration displayed for "Consultance_Services" even though its not relevant for services with this service type - error appears if user selects roles and wants to proceed
- Service Release & App Release Process
  - Issue on displaying given consent after using the "back" button inside the release process. Issue appears in an inconsistent manner.

## 1.3.0

### Change

- updated document section styling for app and service detail pages
- Shared Components
  - StaticTemplate: TextAndImage template spacing/element location updated
- User Account screen permission validation to access the page updated
- App Marketplace
  - enabled search “no result found” response
  - enabled responsiveness of the app cards to rearrange displayed app cards based on the users screen width
- User Management - app access management app cards backend api connection updated due to new endpoint business logic
- App Release Process
  - updated endpoint to post and get agreement consent
  - switched endpoint to retrieve cx frame documents from portal backend for consent section
  - document upload error message customization activated and new error message for file size set
- Service Release Process
  - updated GET and POST endpoint handling to store and fetch service details from the backend and display them inside the service release form
  - switched endpoint to retrieve cx frame documents from portal backend
  - updated endpoint to post agreement consent
  - translations enhanced/added
- Switch IdP
  - additional user support and new style added for easier process handling

### Feature

- Service Release Process
  - implement service type function with backend connection
  - added load button function for service release form - button "submit" and "confirm"/"proceed"
- App Release Process
  - added app privacy policy select function inside the app release process form
- Service Management (Service Provider)
  - implemented service overview for app provider to display all owned services in all states (incl. search, filter and sort)
  - implemented service detail page

### Technical Support

- added temp fix for CVE-2023-0464
- added build workflow for v1.3.0 release candidate phase
- updated actions workflows

### Bugfix

- Company Role Intro Page - updated zoomed image style by removing grey bottom line
- Service Marketplace - Service Detail Page
  - updated business logic to consume use case data due to updated api response body style
- Service Release Process
  - chapter "Supporting Material" deletion function fixed
  - "Save" button on "Offer Page Details" fixed
  - update long description pattern to support multiline (as app release process)
  - reset active step back to 1 in service overview page when re-opening a service in "draft" state
- Connector Registration - input pattern for connector name updated to support special characters and customer input related error messages
- Organization data - ignore "null" values provided by backend components/apis
- Dropzone - error message customized to support multiple error scenarios with different error codes/messages
- Service Detail Page (Marketplace and Service Management) - document download fixed
- User Management
  - recorded log errors fixed
  - payload fixed to portal roles only when updating user assigned portal roles
  - create new user account first and last name pattern updated to alow double names
- User Account - fixed page load for users without portal roles
- App Access Management - "Edit" button in user table fixed
- App Release Process
  - fixed condition for 'documents' section in 'validate and publish' step to display only relevant document types
  - removed placeholder section 'data security information' and 'connected data' from 'validate and publish' step
  - long description input field pattern
- App Release Process
  - update input field validation for longDescription input field
  - fixed provider input field validation; allowed numbers
- App Release Admin Page - App Detail Page
  - updated business logic to consume use case data due to updated api response body style

## Known Knowns

- Eslinter checks disabled in several code sections related to the app release process
- Sorting component behavior - preselected selects are not visible and active, hover, inactive state missing
- App Release Process - step "Verify & Submit" - the app card language switch is impacting the language of the whole party instead of only updating the app card
- Image zoom in results in the useCase/company introduction page is breaking in the background when user opens the zoom in function
- User account creation success overlay is displayed. When closing the success overlay, for a millisecond an error overlay is displayed
- App Management (Provider) sub-menu broken
- App and Service Marketplace - app cards display width responsiveness missing
- Service Subscription Management not yet released, only available via API endpoints
- Service Release Admin Board not yet released, only available via API endpoints

## 1.2.0

### Change

- Dropzone costum error support implemented

### Feature

- UserManagement
  - add role description details into the user account creation overlay and linking the description with the new developed/released role description detail page
- App Marketplace
  - app detail page got enhanced by "Privacy Policies"
- App Approval Admin Board
  - app detail page endpoint switched to /inReview/{appId}
  - app detail page "App Roles" added
  - app detail page "Privacy Policy" added
  - removes placeholder sections and implemented UI changes
- User Account Screen
  - add section with user assigned portal roles
  - add action button and overlay to update user assigned portal roles
- Service Release Process
  - implement service release process form and connected backend services /createService, /serviceStatus, /and Update service apis added
- App Release Process
  - enabled document download in contract and consent
  - enabled document deletion inside the app release form
  - changed additional document uploads from mandatory to optional and changed dropzone parameter size

### Technical Support

- Improved page loading in several places (such as app overview)
- Change local port to run behind reverse proxy
- Improved responsiveness of use case introduction page and company role page

### Bugfix

- Image import via api image/document endpoint implemented for organization/myCompanySubscription section
- Fixed display documents feature. Only first document got displayed (Admin App Approval Board - App Detail page, App Marketplace App Detail Page)
- App Release Process - when opening a previously saved app - "save & proceed" is disabled is fixed
- Home - Recommended section images not loading fix
- Application Request Board styling of the application status bar for application fully "DONE" but activation outstanding
- App Release Process - updated long description input validation
- App Release Process - updated business logic to retrieve app use case in new api response format

## 1.1.0

### Change

- Service Marketplace
  - documents displayed on service detail page connected to backend call (view and download documents)
  - updated styling of multiple subscription display section
  - service marketplace service card enhanced by short description
- SharedUIComponents
  - modal image behavior for different devices updated

### Feature

- App Conformity Document handling enabled
  - enhanced app release process with conformity upload section
  - enhance app release process "verify data" with conformity document view and download option
  - app admin board - app detail page enhanced by adding conformity document view and download
- SharedUIComponents
  - image gallery - added grid layout & parameter to display images in 16:9 ratio
- Service Release Management
  - implemented new top navigation section und sub-menu
  - implemented service release process intro page
  - implemented service release form (initial)

### Technical Support

- added a new smart image component to handle all kinds of images, display placeholder while loading and error image on failure
- fix(cve-2023-23916): add package upgrade as temp fix
- chore (gh-org-checks): rename file for stable trivy scan
- chore enable multi branch: add latest tag to released images
- created new component to reduce code duplications between app release process & service release process intro pages

### Bugfix

- Notification - App Subscription Activation - linked URL updated to 'User Management'
- Connector - DAPS registration retriggering allowed upload document types restricted
- Application Request - Approve/Decline/Retrigger/Cancel Process actions will clear button section and update the checklist/process status inside the overlay as well as the application list

## 1.0.0-RC10

### Change

- Get App Image backend connection updated for (AppMarketplace, AppDetails, App Overview & AdminBoard)

### Feature

- "No Items Found" page/section implemented for (AppMarketplace, ServiceMarketplace, AppOverview, AppSubscription & AdminBoard)
- Application Registration Validation Process - enabled retrigger process of application checklist steps in the overlay screens if applicable
- App Release Process - added delete document function

### Technical Support

n/a

### Bugfix

- Update styling App Management Board
- Invite Business Partner Screen - disabled "detail" button in invitees table
- Semantic Hub & Digital Twin overlays close icon fixed
- Digital Twin overlay sizing of content fixed to stay in given frame/overlay size
- App Release Process - fixed save and edit data handling to display available/saved app data to the user

## 1.0.0-RC9

### Change

- App Release Approval Board
  - Enabled overlay for decline scenario with customer message
- Notification message content updated and incl. links
- Several help connections implemented (connector, app release, etc.)
- Application Registration
  - Retrigger process apis added

### Feature

- Connector Registration
  - new design with additional information such as host, self-description and status released

### Technical Support

n/a

### Bugfix

- Back navigation issue resolved from notifications to any specific page and back

## 1.0.0-RC8

### Change

- App Release Process:
  - Technical integration - role upload ui changes to ease the usability
  - Added new attribute "privacyPolicies" to app creation
- New 'Help Center' connected with the portal help button

### Feature

- Application Approval Board - Checklist overlay
  - enabled checklist details with comments and status via backend api connection
  - enabled approval and decline interfaces for the manual data validation

### Technical Support

- resolve dependabot findings
- temp fix for cve-2023-0286
- add missing '--no-cache': apk update && apk add

### Bugfix

- User Management: App role assignment - cache issue resolved

## 1.0.0-RC7

### Change

- Admin App Approval Board - app detail page released when clicking on app card

### Feature

n/a

### Technical Support

n/a

### Bugfix

- Notification delete mechanism updated - auto page reload

## 1.0.0-RC6

### Change

- App Release Process
  - Set 'UseCase selection' and 'app supported language' to mandatory
  - app role upload further refined with better user support

### Feature

- Company Registration Approval Board
  - implemented and backend connected the application cancel process flow
  - checklist-worker fully implemented for not finalized/closed applications

### Technical Support

n/a

### Bugfix

n/a

## 1.0.0-RC5

### Change

- Application company detail overlay updated to manage unique ids based on the backend response
- App Release Process
  - Technical Integration - roles upload & deletion functionality

### Feature

- Application approval checklist implementation with checklist worker; status and overlay (ongoing)
- Shared Components
  - Dropzone file deletion overlay for deletion confirmation released

### Technical Support

- Static Template handling updated to fetch content from asset repo for more flexibility and code separation from content & support of multi-language activated

### Bugfix

- App details page fixed
- Add/Create user account field validations re-activated
- App release process - Changed regex validation for 'Provider Homepage' field
- App release process - Document upload in 'technical guide' field
- Refetch updated notification list on delete action
- Connector file type/size error updated

## 1.0.0-RC4

### Change

n/a

### Feature

n/a

### Technical Support

- Static Template handling updated to fetch content from asset repo for more flexibility and code separation from content & support of multi-language activated

### Bugfix

- App release process bugs fixed such as multiple document upload, fetch uploaded roles from backend
- App release management board - views tabs fixed
- Notification URLs for notification messages updated
- Connector registration overlay overlapping tooltip icon fixed

## 1.0.0-RC3

### Change

### Feature

- User Management
  - create single user account support of company idp
- Released App Management Board for Operator to managed app publishing requests

### Technical Support

n/a

### Bugfix

- Translations and couple of text messages updated
- My business apllication area fixed by removing cache relation for app card images
- App release process bugs fixed such as incorrect mandatory fields; file upload handling, etc.

## 1.0.0-RC2

### Change

- Dialog Header
  - Update Dialog header font size to 24px
- Admin Board - App Release (Page)
  - Created Admin Board Page
  - Connect with API's
  - BL&API Approve app release
  - BL&API Decline app release
- Bugfix
  - Change Email Pattern Regex to fix Hostspot
- User Management main page
  - update dialog header & font style/size
- Apps
  - removed asset repo dependency and connect backend apis to fetch lead images
- App Release Process
  - step 4 "role management" connected with apis to support GET / POST and DELETE
  - Company role introduction page styling sizes updated
  - Added content for company role introduction & use case introduction pages

### Feature

n/a

### Technical Support

- Email pattern / regular expression updated

### Bugfix

- App access management - carousel style updated & card height fixed

## 1.0.0-RC1

### Change

- User management
  - app Access placeholder component implemented which is getting used in case no active app subscription does exist
  - user table headlines updated
  - updated page header size and image
- Updates - Connector
  - overlays updated (dropzone headline added; changed "Cancel" to "Back" Button, add top right cancel icon inside the overlay)
  - tooltips added for connector table to explain status icons
- Registration Request Approval Board
  - page layout updated
  - filter feature enabled
  - company data details overlay extended with company role and documents
- Notification
  - Badge count added inside the user icon sub-navigation
  - notification message title and content updated by supporting new technical keys

### Feature

- Use case introduction page released
- Shared Components
  - created "Side List" component
  - created "Draggable Chip" component
  - created "Static Page" templates for introduction pages
  - created "Image Item" with zoom and hover function as well as update of "Image Gallery"
- App Release Process
  - step 4 limited to role upload/handling only
  - step 5 Beta Test page updated with preview content for future releases
  - app card component of step 1 connected with the leadimage load element to display the leadimage inside the card in realtime
- App Change Process released
  - created deactivate sub-menu component in App Provider Overview Page
  - created app deactivate page and connected the app/deactivation api
- App Subscription Management Board for app providers got newly released
  - overview of active app subscriptions and new requests
  - filter & search function on subscriptions
  - subscription activation function implemented with direct user response such es technical user creation
  - autosetup url storage for the app provider enabled via user interface
- Identity Provider Management released
  - connect company OIDC idps enabled via portal user workflow
  - user migration function enabled to support migration of users from one idp to another

### Technical Support

Portal asset repo image drag disabled for all transactional images (such as app images) ![Tag](https://img.shields.io/static/v1?label=&message=BreakingChange&color=yellow&style=flat)

### Bugfix

- User Management: assign multiple users to an role got fixed
- Connector:
  - fixed issue on clicking info icon trigger delete action
  - show tooltip message on hover of info icon
  - enable authentication flow
- Technical User: overlay static user data now getting fetched from the user token
- AppOverview: navigation to app release process screen with auto filled app data got fixed for apps in status "In PROGRESS"

## 0.10.0

### Change

- Shared Components
  - "load more" button component released with new design
  - page snackbar component released with new design
  - page snackbar auto closure implemented (as variant)
  - page snackbar positioning updated
  - tooltip enhanced by adding light color variant
- Partner Network
  - Stop throbber in case of error and show No rows present message
  - Empty details overlay issue fix

### Feature

- Service Marketplace
  - new UI released
  - enabled different views by service category
  - enabled sorting and in-page search
- Connector Registration
  - style updated and connector details enhanced inside the "my connectors" table
  - added DAPS logic and file upload inside the connector registration ui and business logic
- Notifications Service
  - enabled sorting and filtering
  - pagination enabled by adding "load more" function and receiving pagination details via api

### Technical Support

- n/a

### Bugfix

- Technical User creation: Removed multi overlay layering and corrected response style
- Notification Service:
  - modal for message deletion page positioning fixed
  - sort icon behavior on click/mouse over fixed
  - notification api trigger logic fixed
- App user management: user role deletion fixed

## 0.9.0

### Change

- Shared Components
  - SelectList component - property/parameter added to clear the select list input
- App Release Process
  - Sales Manager Get, Select and drop down enabled for app creation
  - "Save" Button enabling with update PUT api call

### Feature

- Marketplace
  - App subscription consent agreement included inside the user flow with api triggering
- Identity Provider
  - Create, update and enable new idp integration for ownIdP usage (companyIdP)
- Notifications Service
  - Release of new notification design with filtering, viewing & pagination
  - Highlight of unread messages
  - Delete notification function enabled
- Registration Approval Board
  - Enable handling of registrations without bpn by adding a bpn input field with api connection
- User management
  - Auto navigation to Identity Management section after deleting an user
  - App User tables - content api call filtering activated to reduce response to needed result
- Company Role Introduction
  - Active Participant introduction page
  - App Provider introduction page
  - Service Provider introduction page

### Technical Support

- n/a

### Bugfix

- n/a

## 0.8.0

### Change

- Connector Registration
  - Enable "Company as a Service" connector registration via modal; connected to portal backend and SD Factory
  - Input field pattern validation established
  - Updated delete connector integration

### Feature

- User Management - user account creation for portal connected to company role validation to reduce and validate available portal roles which the member company can assign (related to the company signed company role agreements)
- User Account
  - Enabled my user account deletion flow and backend integration
  - Error and success overlay added for password reset button/logic
  - Disabled "Suspend" user button

### Technical Support

- n/a

### Bugfix

- User Invite - error pattern validation integrated
- Shared Components
  - Image components updated & svg file loaded
  - Drop-Down list

## 0.7.0

### Change

- App Release Process
  - Added headline and subtext
  - Removed input field placeholders where not necessary
  - Activated app card always on viewport function inside the app card creation of the app release process
  - Updated app card sizing
- Service Marketplace
  - Service subscription detail section - added subscription status

### Feature

- App Marketplace
  - Subscription data submission to third party and enablement of terms & condition agreement/consent
- User Management
  - App role assignment for multiple users implemented

### Technical Support

- n/a

### Bugfix

- App Release Process - Page sizing fixed
- My Organization - BPN data field allocation aligned
- User Management - User table auto-refresh enabled after new user invite; business logic of user status inside the user table updated to display correct status
- Central Search - Result list gave an issue on app title value

## 0.6.0

### Change

- n/a

### Feature

- Application Management Board: Manage application request (by viewing company details and documents) and approve or cancel company applications.
- User Management: View own company users, invite new users and assign app roles for subscribed apps. Additionally, the technical user self-service got released and supports now the creation of technical users as part of the user company account.
- App Marketplace: Enables user to search for apps, display app details and subscribe for an app. Also app favorites tags are added.
- App Overview: App overview supports the app provider to see own published apps, check the status, progress unfinished app releases and start the registration of a new app.
- UiComponents: SharedUiComponent library got released and is usable for other projects with a number of ui react components

### Technical Support

- n/a

### Bugfix

- n/a

## 0.5.5

- Feature - App Overview page
- Feature - Add and edit Identity Provider details
- Feature - BPN add/delete flow in User Account Screen
- Feature - User Management - Success/Fail Message
- Feature - Expand on hover feature added to CardHorizontal component.
- Feature - Add download document in application request page
- Feature - Add User Role Overlay (refactoring)
- Feature - Assign user role (refactoring)
- Feature - Show subscription box after subscribed immediately
- Feature - App Release Process - upload functionality
- Feature - App Detail - Fetch Documents
- Feature - Shared Components - Transmission Chip button
- Feature - App Release Process - Business Logic & API - Submit App for review
- Feature - Transition button added to Registration table
- Feature - Expand on hover feature added to CardHorizontal component.
- Feature - Add download document in application request page
- Feature - Add User Role Overlay (refactoring)
- Feature - App Release Process - upload functionality
- Bugfix - Connect Partner Network to BPDM
- Bugfix - UI updates in UltimateToolbar component
- Bugfix - Registration table UI fixes
- Bugfix - App Release Process - Fixed browser back button issue
- Bugfix - User Management Main Page Style fix
- Bugfix - App Release Process - Fixed user directing to bottom of the page
- Bugfix - Services Card Responsive UI Fix
- Bugfix - Partner network search issue fix
- Bugfix - CardHorizontal - Height issue fix
- Bugfix - Bind app subscribe status in my organization page
- Bugfix - App Marketplace - Subscription Button update needed
- Bugfix - Service Marketplace - Page Padding Margin UI Fix and Provider Table Border Fix
- Bugfix - User Experience - delete request id from registration admin board

## 0.5.4

- Feature - Service Marketplace
- Feature - Identity Providers
- Feature - My Organization page
- Feature - App Release Process Steps 2 with business logic, 3 with api binding, 6 with UI, 4 with UI
- Feature - Search functionality added in Register Request table
- Feature - Add "CX Membership" flag in Partner Network
- Bugfix - Show loader on clicking decline or confirm from application request screen
- Bugfix - Show error popup on failure of approve or decline request
- Bugfix - Text updates on company data overlay
- Bugfix - Fixed modal width, subscribe refetch and services loading effect
- Bugfix - User Management - AddUser Roles missing

## 0.5.3

- Feature - App Release Process Step 1 implementation with api binding
- Feature - Show app roles in user details
- Feature - Connect Notifications API
- Feature - App Release Process Step 5 - Beta Test
- Feature - Search functionality added in Invite Business Partner page
- Feature - Identity provider list and detail view

## 0.5.2

- Feature - Added Release Notes ;)
- Feature - Technical User details page
- Feature - Technical User role selection dropdown
- Feature - User Management App Access Carousel
- Feature - App Release Process Step 1
- Feature - Digital Twin Table component exchange and deletion of faulty filters
- Feature - Partner Network single search for multiple endpoints & UI update
- Feature - Search in User and App User table
- Feature - New components date picker, table style, lightweight dropzone, in screen navigation, single dropdown, load button
- Bugfix - Business Apps displayed correctly and links working
- Bugfix - Restrict supported languages to 'en' and 'de' without local variants
- Bugfix - Removed empty 'Organization' option from user menu
- Bugfix - Footer fixed to bottom of window
- Bugfix - Some alignment and content fixes

### Older

- Defect - Page reloads when the auth token is renewed
- Defect - Latest apps are static
- Defect - Some footer pages and menu items are empty<|MERGE_RESOLUTION|>--- conflicted
+++ resolved
@@ -1,6 +1,23 @@
 # Changelog
 
-<<<<<<< HEAD
+## Unreleased
+
+### Change
+
+- Page headers
+  - harmonization and standardization of page headers, added consistent headers and removed unused code
+
+### Feature
+
+- Use scroll to top button from shared components
+- Subscription Overlay
+  - implement loading state for provider subscription detail overlay
+
+### Bugfixes
+
+- Fixed incorrect usage of pre-commit hook
+- Fix consistency issue in constants file. Use camel case for all page paths. Update corresponding usage in other files
+
 ## 2.1.0-RC3
 
 ### Technical Support
@@ -17,25 +34,6 @@
   - fixed role to hide admin board page for service manager [#937](https://github.com/eclipse-tractusx/portal-frontend/pull/937)
 - **Connector Overlay**
   - fixed typo
-=======
-## Unreleased
-
-### Change
-
-- Page headers
-  - harmonization and standardization of page headers, added consistent headers and removed unused code
-
-### Feature
-
-- Use scroll to top button from shared components
-- Subscription Overlay
-  - implement loading state for provider subscription detail overlay
-
-### Bugfixes
-
-- Fixed incorrect usage of pre-commit hook
-- Fix consistency issue in constants file. Use camel case for all page paths. Update corresponding usage in other files
->>>>>>> cc504206
 
 ## 2.1.0-RC2
 
