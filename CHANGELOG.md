# Changelog

New features, fixed bugs, known defects and other noteworthy changes to each release of the Catena-X Portal Frontend.

## 1.3.0 RC2

### Change
n/a

### Feature
* Service Release Process
   * Support SERVICE_LEADIMAGE document upload in step1

### Technical Support
n/a

### Bugfix
* Service Detail Page (Marketplace and Service Management) - document download fixed
* Service Release Process - update long description pattern to support multiline (as app release process)
* Service Release Process - reset active step back to 1 in service overview page when re-opening a service in "draft" state
* User Management - create new user account first and last name pattern updated to alow double names
* App Release Process
  * fixed condition for 'documents' section in 'validate and publish' step to display only relevant document types
  * removed placeholder section 'data security information' and 'connected data' from 'validate and publish' step
  * long description input field pattern

* App Release Process:
   * Added privacy policies to validate and publish
* Application Checklist
   BugFix - Checklist layout issue fix
<<<<<<< HEAD
*AppMarketplace
   *  Add status of the subscription
=======
* Service Management
   Service subscription Mgt enabled
* Refactor
   App Subscription & Service Subscription to use common component
>>>>>>> 649f6ce9
* Notification
   BugFix - Service Request title and message issue fix

## 1.3.0 RC1

### Change
* App Release Process
  * updated endpoint to post and get agreement consent
  * switched endpoint to retrieve cx frame documents from portal backend for consent section
  * document upload error message customization activated and new error message for file size set
* Service Release Process
  * updated GET and POST endpoint handling to store and fetch service details from the backend and display them inside the service release form
  * switched endpoint to retrieve cx frame documents from portal backend
  * updated endpoint to post agreement consent
* Switch IdP
  * additional user support and new style added for easier process handling

### Feature
* Service Release Process
   * Connect backend service /submitservice api added
   * Common component to handle Submit service
* App Marketplace
  * implement service type function with backend connection
  * added load button function for service release form - button "submit" and "confirm"/"proceed"
* App Release Process
  * added app privacy policy select function inside the app release process form
* Service Management (Service Provider)
  * implemented service overview for app provider to display all owned services in all states (incl. search, filter and sort)
  * implemented service detail page

### Technical Support
* added temp fix for CVE-2023-0464
* added build workflow for v1.3.0 release candidate phase
* updated actions workflows

### Bugfix
* App Release Process
  * update input field validation for longDescription input field
* User Management
  * payload fixed to portal roles only when updating user assigned portal roles 
* App Release Admin Page - App Detail Page
  * updated business logic to consume use case data due to updated api response body style
* Service Marketplace - Service Detail Page
  * updated business logic to consume use case data due to updated api response body style

## 1.2.0

### Change
* Dropzone costum error support implemented

### Feature
* UserManagement
   * add role description details into the user account creation overlay and linking the description with the new developed/released role description detail page
* App Marketplace
   * app detail page got enhanced by "Privacy Policies"
* App Approval Admin Board
   * app detail page endpoint switched to /inReview/{appId}
   * app detail page "App Roles" added
   * app detail page "Privacy Policy" added
   * removes placeholder sections and implemented UI changes
* User Account Screen
   * add section with user assigned portal roles
   * add action button and overlay to update user assigned portal roles
* Service Release Process
   * implement service release process form and connected backend services /createService, /serviceStatus, /and Update service apis added
* App Release Process
   * enabled document download in contract and consent
   * enabled document deletion inside the app release form
   * changed additional document uploads from mandatory to optional and changed dropzone parameter size

### Technical Support
* Improved page loading in several places (such as app overview) 
* Change local port to run behind reverse proxy
* Improved responsiveness of use case introduction page and company role page

### Bugfix
* Image import via api image/document endpoint implemented for organization/myCompanySubscription section
* Fixed display documents feature. Only first document got displayed (Admin App Approval Board - App Detail page, App Marketplace App Detail Page)
* App Release Process - when opening a previously saved app - "save & proceed" is disabled is fixed
* Home - Recommended section images not loading fix
* Application Request Board styling of the application status bar for application fully "DONE" but activation outstanding
* App Release Process - updated long description input validation
* App Release Process - updated business logic to retrieve app use case in new api response format

## 1.1.0

### Change
* Service Marketplace
   * documents displayed on service detail page connected to backend call (view and download documents)
   * updated styling of multiple subscription display section
   * service marketplace service card enhanced by short description
* SharedUIComponents
  * modal image behavior for different devices updated

### Feature
* App Conformity Document handling enabled
  * enhanced app release process with conformity upload section
  * enhance app release process "verify data" with conformity document view and download option
  * app admin board - app detail page enhanced by adding conformity document view and download
* SharedUIComponents
  * image gallery - added grid layout & parameter to display images in 16:9 ratio
* Service Release Management
  * implemented new top navigation section und sub-menu
  * implemented service release process intro page
  * implemented service release form (initial)

### Technical Support
* added a new smart image component to handle all kinds of images, display placeholder while loading and error image on failure
* fix(cve-2023-23916): add package upgrade as temp fix
* chore (gh-org-checks): rename file for stable trivy scan
* chore enable multi branch: add latest tag to released images
* created new component to reduce code duplications between app release process & service release process intro pages

### Bugfix
* Notification - App Subscription Activation - linked URL updated to 'User Management'
* Connector - DAPS registration retriggering allowed upload document types restricted
* Application Request - Approve/Decline/Retrigger/Cancel Process actions will clear button section and update the checklist/process status inside the overlay as well as the application list

## 1.0.0-RC10

### Change
* Get App Image backend connection updated for (AppMarketplace, AppDetails, App Overview & AdminBoard)

### Feature
* "No Items Found" page/section implemented for (AppMarketplace, ServiceMarketplace, AppOverview, AppSubscription & AdminBoard)
* Application Registration Validation Process - enabled retrigger process of application checklist steps in the overlay screens if applicable
* App Release Process - added delete document function

### Technical Support
n/a

### Bugfix
* Update styling App Management Board
* Invite Business Partner Screen - disabled "detail" button in invitees table
* Semantic Hub & Digital Twin overlays close icon fixed
* Digital Twin overlay sizing of content fixed to stay in given frame/overlay size
* App Release Process - fixed save and edit data handling to display available/saved app data to the user

## 1.0.0-RC9

### Change
* App Release Approval Board
  * Enabled overlay for decline scenario with customer message
* Notification message content updated and incl. links
* Several help connections implemented (connector, app release, etc.)
* Application Registration
   * Retrigger process apis added

### Feature
* Connector Registration
   * new design with additional information such as host, self-description and status released

### Technical Support
n/a

### Bugfix
* Back navigation issue resolved from notifications to any specific page and back

## 1.0.0-RC8

### Change
* App Release Process:
  * Technical integration - role upload ui changes to ease the usability
  * Added new attribute "privacyPolicies" to  app creation
* New 'Help Center' connected with the portal help button

### Feature
* Application Approval Board - Checklist overlay
   * enabled checklist details with comments and status via backend api connection
   * enabled approval and decline interfaces for the manual data validation

### Technical Support
* resolve dependabot findings
* temp fix for cve-2023-0286
* add missing '--no-cache': apk update && apk add

### Bugfix
* User Management: App role assignment - cache issue resolved

## 1.0.0-RC7

### Change
* Admin App Approval Board - app detail page released when clicking on app card

### Feature
n/a

### Technical Support
n/a

### Bugfix
* Notification delete mechanism updated - auto page reload

## 1.0.0-RC6

### Change
* App Release Process
    * Set 'UseCase selection' and 'app supported language' to mandatory
    * app role upload further refined with better user support

### Feature
* Company Registration Approval Board
   * implemented and backend connected the application cancel process flow
   * checklist-worker fully implemented for not finalized/closed applications

### Technical Support
n/a

### Bugfix
n/a

## 1.0.0-RC5

### Change
* Application company detail overlay updated to manage unique ids based on the backend response
* App Release Process
  * Technical Integration - roles upload & deletion functionality 

### Feature
* Application approval checklist implementation with checklist worker; status and overlay (ongoing)
* Shared Components
  * Dropzone file deletion overlay for deletion confirmation released

### Technical Support
* Static Template handling updated to fetch content from asset repo for more flexibility and code separation from content & support of multi-language activated

### Bugfix
* App details page fixed
* Add/Create user account field validations re-activated
* App release process - Changed regex validation for 'Provider Homepage' field
* App release process - Document upload in 'technical guide' field
* Refetch updated notification list on delete action
* Connector file type/size error updated

## 1.0.0-RC4

### Change
n/a

### Feature
n/a

### Technical Support
* Static Template handling updated to fetch content from asset repo for more flexibility and code separation from content & support of multi-language activated

### Bugfix
* App release process bugs fixed such as multiple document upload, fetch uploaded roles from backend
* App release management board - views tabs fixed
* Notification URLs for notification messages updated
* Connector registration overlay overlapping tooltip icon fixed


## 1.0.0-RC3

### Change

### Feature
* User Management
   * create single user account support of company idp
* Released App Management Board for Operator to managed app publishing requests

### Technical Support
n/a

### Bugfix
* Translations and couple of text messages updated
* My business apllication area fixed by removing cache relation for app card images
* App release process bugs fixed such as incorrect mandatory fields; file upload handling, etc.

## 1.0.0-RC2

### Change
* Dialog Header
   * Update Dialog header font size to 24px
* Admin Board - App Release (Page)
   * Created Admin Board Page
   * Connect with API's
   * BL&API Approve app release
   * BL&API Decline app release
* Bugfix
   * Change Email Pattern Regex to fix Hostspot
* User Management main page
   * update dialog header & font style/size
* Apps
   * removed asset repo dependency and connect backend apis to fetch lead images
* App Release Process
   * step 4 "role management" connected with apis to support GET / POST and DELETE
   * Company role introduction page styling sizes updated
   * Added content for company role introduction & use case introduction pages

### Feature
n/a

### Technical Support
* Email pattern / regular expression updated

### Bugfix
* App access management - carousel style updated & card height fixed

## 1.0.0-RC1

### Change
* User management
   * app Access placeholder component implemented which is getting used in case no active app subscription does exist
   * user table headlines updated
   * updated page header size and image
* Updates - Connector
   * overlays updated (dropzone headline added; changed "Cancel" to "Back" Button, add top right cancel icon inside the overlay)
   * tooltips added for connector table to explain status icons
* Registration Request Approval Board
   * page layout updated
   * filter feature enabled
   * company data details overlay extended with company role and documents
* Notification
   * Badge count added inside the user icon sub-navigation
   * notification message title and content updated by supporting new technical keys

### Feature
* Use case introduction page released
* Shared Components
  * created "Side List" component
  * created "Draggable Chip" component
  * created "Static Page" templates for introduction pages
  * created "Image Item" with zoom and hover function as well as update of "Image Gallery" 
* App Release Process
   * step 4 limited to role upload/handling only
   * step 5 Beta Test page updated with preview content for future releases
   * app card component of step 1 connected with the leadimage load element to display the leadimage inside the card in realtime
* App Change Process released
   * created deactivate sub-menu component in App Provider Overview Page
   * created app deactivate page and connected the app/deactivation api
* App Subscription Management Board for app providers got newly released
   * overview of active app subscriptions and new requests
   * filter & search function on subscriptions
   * subscription activation function implemented with direct user response such es technical user creation
   * autosetup url storage for the app provider enabled via user interface
* Identity Provider Management released
   * connect company OIDC idps enabled via portal user workflow
   * user migration function enabled to support migration of users from one idp to another

### Technical Support
Portal asset repo image drag disabled for all transactional images (such as app images) ![Tag](https://img.shields.io/static/v1?label=&message=BreakingChange&color=yellow&style=flat)

### Bugfix
* User Management: assign multiple users to an role got fixed
* Connector:
   * fixed issue on clicking info icon trigger delete action
   * show tooltip message on hover of info icon
   * enable authentication flow
* Technical User: overlay static user data now getting fetched from the user token
* AppOverview: navigation to app release process screen with auto filled app data got fixed for apps in status "In PROGRESS"

## 0.10.0

### Change
* Shared Components
   * "load more" button component released with new design
   * page snackbar component released with new design
   * page snackbar auto closure implemented (as variant)
   * page snackbar positioning updated
   * tooltip enhanced by adding light color variant
* Partner Network
   * Stop throbber in case of error and show No rows present message
   * Empty details overlay issue fix
   
### Feature
* Service Marketplace
   * new UI released
   * enabled different views by service category
   * enabled sorting and in-page search
* Connector Registration
   * style updated and connector details enhanced inside the "my connectors" table
   * added DAPS logic and file upload inside the connector registration ui and business logic
* Notifications Service
   * enabled sorting and filtering
   * pagination enabled by adding "load more" function and receiving pagination details via api

### Technical Support
* n/a

### Bugfix
* Technical User creation: Removed multi overlay layering and corrected response style
* Notification Service:
   * modal for message deletion page positioning fixed
   * sort icon behavior on click/mouse over fixed
   * notification api trigger logic fixed
* App user management: user role deletion fixed


## 0.9.0

### Change
* Shared Components
   * SelectList component - property/parameter added to clear the select list input
* App Release Process
   * Sales Manager Get, Select and drop down enabled for app creation
   * "Save" Button enabling with update PUT api call

### Feature
* Marketplace
   * App subscription consent agreement included inside the user flow with api triggering 
* Identity Provider
   * Create, update and enable new idp integration for ownIdP usage (companyIdP)
* Notifications Service
   * Release of new notification design with filtering, viewing & pagination
   * Highlight of unread messages
   * Delete notification function enabled
* Registration Approval Board
   * Enable handling of registrations without bpn by adding a bpn input field with api connection
* User management
   * Auto navigation to Identity Management section after deleting an user
   * App User tables - content api call filtering activated to reduce response to needed result
* Company Role Introduction
   * Active Participant introduction page
   * App Provider introduction page
   * Service Provider introduction page

### Technical Support
* n/a

### Bugfix
* n/a

## 0.8.0

### Change
* Connector Registration
   * Enable "Company as a Service" connector registration via modal; connected to portal backend and SD Factory
   * Input field pattern validation established
   * Updated delete connector integration

### Feature
* User Management - user account creation for portal connected to company role validation to reduce and validate available portal roles which the member company can assign (related to the company signed company role agreements)
* User Account
   * Enabled my user account deletion flow and backend integration
   * Error and success overlay added for password reset button/logic
   * Disabled "Suspend" user button

### Technical Support
* n/a

### Bugfix
* User Invite - error pattern validation integrated
* Shared Components
   * Image components updated & svg file loaded
   * Drop-Down list

## 0.7.0

### Change
* App Release Process
   * Added headline and subtext
   * Removed input field placeholders where not necessary
   * Activated app card always on viewport function inside the app card creation of the app release process
   * Updated app card sizing
* Service Marketplace
   * Service subscription detail section - added subscription status

### Feature
* App Marketplace
   * Subscription data submission to third party and enablement of terms & condition agreement/consent
* User Management
   * App role assignment for multiple users implemented

### Technical Support
* n/a

### Bugfix
* App Release Process - Page sizing fixed
* My Organization - BPN data field allocation aligned
* User Management - User table auto-refresh enabled after new user invite; business logic of user status inside the user table updated to display correct status
* Central Search - Result list gave an issue on app title value

## 0.6.0

### Change
* n/a

### Feature
* Application Management Board: Manage application request (by viewing company details and documents) and approve or cancel company applications.
* User Management: View own company users, invite new users and assign app roles for subscribed apps. Additionally, the technical user self-service got released and supports now the creation of technical users as part of the user company account.
* App Marketplace: Enables user to search for apps, display app details and subscribe for an app. Also app favorites tags are added.
* App Overview: App overview supports the app provider to see own published apps, check the status, progress unfinished app releases and start the registration of a new app.
* UiComponents: SharedUiComponent library got released and is usable for other projects with a number of ui react components

### Technical Support
* n/a

### Bugfix
* n/a

## 0.5.5

* Feature - App Overview page
* Feature - Add and edit Identity Provider details
* Feature - BPN add/delete flow in User Account Screen
* Feature - User Management - Success/Fail Message
* Feature - Expand on hover feature added to  CardHorizontal component.
* Feature - Add download document in application request page
* Feature - Add User Role Overlay (refactoring)
* Feature - Assign user role (refactoring)
* Feature - Show subscription box after subscribed immediately
* Feature - App Release Process - upload functionality
* Feature - App Detail - Fetch Documents
* Feature - Shared Components - Transmission Chip button
* Feature - App Release Process - Business Logic & API - Submit App for review
* Feature - Transition button added to Registration table
* Feature - Expand on hover feature added to  CardHorizontal component.
* Feature - Add download document in application request page
* Feature - Add User Role Overlay (refactoring)
* Feature - App Release Process - upload functionality
* Bugfix - Connect Partner Network to BPDM
* Bugfix - UI updates in UltimateToolbar component
* Bugfix - Registration table UI fixes
* Bugfix - App Release Process - Fixed browser back button issue
* Bugfix - User Management Main Page Style fix
* Bugfix - App Release Process - Fixed user directing to bottom of the page
* Bugfix - Services Card Responsive UI Fix
* Bugfix - Partner network search issue fix
* Bugfix - CardHorizontal - Height issue fix
* Bugfix - Bind app subscribe status in my organization page
* Bugfix - App Marketplace - Subscription Button update needed
* Bugfix - Service Marketplace - Page Padding Margin UI Fix and Provider Table Border Fix 
* Bugfix - User Experience - delete request id from registration admin board

## 0.5.4

* Feature - Service Marketplace
* Feature - Identity Providers
* Feature - My Organization page
* Feature - App Release Process Steps 2 with business logic, 3 with api binding, 6 with UI, 4 with UI
* Feature - Search functionality added in Register Request table
* Feature - Add "CX Membership" flag in Partner Network
* Bugfix - Show loader on clicking decline or confirm from application request screen
* Bugfix - Show error popup on failure of approve or decline request
* Bugfix - Text updates on company data overlay
* Bugfix - Fixed modal width, subscribe refetch and services loading effect
* Bugfix - User Management - AddUser Roles missing

## 0.5.3

* Feature - App Release Process Step 1 implementation with api binding
* Feature - Show app roles in user details
* Feature - Connect Notifications API
* Feature - App Release Process Step 5 - Beta Test
* Feature - Search functionality added in Invite Business Partner page
* Feature - Identity provider list and detail view

## 0.5.2

* Feature - Added Release Notes ;)
* Feature - Technical User details page
* Feature - Technical User role selection dropdown
* Feature - User Management App Access Carousel
* Feature - App Release Process Step 1
* Feature - Digital Twin Table component exchange and deletion of faulty filters
* Feature - Partner Network single search for multiple endpoints & UI update
* Feature - Search in User and App User table
* Feature - New components date picker, table style, lightweight dropzone, in screen navigation, single dropdown, load button
* Bugfix - Business Apps displayed correctly and links working
* Bugfix - Restrict supported languages to 'en' and 'de' without local variants
* Bugfix - Removed empty 'Organization' option from user menu
* Bugfix - Footer fixed to bottom of window
* Bugfix - Some alignment and content fixes

### Older

* Defect - Page reloads when the auth token is renewed
* Defect - Latest apps are static
* Defect - Some footer pages and menu items are empty<|MERGE_RESOLUTION|>--- conflicted
+++ resolved
@@ -28,15 +28,12 @@
    * Added privacy policies to validate and publish
 * Application Checklist
    BugFix - Checklist layout issue fix
-<<<<<<< HEAD
-*AppMarketplace
-   *  Add status of the subscription
-=======
+* AppMarketplace
+   * Add status of the subscription
 * Service Management
    Service subscription Mgt enabled
 * Refactor
    App Subscription & Service Subscription to use common component
->>>>>>> 649f6ce9
 * Notification
    BugFix - Service Request title and message issue fix
 
