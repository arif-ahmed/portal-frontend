# Changelog

New features, fixed bugs, known defects and other noteworthy changes to each release of the Catena-X Portal Frontend.

## Unreleased


## 1.3.0 RC1

### Change
* App Release Process
  * updated endpoint to post and get agreement consent
  * switched endpoint to retrieve cx frame documents from portal backend for consent section
  * document upload error message customization activated and new error message for file size set
* Service Release Process
  * updated GET and POST endpoint handling to store and fetch service details from the backend and display them inside the service release form
  * switched endpoint to retrieve cx frame documents from portal backend
  * updated endpoint to post agreement consent
* Switch IdP
  * additional user support and new style added for easier process handling

### Feature
* Service Release Process
  * implement service type function with backend connection
  * added load button function for service release form - button "submit" and "confirm"/"proceed"
* App Release Process
  * added app privacy policy select function inside the app release process form
* Service Management (Service Provider)
  * implemented service overview for app provider to display all owned services in all states (incl. search, filter and sort)
  * implemented service detail page

### Technical Support
* added temp fix for CVE-2023-0464
* added build workflow for v1.3.0 release candidate phase
* updated actions workflows

### Bugfix
* App Release Process
  * update input field validation for longDescription input field
  * update regex expression validation for longDescription input field
* User Management
  * payload fixed to portal roles only when updating user assigned portal roles 
* App Release Admin Page - App Detail Page
  * updated business logic to consume use case data due to updated api response body style
* Service Marketplace - Service Detail Page
  * updated business logic to consume use case data due to updated api response body style
<<<<<<< HEAD
* App Approval Release
   * Added missing long description in app details
=======
* App overview
  * fixed the short description display in submitted app detail page
>>>>>>> c0d0f62c

## 1.2.0

### Change
* Dropzone costum error support implemented

### Feature
* UserManagement
   * add role description details into the user account creation overlay and linking the description with the new developed/released role description detail page
* App Marketplace
   * app detail page got enhanced by "Privacy Policies"
* App Approval Admin Board
   * app detail page endpoint switched to /inReview/{appId}
   * app detail page "App Roles" added
   * app detail page "Privacy Policy" added
   * removes placeholder sections and implemented UI changes
* User Account Screen
   * add section with user assigned portal roles
   * add action button and overlay to update user assigned portal roles
* Service Release Process
   * implement service release process form and connected backend services /createService, /serviceStatus, /and Update service apis added
* App Release Process
   * enabled document download in contract and consent
   * enabled document deletion inside the app release form
   * changed additional document uploads from mandatory to optional and changed dropzone parameter size

### Technical Support
* Improved page loading in several places (such as app overview) 
* Change local port to run behind reverse proxy
* Improved responsiveness of use case introduction page and company role page

### Bugfix
* Image import via api image/document endpoint implemented for organization/myCompanySubscription section
* Fixed display documents feature. Only first document got displayed (Admin App Approval Board - App Detail page, App Marketplace App Detail Page)
* App Release Process - when opening a previously saved app - "save & proceed" is disabled is fixed
* Home - Recommended section images not loading fix
* Application Request Board styling of the application status bar for application fully "DONE" but activation outstanding
* App Release Process - updated long description input validation
* App Release Process - updated business logic to retrieve app use case in new api response format

## 1.1.0

### Change
* Service Marketplace
   * documents displayed on service detail page connected to backend call (view and download documents)
   * updated styling of multiple subscription display section
   * service marketplace service card enhanced by short description
* SharedUIComponents
  * modal image behavior for different devices updated

### Feature
* App Conformity Document handling enabled
  * enhanced app release process with conformity upload section
  * enhance app release process "verify data" with conformity document view and download option
  * app admin board - app detail page enhanced by adding conformity document view and download
* SharedUIComponents
  * image gallery - added grid layout & parameter to display images in 16:9 ratio
* Service Release Management
  * implemented new top navigation section und sub-menu
  * implemented service release process intro page
  * implemented service release form (initial)

### Technical Support
* added a new smart image component to handle all kinds of images, display placeholder while loading and error image on failure
* fix(cve-2023-23916): add package upgrade as temp fix
* chore (gh-org-checks): rename file for stable trivy scan
* chore enable multi branch: add latest tag to released images
* created new component to reduce code duplications between app release process & service release process intro pages

### Bugfix
* Notification - App Subscription Activation - linked URL updated to 'User Management'
* Connector - DAPS registration retriggering allowed upload document types restricted
* Application Request - Approve/Decline/Retrigger/Cancel Process actions will clear button section and update the checklist/process status inside the overlay as well as the application list

## 1.0.0-RC10

### Change
* Get App Image backend connection updated for (AppMarketplace, AppDetails, App Overview & AdminBoard)

### Feature
* "No Items Found" page/section implemented for (AppMarketplace, ServiceMarketplace, AppOverview, AppSubscription & AdminBoard)
* Application Registration Validation Process - enabled retrigger process of application checklist steps in the overlay screens if applicable
* App Release Process - added delete document function

### Technical Support
n/a

### Bugfix
* Update styling App Management Board
* Invite Business Partner Screen - disabled "detail" button in invitees table
* Semantic Hub & Digital Twin overlays close icon fixed
* Digital Twin overlay sizing of content fixed to stay in given frame/overlay size
* App Release Process - fixed save and edit data handling to display available/saved app data to the user

## 1.0.0-RC9

### Change
* App Release Approval Board
  * Enabled overlay for decline scenario with customer message
* Notification message content updated and incl. links
* Several help connections implemented (connector, app release, etc.)
* Application Registration
   * Retrigger process apis added

### Feature
* Connector Registration
   * new design with additional information such as host, self-description and status released

### Technical Support
n/a

### Bugfix
* Back navigation issue resolved from notifications to any specific page and back

## 1.0.0-RC8

### Change
* App Release Process:
  * Technical integration - role upload ui changes to ease the usability
  * Added new attribute "privacyPolicies" to  app creation
* New 'Help Center' connected with the portal help button

### Feature
* Application Approval Board - Checklist overlay
   * enabled checklist details with comments and status via backend api connection
   * enabled approval and decline interfaces for the manual data validation

### Technical Support
* resolve dependabot findings
* temp fix for cve-2023-0286
* add missing '--no-cache': apk update && apk add

### Bugfix
* User Management: App role assignment - cache issue resolved

## 1.0.0-RC7

### Change
* Admin App Approval Board - app detail page released when clicking on app card

### Feature
n/a

### Technical Support
n/a

### Bugfix
* Notification delete mechanism updated - auto page reload

## 1.0.0-RC6

### Change
* App Release Process
    * Set 'UseCase selection' and 'app supported language' to mandatory
    * app role upload further refined with better user support

### Feature
* Company Registration Approval Board
   * implemented and backend connected the application cancel process flow
   * checklist-worker fully implemented for not finalized/closed applications

### Technical Support
n/a

### Bugfix
n/a

## 1.0.0-RC5

### Change
* Application company detail overlay updated to manage unique ids based on the backend response
* App Release Process
  * Technical Integration - roles upload & deletion functionality 

### Feature
* Application approval checklist implementation with checklist worker; status and overlay (ongoing)
* Shared Components
  * Dropzone file deletion overlay for deletion confirmation released

### Technical Support
* Static Template handling updated to fetch content from asset repo for more flexibility and code separation from content & support of multi-language activated

### Bugfix
* App details page fixed
* Add/Create user account field validations re-activated
* App release process - Changed regex validation for 'Provider Homepage' field
* App release process - Document upload in 'technical guide' field
* Refetch updated notification list on delete action
* Connector file type/size error updated

## 1.0.0-RC4

### Change
n/a

### Feature
n/a

### Technical Support
* Static Template handling updated to fetch content from asset repo for more flexibility and code separation from content & support of multi-language activated

### Bugfix
* App release process bugs fixed such as multiple document upload, fetch uploaded roles from backend
* App release management board - views tabs fixed
* Notification URLs for notification messages updated
* Connector registration overlay overlapping tooltip icon fixed


## 1.0.0-RC3

### Change

### Feature
* User Management
   * create single user account support of company idp
* Released App Management Board for Operator to managed app publishing requests

### Technical Support
n/a

### Bugfix
* Translations and couple of text messages updated
* My business apllication area fixed by removing cache relation for app card images
* App release process bugs fixed such as incorrect mandatory fields; file upload handling, etc.

## 1.0.0-RC2

### Change
* Dialog Header
   * Update Dialog header font size to 24px
* Admin Board - App Release (Page)
   * Created Admin Board Page
   * Connect with API's
   * BL&API Approve app release
   * BL&API Decline app release
* Bugfix
   * Change Email Pattern Regex to fix Hostspot
* User Management main page
   * update dialog header & font style/size
* Apps
   * removed asset repo dependency and connect backend apis to fetch lead images
* App Release Process
   * step 4 "role management" connected with apis to support GET / POST and DELETE
   * Company role introduction page styling sizes updated
   * Added content for company role introduction & use case introduction pages

### Feature
n/a

### Technical Support
* Email pattern / regular expression updated

### Bugfix
* App access management - carousel style updated & card height fixed

## 1.0.0-RC1

### Change
* User management
   * app Access placeholder component implemented which is getting used in case no active app subscription does exist
   * user table headlines updated
   * updated page header size and image
* Updates - Connector
   * overlays updated (dropzone headline added; changed "Cancel" to "Back" Button, add top right cancel icon inside the overlay)
   * tooltips added for connector table to explain status icons
* Registration Request Approval Board
   * page layout updated
   * filter feature enabled
   * company data details overlay extended with company role and documents
* Notification
   * Badge count added inside the user icon sub-navigation
   * notification message title and content updated by supporting new technical keys

### Feature
* Use case introduction page released
* Shared Components
  * created "Side List" component
  * created "Draggable Chip" component
  * created "Static Page" templates for introduction pages
  * created "Image Item" with zoom and hover function as well as update of "Image Gallery" 
* App Release Process
   * step 4 limited to role upload/handling only
   * step 5 Beta Test page updated with preview content for future releases
   * app card component of step 1 connected with the leadimage load element to display the leadimage inside the card in realtime
* App Change Process released
   * created deactivate sub-menu component in App Provider Overview Page
   * created app deactivate page and connected the app/deactivation api
* App Subscription Management Board for app providers got newly released
   * overview of active app subscriptions and new requests
   * filter & search function on subscriptions
   * subscription activation function implemented with direct user response such es technical user creation
   * autosetup url storage for the app provider enabled via user interface
* Identity Provider Management released
   * connect company OIDC idps enabled via portal user workflow
   * user migration function enabled to support migration of users from one idp to another

### Technical Support
Portal asset repo image drag disabled for all transactional images (such as app images) ![Tag](https://img.shields.io/static/v1?label=&message=BreakingChange&color=yellow&style=flat)

### Bugfix
* User Management: assign multiple users to an role got fixed
* Connector:
   * fixed issue on clicking info icon trigger delete action
   * show tooltip message on hover of info icon
   * enable authentication flow
* Technical User: overlay static user data now getting fetched from the user token
* AppOverview: navigation to app release process screen with auto filled app data got fixed for apps in status "In PROGRESS"

## 0.10.0

### Change
* Shared Components
   * "load more" button component released with new design
   * page snackbar component released with new design
   * page snackbar auto closure implemented (as variant)
   * page snackbar positioning updated
   * tooltip enhanced by adding light color variant
* Partner Network
   * Stop throbber in case of error and show No rows present message
   * Empty details overlay issue fix
   
### Feature
* Service Marketplace
   * new UI released
   * enabled different views by service category
   * enabled sorting and in-page search
* Connector Registration
   * style updated and connector details enhanced inside the "my connectors" table
   * added DAPS logic and file upload inside the connector registration ui and business logic
* Notifications Service
   * enabled sorting and filtering
   * pagination enabled by adding "load more" function and receiving pagination details via api

### Technical Support
* n/a

### Bugfix
* Technical User creation: Removed multi overlay layering and corrected response style
* Notification Service:
   * modal for message deletion page positioning fixed
   * sort icon behavior on click/mouse over fixed
   * notification api trigger logic fixed
* App user management: user role deletion fixed


## 0.9.0

### Change
* Shared Components
   * SelectList component - property/parameter added to clear the select list input
* App Release Process
   * Sales Manager Get, Select and drop down enabled for app creation
   * "Save" Button enabling with update PUT api call

### Feature
* Marketplace
   * App subscription consent agreement included inside the user flow with api triggering 
* Identity Provider
   * Create, update and enable new idp integration for ownIdP usage (companyIdP)
* Notifications Service
   * Release of new notification design with filtering, viewing & pagination
   * Highlight of unread messages
   * Delete notification function enabled
* Registration Approval Board
   * Enable handling of registrations without bpn by adding a bpn input field with api connection
* User management
   * Auto navigation to Identity Management section after deleting an user
   * App User tables - content api call filtering activated to reduce response to needed result
* Company Role Introduction
   * Active Participant introduction page
   * App Provider introduction page
   * Service Provider introduction page

### Technical Support
* n/a

### Bugfix
* n/a

## 0.8.0

### Change
* Connector Registration
   * Enable "Company as a Service" connector registration via modal; connected to portal backend and SD Factory
   * Input field pattern validation established
   * Updated delete connector integration

### Feature
* User Management - user account creation for portal connected to company role validation to reduce and validate available portal roles which the member company can assign (related to the company signed company role agreements)
* User Account
   * Enabled my user account deletion flow and backend integration
   * Error and success overlay added for password reset button/logic
   * Disabled "Suspend" user button

### Technical Support
* n/a

### Bugfix
* User Invite - error pattern validation integrated
* Shared Components
   * Image components updated & svg file loaded
   * Drop-Down list

## 0.7.0

### Change
* App Release Process
   * Added headline and subtext
   * Removed input field placeholders where not necessary
   * Activated app card always on viewport function inside the app card creation of the app release process
   * Updated app card sizing
* Service Marketplace
   * Service subscription detail section - added subscription status

### Feature
* App Marketplace
   * Subscription data submission to third party and enablement of terms & condition agreement/consent
* User Management
   * App role assignment for multiple users implemented

### Technical Support
* n/a

### Bugfix
* App Release Process - Page sizing fixed
* My Organization - BPN data field allocation aligned
* User Management - User table auto-refresh enabled after new user invite; business logic of user status inside the user table updated to display correct status
* Central Search - Result list gave an issue on app title value

## 0.6.0

### Change
* n/a

### Feature
* Application Management Board: Manage application request (by viewing company details and documents) and approve or cancel company applications.
* User Management: View own company users, invite new users and assign app roles for subscribed apps. Additionally, the technical user self-service got released and supports now the creation of technical users as part of the user company account.
* App Marketplace: Enables user to search for apps, display app details and subscribe for an app. Also app favorites tags are added.
* App Overview: App overview supports the app provider to see own published apps, check the status, progress unfinished app releases and start the registration of a new app.
* UiComponents: SharedUiComponent library got released and is usable for other projects with a number of ui react components

### Technical Support
* n/a

### Bugfix
* n/a

## 0.5.5

* Feature - App Overview page
* Feature - Add and edit Identity Provider details
* Feature - BPN add/delete flow in User Account Screen
* Feature - User Management - Success/Fail Message
* Feature - Expand on hover feature added to  CardHorizontal component.
* Feature - Add download document in application request page
* Feature - Add User Role Overlay (refactoring)
* Feature - Assign user role (refactoring)
* Feature - Show subscription box after subscribed immediately
* Feature - App Release Process - upload functionality
* Feature - App Detail - Fetch Documents
* Feature - Shared Components - Transmission Chip button
* Feature - App Release Process - Business Logic & API - Submit App for review
* Feature - Transition button added to Registration table
* Feature - Expand on hover feature added to  CardHorizontal component.
* Feature - Add download document in application request page
* Feature - Add User Role Overlay (refactoring)
* Feature - App Release Process - upload functionality
* Bugfix - Connect Partner Network to BPDM
* Bugfix - UI updates in UltimateToolbar component
* Bugfix - Registration table UI fixes
* Bugfix - App Release Process - Fixed browser back button issue
* Bugfix - User Management Main Page Style fix
* Bugfix - App Release Process - Fixed user directing to bottom of the page
* Bugfix - Services Card Responsive UI Fix
* Bugfix - Partner network search issue fix
* Bugfix - CardHorizontal - Height issue fix
* Bugfix - Bind app subscribe status in my organization page
* Bugfix - App Marketplace - Subscription Button update needed
* Bugfix - Service Marketplace - Page Padding Margin UI Fix and Provider Table Border Fix 
* Bugfix - User Experience - delete request id from registration admin board

## 0.5.4

* Feature - Service Marketplace
* Feature - Identity Providers
* Feature - My Organization page
* Feature - App Release Process Steps 2 with business logic, 3 with api binding, 6 with UI, 4 with UI
* Feature - Search functionality added in Register Request table
* Feature - Add "CX Membership" flag in Partner Network
* Bugfix - Show loader on clicking decline or confirm from application request screen
* Bugfix - Show error popup on failure of approve or decline request
* Bugfix - Text updates on company data overlay
* Bugfix - Fixed modal width, subscribe refetch and services loading effect
* Bugfix - User Management - AddUser Roles missing

## 0.5.3

* Feature - App Release Process Step 1 implementation with api binding
* Feature - Show app roles in user details
* Feature - Connect Notifications API
* Feature - App Release Process Step 5 - Beta Test
* Feature - Search functionality added in Invite Business Partner page
* Feature - Identity provider list and detail view

## 0.5.2

* Feature - Added Release Notes ;)
* Feature - Technical User details page
* Feature - Technical User role selection dropdown
* Feature - User Management App Access Carousel
* Feature - App Release Process Step 1
* Feature - Digital Twin Table component exchange and deletion of faulty filters
* Feature - Partner Network single search for multiple endpoints & UI update
* Feature - Search in User and App User table
* Feature - New components date picker, table style, lightweight dropzone, in screen navigation, single dropdown, load button
* Bugfix - Business Apps displayed correctly and links working
* Bugfix - Restrict supported languages to 'en' and 'de' without local variants
* Bugfix - Removed empty 'Organization' option from user menu
* Bugfix - Footer fixed to bottom of window
* Bugfix - Some alignment and content fixes

### Older

* Defect - Page reloads when the auth token is renewed
* Defect - Latest apps are static
* Defect - Some footer pages and menu items are empty<|MERGE_RESOLUTION|>--- conflicted
+++ resolved
@@ -3,6 +3,14 @@
 New features, fixed bugs, known defects and other noteworthy changes to each release of the Catena-X Portal Frontend.
 
 ## Unreleased
+
+* BugFix:
+   * AppReleaseProcess
+      * update regex expression validation for longDescription input field
+   * App overview
+      * fixed the short description display in submitted app detail page
+   * App Approval Release
+      * Added missing long description in app details
 
 
 ## 1.3.0 RC1
@@ -37,20 +45,12 @@
 ### Bugfix
 * App Release Process
   * update input field validation for longDescription input field
-  * update regex expression validation for longDescription input field
 * User Management
   * payload fixed to portal roles only when updating user assigned portal roles 
 * App Release Admin Page - App Detail Page
   * updated business logic to consume use case data due to updated api response body style
 * Service Marketplace - Service Detail Page
   * updated business logic to consume use case data due to updated api response body style
-<<<<<<< HEAD
-* App Approval Release
-   * Added missing long description in app details
-=======
-* App overview
-  * fixed the short description display in submitted app detail page
->>>>>>> c0d0f62c
 
 ## 1.2.0
 
