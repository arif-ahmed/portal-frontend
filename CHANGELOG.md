# Changelog

New features, fixed bugs, known defects and other noteworthy changes to each release of the Catena-X Portal Frontend.

### Unreleased
<<<<<<< HEAD
* Feature - Design/BL&API for display app details for Admin Board
* Checklist overlay
   * Show information from the checklist details API
   * Approve and Decline action
=======

### Change
* App release process: Technical integration modifications

## 1.0.0-RC7

### Change
* Admin App Approval Board - app detail page released when clicking on app card

### Feature
n/a

### Technical Support
n/a

### Bugfix
* Notification delete mechanism updated - auto page reload
>>>>>>> a62cdd8d

## 1.0.0-RC6

### Change
* App Release Process
    * Set 'UseCase selection' and 'app supported language' to mandatory
    * app role upload further refined with better user support

### Feature
* Company Registration Approval Board
   * implemented and backend connected the application cancel process flow
   * checklist-worker fully implemented for not finalized/closed applications

### Technical Support
n/a

### Bugfix
n/a

## 1.0.0-RC5

### Change
* Application company detail overlay updated to manage unique ids based on the backend response
* App Release Process
  * Technical Integration - roles upload & deletion functionality 

### Feature
* Application approval checklist implementation with checklist worker; status and overlay (ongoing)
* Shared Components
  * Dropzone file deletion overlay for deletion confirmation released

### Technical Support
* Static Template handling updated to fetch content from asset repo for more flexibility and code separation from content & support of multi-language activated

### Bugfix
* App details page fixed
* Add/Create user account field validations re-activated
* App release process - Changed regex validation for 'Provider Homepage' field
* App release process - Document upload in 'technical guide' field
* Refetch updated notification list on delete action
* Connector file type/size error updated

## 1.0.0-RC4

### Change
n/a

### Feature
n/a

### Technical Support
* Static Template handling updated to fetch content from asset repo for more flexibility and code separation from content & support of multi-language activated

### Bugfix
* App release process bugs fixed such as multiple document upload, fetch uploaded roles from backend
* App release management board - views tabs fixed
* Notification URLs for notification messages updated
* Connector registration overlay overlapping tooltip icon fixed


## 1.0.0-RC3

### Change

### Feature
* User Management
   * create single user account support of company idp
* Released App Management Board for Operator to managed app publishing requests

### Technical Support
n/a

### Bugfix
* Translations and couple of text messages updated
* My business apllication area fixed by removing cache relation for app card images
* App release process bugs fixed such as incorrect mandatory fields; file upload handling, etc.

## 1.0.0-RC2

### Change
* Dialog Header
   * Update Dialog header font size to 24px
* Admin Board - App Release (Page)
   * Created Admin Board Page
   * Connect with API's
   * BL&API Approve app release
   * BL&API Decline app release
* Bugfix
   * Change Email Pattern Regex to fix Hostspot
* User Management main page
   * update dialog header & font style/size
* Apps
   * removed asset repo dependency and connect backend apis to fetch lead images
* App Release Process
   * step 4 "role management" connected with apis to support GET / POST and DELETE
   * Company role introduction page styling sizes updated
   * Added content for company role introduction & use case introduction pages

### Feature
n/a

### Technical Support
* Email pattern / regular expression updated

### Bugfix
* App access management - carousel style updated & card height fixed

## 1.0.0-RC1

### Change
* User management
   * app Access placeholder component implemented which is getting used in case no active app subscription does exist
   * user table headlines updated
   * updated page header size and image
* Updates - Connector
   * overlays updated (dropzone headline added; changed "Cancel" to "Back" Button, add top right cancel icon inside the overlay)
   * tooltips added for connector table to explain status icons
* Registration Request Approval Board
   * page layout updated
   * filter feature enabled
   * company data details overlay extended with company role and documents
* Notification
   * Badge count added inside the user icon sub-navigation
   * notification message title and content updated by supporting new technical keys

### Feature
* Use case introduction page released
* Shared Components
  * created "Side List" component
  * created "Draggable Chip" component
  * created "Static Page" templates for introduction pages
  * created "Image Item" with zoom and hover function as well as update of "Image Gallery" 
* App Release Process
   * step 4 limited to role upload/handling only
   * step 5 Beta Test page updated with preview content for future releases
   * app card component of step 1 connected with the leadimage load element to display the leadimage inside the card in realtime
* App Change Process released
   * created deactivate sub-menu component in App Provider Overview Page
   * created app deactivate page and connected the app/deactivation api
* App Subscription Management Board for app providers got newly released
   * overview of active app subscriptions and new requests
   * filter & search function on subscriptions
   * subscription activation function implemented with direct user response such es technical user creation
   * autosetup url storage for the app provider enabled via user interface
* Identity Provider Management released
   * connect company OIDC idps enabled via portal user workflow
   * user migration function enabled to support migration of users from one idp to another

### Technical Support
Portal asset repo image drag disabled for all transactional images (such as app images) ![Tag](https://img.shields.io/static/v1?label=&message=BreakingChange&color=yellow&style=flat)

### Bugfix
* User Management: assign multiple users to an role got fixed
* Connector:
   * fixed issue on clicking info icon trigger delete action
   * show tooltip message on hover of info icon
   * enable authentication flow
* Technical User: overlay static user data now getting fetched from the user token
* AppOverview: navigation to app release process screen with auto filled app data got fixed for apps in status "In PROGRESS"

## 0.10.0

### Change
* Shared Components
   * "load more" button component released with new design
   * page snackbar component released with new design
   * page snackbar auto closure implemented (as variant)
   * page snackbar positioning updated
   * tooltip enhanced by adding light color variant
* Partner Network
   * Stop throbber in case of error and show No rows present message
   * Empty details overlay issue fix
   
### Feature
* Service Marketplace
   * new UI released
   * enabled different views by service category
   * enabled sorting and in-page search
* Connector Registration
   * style updated and connector details enhanced inside the "my connectors" table
   * added DAPS logic and file upload inside the connector registration ui and business logic
* Notifications Service
   * enabled sorting and filtering
   * pagination enabled by adding "load more" function and receiving pagination details via api

### Technical Support
* n/a

### Bugfix
* Technical User creation: Removed multi overlay layering and corrected response style
* Notification Service:
   * modal for message deletion page positioning fixed
   * sort icon behavior on click/mouse over fixed
   * notification api trigger logic fixed
* App user management: user role deletion fixed


## 0.9.0

### Change
* Shared Components
   * SelectList component - property/parameter added to clear the select list input
* App Release Process
   * Sales Manager Get, Select and drop down enabled for app creation
   * "Save" Button enabling with update PUT api call

### Feature
* Marketplace
   * App subscription consent agreement included inside the user flow with api triggering 
* Identity Provider
   * Create, update and enable new idp integration for ownIdP usage (companyIdP)
* Notifications Service
   * Release of new notification design with filtering, viewing & pagination
   * Highlight of unread messages
   * Delete notification function enabled
* Registration Approval Board
   * Enable handling of registrations without bpn by adding a bpn input field with api connection
* User management
   * Auto navigation to Identity Management section after deleting an user
   * App User tables - content api call filtering activated to reduce response to needed result
* Company Role Introduction
   * Active Participant introduction page
   * App Provider introduction page
   * Service Provider introduction page

### Technical Support
* n/a

### Bugfix
* n/a

## 0.8.0

### Change
* Connector Registration
   * Enable "Company as a Service" connector registration via modal; connected to portal backend and SD Factory
   * Input field pattern validation established
   * Updated delete connector integration

### Feature
* User Management - user account creation for portal connected to company role validation to reduce and validate available portal roles which the member company can assign (related to the company signed company role agreements)
* User Account
   * Enabled my user account deletion flow and backend integration
   * Error and success overlay added for password reset button/logic
   * Disabled "Suspend" user button

### Technical Support
* n/a

### Bugfix
* User Invite - error pattern validation integrated
* Shared Components
   * Image components updated & svg file loaded
   * Drop-Down list

## 0.7.0

### Change
* App Release Process
   * Added headline and subtext
   * Removed input field placeholders where not necessary
   * Activated app card always on viewport function inside the app card creation of the app release process
   * Updated app card sizing
* Service Marketplace
   * Service subscription detail section - added subscription status

### Feature
* App Marketplace
   * Subscription data submission to third party and enablement of terms & condition agreement/consent
* User Management
   * App role assignment for multiple users implemented

### Technical Support
* n/a

### Bugfix
* App Release Process - Page sizing fixed
* My Organization - BPN data field allocation aligned
* User Management - User table auto-refresh enabled after new user invite; business logic of user status inside the user table updated to display correct status
* Central Search - Result list gave an issue on app title value

## 0.6.0

### Change
* n/a

### Feature
* Application Management Board: Manage application request (by viewing company details and documents) and approve or cancel company applications.
* User Management: View own company users, invite new users and assign app roles for subscribed apps. Additionally, the technical user self-service got released and supports now the creation of technical users as part of the user company account.
* App Marketplace: Enables user to search for apps, display app details and subscribe for an app. Also app favorites tags are added.
* App Overview: App overview supports the app provider to see own published apps, check the status, progress unfinished app releases and start the registration of a new app.
* UiComponents: SharedUiComponent library got released and is usable for other projects with a number of ui react components

### Technical Support
* n/a

### Bugfix
* n/a

## 0.5.5

* Feature - App Overview page
* Feature - Add and edit Identity Provider details
* Feature - BPN add/delete flow in User Account Screen
* Feature - User Management - Success/Fail Message
* Feature - Expand on hover feature added to  CardHorizontal component.
* Feature - Add download document in application request page
* Feature - Add User Role Overlay (refactoring)
* Feature - Assign user role (refactoring)
* Feature - Show subscription box after subscribed immediately
* Feature - App Release Process - upload functionality
* Feature - App Detail - Fetch Documents
* Feature - Shared Components - Transmission Chip button
* Feature - App Release Process - Business Logic & API - Submit App for review
* Feature - Transition button added to Registration table
* Feature - Expand on hover feature added to  CardHorizontal component.
* Feature - Add download document in application request page
* Feature - Add User Role Overlay (refactoring)
* Feature - App Release Process - upload functionality
* Bugfix - Connect Partner Network to BPDM
* Bugfix - UI updates in UltimateToolbar component
* Bugfix - Registration table UI fixes
* Bugfix - App Release Process - Fixed browser back button issue
* Bugfix - User Management Main Page Style fix
* Bugfix - App Release Process - Fixed user directing to bottom of the page
* Bugfix - Services Card Responsive UI Fix
* Bugfix - Partner network search issue fix
* Bugfix - CardHorizontal - Height issue fix
* Bugfix - Bind app subscribe status in my organization page
* Bugfix - App Marketplace - Subscription Button update needed
* Bugfix - Service Marketplace - Page Padding Margin UI Fix and Provider Table Border Fix 
* Bugfix - User Experience - delete request id from registration admin board

## 0.5.4

* Feature - Service Marketplace
* Feature - Identity Providers
* Feature - My Organization page
* Feature - App Release Process Steps 2 with business logic, 3 with api binding, 6 with UI, 4 with UI
* Feature - Search functionality added in Register Request table
* Feature - Add "CX Membership" flag in Partner Network
* Bugfix - Show loader on clicking decline or confirm from application request screen
* Bugfix - Show error popup on failure of approve or decline request
* Bugfix - Text updates on company data overlay
* Bugfix - Fixed modal width, subscribe refetch and services loading effect
* Bugfix - User Management - AddUser Roles missing

## 0.5.3

* Feature - App Release Process Step 1 implementation with api binding
* Feature - Show app roles in user details
* Feature - Connect Notifications API
* Feature - App Release Process Step 5 - Beta Test
* Feature - Search functionality added in Invite Business Partner page
* Feature - Identity provider list and detail view

## 0.5.2

* Feature - Added Release Notes ;)
* Feature - Technical User details page
* Feature - Technical User role selection dropdown
* Feature - User Management App Access Carousel
* Feature - App Release Process Step 1
* Feature - Digital Twin Table component exchange and deletion of faulty filters
* Feature - Partner Network single search for multiple endpoints & UI update
* Feature - Search in User and App User table
* Feature - New components date picker, table style, lightweight dropzone, in screen navigation, single dropdown, load button
* Bugfix - Business Apps displayed correctly and links working
* Bugfix - Restrict supported languages to 'en' and 'de' without local variants
* Bugfix - Removed empty 'Organization' option from user menu
* Bugfix - Footer fixed to bottom of window
* Bugfix - Some alignment and content fixes

### Older

* Defect - Page reloads when the auth token is renewed
* Defect - Latest apps are static
* Defect - Some footer pages and menu items are empty<|MERGE_RESOLUTION|>--- conflicted
+++ resolved
@@ -3,12 +3,10 @@
 New features, fixed bugs, known defects and other noteworthy changes to each release of the Catena-X Portal Frontend.
 
 ### Unreleased
-<<<<<<< HEAD
 * Feature - Design/BL&API for display app details for Admin Board
 * Checklist overlay
    * Show information from the checklist details API
    * Approve and Decline action
-=======
 
 ### Change
 * App release process: Technical integration modifications
@@ -26,7 +24,6 @@
 
 ### Bugfix
 * Notification delete mechanism updated - auto page reload
->>>>>>> a62cdd8d
 
 ## 1.0.0-RC6
 
