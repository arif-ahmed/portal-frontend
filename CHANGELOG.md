--- conflicted
+++ resolved
@@ -25,11 +25,8 @@
    * View update in Details overlay
 * Notification
    * Bug fix - Pick appropriate title from locale file
-<<<<<<< HEAD
 * Feature - Tenant Management Board for App/Service Owners (FE)
-=======
 * Feature - My CX Account - Update Issue Table
->>>>>>> 33262329
 
 
 ## 0.10.0
