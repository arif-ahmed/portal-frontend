# Changelog

New features, fixed bugs, known defects and other noteworthy changes to each release of the Catena-X Portal Frontend.


### Unreleased
* Cleanups
   * Technical user
* Shared Components
  * Add Side List component
  * Add Draggable Chip component
* Feature - User Management - Add App Access Placeholders
* Feature - User Management - App Access Table Column Heading Change
* Feature - App Release Process
   * Update of step 4 to only handle the role upload
   * Beta Test- Added preview content
   * Business Logic & API - Document endpoint get and put PNG/JPEG
* BugFix - Add user role for app not working fix
* Updates
   * Style fix in Company roles page
* BugFix - Page break issue fix in app release process - step 2
* BugFix - User Management - App Access assign multiple user with role
* Notification
   * Bug fix - Pick appropriate title from locale file
* Use case
   * Static page content added
* Feature - App Change Process
   * Created Deactivate Sub-Menu Component in App Overview Page
   * Created Deactivate page and add functionality
* Feature - Tenant Management Board for App/Service Owners (FE)
* Feature - My CX Account - Update Issue Table
* Feature - Service Provider Endpoint / Service Management
* Notification
   * Badge count to be show in Nav overlay
   * new api to get the notification count
* Identity Provider Management
   * Connect OIDC based company IdPs
   * Transfer existing users with roles between IdPs
* Connector
   * Bug fix - Fixed issue on clicking info icon trigger delete action
   * Bug fix - Show tooltip message on hover of info icon
   * Bug fix - Enable authentication issue fix
* BugFix
   * Home Screen: missing app name
   * My Organisation Screen: missing app name
<<<<<<< HEAD
* Registration Request
   * Search moved to the center
   * Filter feature enabled
   * View update in Details overlay
   * APIs added
=======
* Updates - Connector
   * Upload title missing
   * Change "Cancel" to "Back" Button
   * Add "Cancel" icon in 2nd connector overlay
   * Add tooltips
   * Update titles
>>>>>>> 15f03fcf


## 0.10.0

### Change
* Shared Components
   * "load more" button component released with new design
   * page snackbar component released with new design
   * page snackbar auto closure implemented (as variant)
   * page snackbar positioning updated
   * tooltip enhanced by adding light color variant
* Partner Network
   * Stop throbber in case of error and show No rows present message
   * Empty details overlay issue fix
   
### Feature
* Service Marketplace
   * new UI released
   * enabled different views by service category
   * enabled sorting and in-page search
* Connector Registration
   * style updated and connector details enhanced inside the "my connectors" table
   * added DAPS logic and file upload inside the connector registration ui and business logic
* Notifications Service
   * enabled sorting and filtering
   * pagination enabled by adding "load more" function and receiving pagination details via api

### Technical Support
* n/a

### Bugfix
* Technical User creation: Removed multi overlay layering and corrected response style
* Notification Service:
   * modal for message deletion page positioning fixed
   * sort icon behavior on click/mouse over fixed
   * notification api trigger logic fixed
* App user management: user role deletion fixed


## 0.9.0

### Change
* Shared Components
   * SelectList component - property/parameter added to clear the select list input
* App Release Process
   * Sales Manager Get, Select and drop down enabled for app creation
   * "Save" Button enabling with update PUT api call

### Feature
* Marketplace
   * App subscription consent agreement included inside the user flow with api triggering 
* Identity Provider
   * Create, update and enable new idp integration for ownIdP usage (companyIdP)
* Notifications Service
   * Release of new notification design with filtering, viewing & pagination
   * Highlight of unread messages
   * Delete notification function enabled
* Registration Approval Board
   * Enable handling of registrations without bpn by adding a bpn input field with api connection
* User management
   * Auto navigation to Identity Management section after deleting an user
   * App User tables - content api call filtering activated to reduce response to needed result
* Company Role Introduction
   * Active Participant introduction page
   * App Provider introduction page
   * Service Provider introduction page

### Technical Support
* n/a

### Bugfix
* n/a

## 0.8.0

### Change
* Connector Registration
   * Enable "Company as a Service" connector registration via modal; connected to portal backend and SD Factory
   * Input field pattern validation established
   * Updated delete connector integration

### Feature
* User Management - user account creation for portal connected to company role validation to reduce and validate available portal roles which the member company can assign (related to the company signed company role agreements)
* User Account
   * Enabled my user account deletion flow and backend integration
   * Error and success overlay added for password reset button/logic
   * Disabled "Suspend" user button

### Technical Support
* n/a

### Bugfix
* User Invite - error pattern validation integrated
* Shared Components
   * Image components updated & svg file loaded
   * Drop-Down list

## 0.7.0

### Change
* App Release Process
   * Added headline and subtext
   * Removed input field placeholders where not necessary
   * Activated app card always on viewport function inside the app card creation of the app release process
   * Updated app card sizing
* Service Marketplace
   * Service subscription detail section - added subscription status

### Feature
* App Marketplace
   * Subscription data submission to third party and enablement of terms & condition agreement/consent
* User Management
   * App role assignment for multiple users implemented

### Technical Support
* n/a

### Bugfix
* App Release Process - Page sizing fixed
* My Organization - BPN data field allocation aligned
* User Management - User table auto-refresh enabled after new user invite; business logic of user status inside the user table updated to display correct status
* Central Search - Result list gave an issue on app title value

## 0.6.0

### Change
* n/a

### Feature
* Application Management Board: Manage application request (by viewing company details and documents) and approve or cancel company applications.
* User Management: View own company users, invite new users and assign app roles for subscribed apps. Additionally, the technical user self-service got released and supports now the creation of technical users as part of the user company account.
* App Marketplace: Enables user to search for apps, display app details and subscribe for an app. Also app favorites tags are added.
* App Overview: App overview supports the app provider to see own published apps, check the status, progress unfinished app releases and start the registration of a new app.
* UiComponents: SharedUiComponent library got released and is usable for other projects with a number of ui react components

### Technical Support
* n/a

### Bugfix
* n/a

## 0.5.5

* Feature - App Overview page
* Feature - Add and edit Identity Provider details
* Feature - BPN add/delete flow in User Account Screen
* Feature - User Management - Success/Fail Message
* Feature - Expand on hover feature added to  CardHorizontal component.
* Feature - Add download document in application request page
* Feature - Add User Role Overlay (refactoring)
* Feature - Assign user role (refactoring)
* Feature - Show subscription box after subscribed immediately
* Feature - App Release Process - upload functionality
* Feature - App Detail - Fetch Documents
* Feature - Shared Components - Transmission Chip button
* Feature - App Release Process - Business Logic & API - Submit App for review
* Feature - Transition button added to Registration table
* Feature - Expand on hover feature added to  CardHorizontal component.
* Feature - Add download document in application request page
* Feature - Add User Role Overlay (refactoring)
* Feature - App Release Process - upload functionality
* Bugfix - Connect Partner Network to BPDM
* Bugfix - UI updates in UltimateToolbar component
* Bugfix - Registration table UI fixes
* Bugfix - App Release Process - Fixed browser back button issue
* Bugfix - User Management Main Page Style fix
* Bugfix - App Release Process - Fixed user directing to bottom of the page
* Bugfix - Services Card Responsive UI Fix
* Bugfix - Partner network search issue fix
* Bugfix - CardHorizontal - Height issue fix
* Bugfix - Bind app subscribe status in my organization page
* Bugfix - App Marketplace - Subscription Button update needed
* Bugfix - Service Marketplace - Page Padding Margin UI Fix and Provider Table Border Fix 
* Bugfix - User Experience - delete request id from registration admin board

## 0.5.4

* Feature - Service Marketplace
* Feature - Identity Providers
* Feature - My Organization page
* Feature - App Release Process Steps 2 with business logic, 3 with api binding, 6 with UI, 4 with UI
* Feature - Search functionality added in Register Request table
* Feature - Add "CX Membership" flag in Partner Network
* Bugfix - Show loader on clicking decline or confirm from application request screen
* Bugfix - Show error popup on failure of approve or decline request
* Bugfix - Text updates on company data overlay
* Bugfix - Fixed modal width, subscribe refetch and services loading effect
* Bugfix - User Management - AddUser Roles missing

## 0.5.3

* Feature - App Release Process Step 1 implementation with api binding
* Feature - Show app roles in user details
* Feature - Connect Notifications API
* Feature - App Release Process Step 5 - Beta Test
* Feature - Search functionality added in Invite Business Partner page
* Feature - Identity provider list and detail view

## 0.5.2

* Feature - Added Release Notes ;)
* Feature - Technical User details page
* Feature - Technical User role selection dropdown
* Feature - User Management App Access Carousel
* Feature - App Release Process Step 1
* Feature - Digital Twin Table component exchange and deletion of faulty filters
* Feature - Partner Network single search for multiple endpoints & UI update
* Feature - Search in User and App User table
* Feature - New components date picker, table style, lightweight dropzone, in screen navigation, single dropdown, load button
* Bugfix - Business Apps displayed correctly and links working
* Bugfix - Restrict supported languages to 'en' and 'de' without local variants
* Bugfix - Removed empty 'Organization' option from user menu
* Bugfix - Footer fixed to bottom of window
* Bugfix - Some alignment and content fixes

### Older

* Defect - Page reloads when the auth token is renewed
* Defect - Latest apps are static
* Defect - Some footer pages and menu items are empty<|MERGE_RESOLUTION|>--- conflicted
+++ resolved
@@ -43,20 +43,17 @@
 * BugFix
    * Home Screen: missing app name
    * My Organisation Screen: missing app name
-<<<<<<< HEAD
 * Registration Request
    * Search moved to the center
    * Filter feature enabled
    * View update in Details overlay
    * APIs added
-=======
 * Updates - Connector
    * Upload title missing
    * Change "Cancel" to "Back" Button
    * Add "Cancel" icon in 2nd connector overlay
    * Add tooltips
    * Update titles
->>>>>>> 15f03fcf
 
 
 ## 0.10.0
