# Changelog

New features, fixed bugs, known defects and other noteworthy changes to each release of the Catena-X Portal Frontend.

### Unreleased
<<<<<<< HEAD
* Application Request
   * BugFix - Approve/Decline/Retrigger/Cancel Process actions should clear button and update the latest status in both overlay and application list
=======
* Connector
   * BugFix - Register daps via the auth icon in the connector registration, allows all type of files
* Notification
   * BugFix - Wrong url link
>>>>>>> 2fb2c768

## 1.0.0-RC10

### Change
* Get App Image backend connection updated for (AppMarketplace, AppDetails, App Overview & AdminBoard)

### Feature
* "No Items Found" page/section implemented for (AppMarketplace, ServiceMarketplace, AppOverview, AppSubscription & AdminBoard)
* Application Registration Validation Process - enabled retrigger process of application checklist steps in the overlay screens if applicable
* App Release Process - added delete document function

### Technical Support
n/a

### Bugfix
* Update styling App Management Board
* Invite Business Partner Screen - disabled "detail" button in invitees table
* Semantic Hub & Digital Twin overlays close icon fixed
* Digital Twin overlay sizing of content fixed to stay in given frame/overlay size
* App Release Process - fixed save and edit data handling to display available/saved app data to the user

## 1.0.0-RC9

### Change
* App Release Approval Board
  * Enabled overlay for decline scenario with customer message
* Notification message content updated and incl. links
* Several help connections implemented (connector, app release, etc.)
* Application Registration
   * Retrigger process apis added

### Feature
* Connector Registration
   * new design with additional information such as host, self-description and status released

### Technical Support
n/a

### Bugfix
* Back navigation issue resolved from notifications to any specific page and back

## 1.0.0-RC8

### Change
* App Release Process:
  * Technical integration - role upload ui changes to ease the usability
  * Added new attribute "privacyPolicies" to  app creation
* New 'Help Center' connected with the portal help button

### Feature
* Application Approval Board - Checklist overlay
   * enabled checklist details with comments and status via backend api connection
   * enabled approval and decline interfaces for the manual data validation

### Technical Support
* resolve dependabot findings
* temp fix for cve-2023-0286
* add missing '--no-cache': apk update && apk add

### Bugfix
* User Management: App role assignment - cache issue resolved

## 1.0.0-RC7

### Change
* Admin App Approval Board - app detail page released when clicking on app card

### Feature
n/a

### Technical Support
n/a

### Bugfix
* Notification delete mechanism updated - auto page reload

## 1.0.0-RC6

### Change
* App Release Process
    * Set 'UseCase selection' and 'app supported language' to mandatory
    * app role upload further refined with better user support

### Feature
* Company Registration Approval Board
   * implemented and backend connected the application cancel process flow
   * checklist-worker fully implemented for not finalized/closed applications

### Technical Support
n/a

### Bugfix
n/a

## 1.0.0-RC5

### Change
* Application company detail overlay updated to manage unique ids based on the backend response
* App Release Process
  * Technical Integration - roles upload & deletion functionality 

### Feature
* Application approval checklist implementation with checklist worker; status and overlay (ongoing)
* Shared Components
  * Dropzone file deletion overlay for deletion confirmation released

### Technical Support
* Static Template handling updated to fetch content from asset repo for more flexibility and code separation from content & support of multi-language activated

### Bugfix
* App details page fixed
* Add/Create user account field validations re-activated
* App release process - Changed regex validation for 'Provider Homepage' field
* App release process - Document upload in 'technical guide' field
* Refetch updated notification list on delete action
* Connector file type/size error updated

## 1.0.0-RC4

### Change
n/a

### Feature
n/a

### Technical Support
* Static Template handling updated to fetch content from asset repo for more flexibility and code separation from content & support of multi-language activated

### Bugfix
* App release process bugs fixed such as multiple document upload, fetch uploaded roles from backend
* App release management board - views tabs fixed
* Notification URLs for notification messages updated
* Connector registration overlay overlapping tooltip icon fixed


## 1.0.0-RC3

### Change

### Feature
* User Management
   * create single user account support of company idp
* Released App Management Board for Operator to managed app publishing requests

### Technical Support
n/a

### Bugfix
* Translations and couple of text messages updated
* My business apllication area fixed by removing cache relation for app card images
* App release process bugs fixed such as incorrect mandatory fields; file upload handling, etc.

## 1.0.0-RC2

### Change
* Dialog Header
   * Update Dialog header font size to 24px
* Admin Board - App Release (Page)
   * Created Admin Board Page
   * Connect with API's
   * BL&API Approve app release
   * BL&API Decline app release
* Bugfix
   * Change Email Pattern Regex to fix Hostspot
* User Management main page
   * update dialog header & font style/size
* Apps
   * removed asset repo dependency and connect backend apis to fetch lead images
* App Release Process
   * step 4 "role management" connected with apis to support GET / POST and DELETE
   * Company role introduction page styling sizes updated
   * Added content for company role introduction & use case introduction pages

### Feature
n/a

### Technical Support
* Email pattern / regular expression updated

### Bugfix
* App access management - carousel style updated & card height fixed

## 1.0.0-RC1

### Change
* User management
   * app Access placeholder component implemented which is getting used in case no active app subscription does exist
   * user table headlines updated
   * updated page header size and image
* Updates - Connector
   * overlays updated (dropzone headline added; changed "Cancel" to "Back" Button, add top right cancel icon inside the overlay)
   * tooltips added for connector table to explain status icons
* Registration Request Approval Board
   * page layout updated
   * filter feature enabled
   * company data details overlay extended with company role and documents
* Notification
   * Badge count added inside the user icon sub-navigation
   * notification message title and content updated by supporting new technical keys

### Feature
* Use case introduction page released
* Shared Components
  * created "Side List" component
  * created "Draggable Chip" component
  * created "Static Page" templates for introduction pages
  * created "Image Item" with zoom and hover function as well as update of "Image Gallery" 
* App Release Process
   * step 4 limited to role upload/handling only
   * step 5 Beta Test page updated with preview content for future releases
   * app card component of step 1 connected with the leadimage load element to display the leadimage inside the card in realtime
* App Change Process released
   * created deactivate sub-menu component in App Provider Overview Page
   * created app deactivate page and connected the app/deactivation api
* App Subscription Management Board for app providers got newly released
   * overview of active app subscriptions and new requests
   * filter & search function on subscriptions
   * subscription activation function implemented with direct user response such es technical user creation
   * autosetup url storage for the app provider enabled via user interface
* Identity Provider Management released
   * connect company OIDC idps enabled via portal user workflow
   * user migration function enabled to support migration of users from one idp to another

### Technical Support
Portal asset repo image drag disabled for all transactional images (such as app images) ![Tag](https://img.shields.io/static/v1?label=&message=BreakingChange&color=yellow&style=flat)

### Bugfix
* User Management: assign multiple users to an role got fixed
* Connector:
   * fixed issue on clicking info icon trigger delete action
   * show tooltip message on hover of info icon
   * enable authentication flow
* Technical User: overlay static user data now getting fetched from the user token
* AppOverview: navigation to app release process screen with auto filled app data got fixed for apps in status "In PROGRESS"

## 0.10.0

### Change
* Shared Components
   * "load more" button component released with new design
   * page snackbar component released with new design
   * page snackbar auto closure implemented (as variant)
   * page snackbar positioning updated
   * tooltip enhanced by adding light color variant
* Partner Network
   * Stop throbber in case of error and show No rows present message
   * Empty details overlay issue fix
   
### Feature
* Service Marketplace
   * new UI released
   * enabled different views by service category
   * enabled sorting and in-page search
* Connector Registration
   * style updated and connector details enhanced inside the "my connectors" table
   * added DAPS logic and file upload inside the connector registration ui and business logic
* Notifications Service
   * enabled sorting and filtering
   * pagination enabled by adding "load more" function and receiving pagination details via api

### Technical Support
* n/a

### Bugfix
* Technical User creation: Removed multi overlay layering and corrected response style
* Notification Service:
   * modal for message deletion page positioning fixed
   * sort icon behavior on click/mouse over fixed
   * notification api trigger logic fixed
* App user management: user role deletion fixed


## 0.9.0

### Change
* Shared Components
   * SelectList component - property/parameter added to clear the select list input
* App Release Process
   * Sales Manager Get, Select and drop down enabled for app creation
   * "Save" Button enabling with update PUT api call

### Feature
* Marketplace
   * App subscription consent agreement included inside the user flow with api triggering 
* Identity Provider
   * Create, update and enable new idp integration for ownIdP usage (companyIdP)
* Notifications Service
   * Release of new notification design with filtering, viewing & pagination
   * Highlight of unread messages
   * Delete notification function enabled
* Registration Approval Board
   * Enable handling of registrations without bpn by adding a bpn input field with api connection
* User management
   * Auto navigation to Identity Management section after deleting an user
   * App User tables - content api call filtering activated to reduce response to needed result
* Company Role Introduction
   * Active Participant introduction page
   * App Provider introduction page
   * Service Provider introduction page

### Technical Support
* n/a

### Bugfix
* n/a

## 0.8.0

### Change
* Connector Registration
   * Enable "Company as a Service" connector registration via modal; connected to portal backend and SD Factory
   * Input field pattern validation established
   * Updated delete connector integration

### Feature
* User Management - user account creation for portal connected to company role validation to reduce and validate available portal roles which the member company can assign (related to the company signed company role agreements)
* User Account
   * Enabled my user account deletion flow and backend integration
   * Error and success overlay added for password reset button/logic
   * Disabled "Suspend" user button

### Technical Support
* n/a

### Bugfix
* User Invite - error pattern validation integrated
* Shared Components
   * Image components updated & svg file loaded
   * Drop-Down list

## 0.7.0

### Change
* App Release Process
   * Added headline and subtext
   * Removed input field placeholders where not necessary
   * Activated app card always on viewport function inside the app card creation of the app release process
   * Updated app card sizing
* Service Marketplace
   * Service subscription detail section - added subscription status

### Feature
* App Marketplace
   * Subscription data submission to third party and enablement of terms & condition agreement/consent
* User Management
   * App role assignment for multiple users implemented

### Technical Support
* n/a

### Bugfix
* App Release Process - Page sizing fixed
* My Organization - BPN data field allocation aligned
* User Management - User table auto-refresh enabled after new user invite; business logic of user status inside the user table updated to display correct status
* Central Search - Result list gave an issue on app title value

## 0.6.0

### Change
* n/a

### Feature
* Application Management Board: Manage application request (by viewing company details and documents) and approve or cancel company applications.
* User Management: View own company users, invite new users and assign app roles for subscribed apps. Additionally, the technical user self-service got released and supports now the creation of technical users as part of the user company account.
* App Marketplace: Enables user to search for apps, display app details and subscribe for an app. Also app favorites tags are added.
* App Overview: App overview supports the app provider to see own published apps, check the status, progress unfinished app releases and start the registration of a new app.
* UiComponents: SharedUiComponent library got released and is usable for other projects with a number of ui react components

### Technical Support
* n/a

### Bugfix
* n/a

## 0.5.5

* Feature - App Overview page
* Feature - Add and edit Identity Provider details
* Feature - BPN add/delete flow in User Account Screen
* Feature - User Management - Success/Fail Message
* Feature - Expand on hover feature added to  CardHorizontal component.
* Feature - Add download document in application request page
* Feature - Add User Role Overlay (refactoring)
* Feature - Assign user role (refactoring)
* Feature - Show subscription box after subscribed immediately
* Feature - App Release Process - upload functionality
* Feature - App Detail - Fetch Documents
* Feature - Shared Components - Transmission Chip button
* Feature - App Release Process - Business Logic & API - Submit App for review
* Feature - Transition button added to Registration table
* Feature - Expand on hover feature added to  CardHorizontal component.
* Feature - Add download document in application request page
* Feature - Add User Role Overlay (refactoring)
* Feature - App Release Process - upload functionality
* Bugfix - Connect Partner Network to BPDM
* Bugfix - UI updates in UltimateToolbar component
* Bugfix - Registration table UI fixes
* Bugfix - App Release Process - Fixed browser back button issue
* Bugfix - User Management Main Page Style fix
* Bugfix - App Release Process - Fixed user directing to bottom of the page
* Bugfix - Services Card Responsive UI Fix
* Bugfix - Partner network search issue fix
* Bugfix - CardHorizontal - Height issue fix
* Bugfix - Bind app subscribe status in my organization page
* Bugfix - App Marketplace - Subscription Button update needed
* Bugfix - Service Marketplace - Page Padding Margin UI Fix and Provider Table Border Fix 
* Bugfix - User Experience - delete request id from registration admin board

## 0.5.4

* Feature - Service Marketplace
* Feature - Identity Providers
* Feature - My Organization page
* Feature - App Release Process Steps 2 with business logic, 3 with api binding, 6 with UI, 4 with UI
* Feature - Search functionality added in Register Request table
* Feature - Add "CX Membership" flag in Partner Network
* Bugfix - Show loader on clicking decline or confirm from application request screen
* Bugfix - Show error popup on failure of approve or decline request
* Bugfix - Text updates on company data overlay
* Bugfix - Fixed modal width, subscribe refetch and services loading effect
* Bugfix - User Management - AddUser Roles missing

## 0.5.3

* Feature - App Release Process Step 1 implementation with api binding
* Feature - Show app roles in user details
* Feature - Connect Notifications API
* Feature - App Release Process Step 5 - Beta Test
* Feature - Search functionality added in Invite Business Partner page
* Feature - Identity provider list and detail view

## 0.5.2

* Feature - Added Release Notes ;)
* Feature - Technical User details page
* Feature - Technical User role selection dropdown
* Feature - User Management App Access Carousel
* Feature - App Release Process Step 1
* Feature - Digital Twin Table component exchange and deletion of faulty filters
* Feature - Partner Network single search for multiple endpoints & UI update
* Feature - Search in User and App User table
* Feature - New components date picker, table style, lightweight dropzone, in screen navigation, single dropdown, load button
* Bugfix - Business Apps displayed correctly and links working
* Bugfix - Restrict supported languages to 'en' and 'de' without local variants
* Bugfix - Removed empty 'Organization' option from user menu
* Bugfix - Footer fixed to bottom of window
* Bugfix - Some alignment and content fixes

### Older

* Defect - Page reloads when the auth token is renewed
* Defect - Latest apps are static
* Defect - Some footer pages and menu items are empty<|MERGE_RESOLUTION|>--- conflicted
+++ resolved
@@ -3,15 +3,12 @@
 New features, fixed bugs, known defects and other noteworthy changes to each release of the Catena-X Portal Frontend.
 
 ### Unreleased
-<<<<<<< HEAD
 * Application Request
    * BugFix - Approve/Decline/Retrigger/Cancel Process actions should clear button and update the latest status in both overlay and application list
-=======
 * Connector
    * BugFix - Register daps via the auth icon in the connector registration, allows all type of files
 * Notification
    * BugFix - Wrong url link
->>>>>>> 2fb2c768
 
 ## 1.0.0-RC10
 
