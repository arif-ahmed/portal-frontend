# Changelog

<<<<<<< HEAD
## 1.7.0-RC3

### Change

- IdP configuration overlays, extended error handling on the ui
- New backend error handling (extended details) implemented for bulk user changes
  - User Management - bulk user creation error overlay for single user error message response enhanced to show for each failed user details regarding the reason for failure (if available)
  - IdP Switch - user migration function error support enhanced with single user error message response to show for each failed user details regarding the reason for failure (if available)

### Feature

n/a

### Technical Support

- upgraded dependencies to latest version

### Bugfix

- Admin Business Partner Registration Request Screen - Detail Overlay country fixed to display country code received via backend api
- Technical User Overview - displaying duplicates after adding/creating new technical users fixed
- Technical User detail screen - removed copy icon from connector link
- Company Role Change Screen - updated OSP value to human readable text instead of displaying technical keys
- Company Role Change Detail Overlay - displayed invalid deselect role details for OSP fixed
- Service Subscription sorting element behavior fixed in case the user sorts multiple times with the same sorting option
- Vulnerability from dependency
  - Set resolution for axios

### Known Knowns

- App change process 'documents' not yet integrated with backend
- App/Service Release Process - upon clicking "Save" given consent is removed and needs to get set newly
=======
## unreleased

- ...
-
>>>>>>> 343ef8d5

## 1.7.0-RC2

### Change

- User Management screen for user invite block due to multiple active IdPs got enhanced inside the frontend-business-logic to exclude "MANAGED" idps
- Enhanced /StaticTemplateResponsive/Cards/TextImageCenterAligned.tsx to support multiple images

### Feature

- released prototype (identity provider creation "MANAGED"; register 3rd party company; approve consent osp registration company) onboarding service provider registration flow

### Technical Support

- Code quality & style improvements implemented based on ESLINT rules
  - removed extra semicolons to avoid warnings
  - no-empty-function
  - prefer-optional-chain

### Bugfix

- Partner Network - update search query parameter name to legalName
- Fixed broken KeyValueView/index.tsx for undefined object attributes

## 1.7.0-RC1

### Change

- Technical User Detail
  - enhanced technical user detail page with connected object information (edc, connector, etc.)
  - enhanced responsiveness of the page
- App Subscription and Service Subscription
  - Enhanced subscription request status ui flow to support extended status settings

### Feature

- App Overview
  - GET documents api endpoint connected for active apps-change documents

### Technical Support

- Update data grid table props to the new prop value
- Code quality & style improvements implemented based on ESLINT rules
  - ban-types

### Bugfix

- App Release Process
  - Fixed double loading of images for app page
  - Fixed validation for contact in app page
  - Fixed salesManagerId(null) error
- App Overview
  - Fixed image display in app overview cards
- IDP
  - Add load element for IDP list
- Onboarding Serviceprovider
  - Add the OSP prototype
- Linter Findings
  - Fix ban-types
  - No empty function
  - No Extra Semi
- Partner Network
  - Search for Company name issue fix
- App Subscription and Servcie Subscripiton
  - Status UI Changes
- Technical User Detail
  - Add new table as data from backend
  - UI Changes
- Home
  - Fixed image display for 'my business applications'
- Vulnerability from dependency
  - Set resolution for @babel/traverse (CVE-2023-45133)

## 1.7.0-alpha

### Change

- Technical User
  - Enable search & filter
- Invite Business Partner Form
  - Fix loader position to center
  - Disable invite button when loader is visible
- Component/Design element changes
  - Sub-Navigation label content changed to left aligned
- Service Subscription Mgt page
  - styling aligned to the app subscription Mgt page
  - service filter added
- Identity Provider Config
  - UI Enhancements
- Service Management/Overview
  - manage service sub-menu for active services added (deactivate service function)
  - offer image added to service card based on backend response
- App Marketplace
  - role permission validation updated to sync permission validation for subscription with backend endpoints used
- App Release Process
  - Step "Verify" image load styling updated to support multiple images with carousel function
- Connector Deletion
  - added a information/confirmation overlay for connector deletion in case the connector has an technical user and/or subscription linked
- My User Account
  - support user response action 'success' on click of copy to clip board (only Dev/INT relevant)
- Page Loading and Error Component
  - released new page load and error component element for service overview, app overview and subscription management pages
- Notifications
  - App Subscription Request notification content update
- Shared
  - Removed PageLoadingTable component

### Feature

- Technical User Details
  - credential reset enabled via action button
- Usermanagement
  - Bulk upload function released
- Search Element
  - implemented full width search overlay for mobile version
- Overlay styling updated to sync used overlay styles across the portal overlays (header, description sizing and color)
- App Management/Overview
  - added function to support 'Change Documents' for active apps
  - added function to support 'Add Roles' for active apps
- My Organization
  - added app unsubscribe subscription function to inactive active app subscriptions

### Technical Support

- Code quality & style improvements implemented based on ESLINT rules
  - import/no-duplicates
  - prefer-const
  - object shorthand
  - add type for imports
  - Prefer-nullish-coalescing
  - No confusing void expression fixes
- Digital Twin content (pages, overlays, translation content, etc.) removed due to dDTR release and decommissioning of the central DTR
- Build images also for arm64, in addition to amd64

### Bugfix

- "Dataspace" Introduction page background color of last section changed

### Known Knowns

- App Release Process - Step 2 image gets multiple times uploaded if the user uploads the images single instead of dropping all images jointly for upload

## 1.6.0

### Change

- Connector Technical Integration
  - connector configuration details added
- App Subscription Management
  - subscription activation overlay enhanced by customer name, bpn, technical user permission, appId
- Technical User Management
  - added "Offer Link"/"Name" inside the technical user overview user table
- Connector Registration
  - registration of "Managed Connectors" limited to company with the role app/service provider & info multi lingual message added for inactive select scenario(s)
- App Release Process
  - changed 'Privacy Policy' selection to mandatory
  - updated "mandatory"/"required" icon (asterisk) color from black to red
  - design/styling of the app release step "validate and publish" updated
  - GET /languages endpoint structure updated inside the FE business logic
  - Phone number pattern updated
- Service Release Process
  - logic added to skip technical integration tab for serviceTypeId "consultancy"
  - updated "mandatory"/"required" icon (asterisk) color from black to red
- Static Pages Updated
  - Data Space
  - Catena-X Participant

### Feature

- Removed all daps related code - frontend implementation, business logic and locales
- New Notification messages released:
  - credential approval
  - credential rejection and
  - subscription url change
- User Management
  - technical user role description & help link added inside the technical user creation overlay. Incl. multi language support
- Connector Registration - Managed
  - added subscriptionID linkage inside the registration page as well as the business logic to submit the connector connected subscriptionID
- Search
  - new search element enabled/activated for all portal pages
  - search result style newly introduced
  - added search close function whenever the user clicks on the background/outside the search component
- Company Role Management
  - enabled company role unselecting
- App Subscription
  - Add "Detail Data" Button and Overlay
  - Refracting Activate Subscription Page
  - Add App Filter Search Functionality
  - enabled app tenant url change for active apps
- App Change Function enabled
  - 'Change Image' enabled for app owners if app is active (App Management -> App Overview)
  - 'Change Description' enabled for app owners if app is active (App Management -> App Overview)
- User Account & My User Account
  - Add Admin Info
- Multi Device Function
  - mobile friendly header and stage navigation enabled
  - slider stage header implemented and activated
  - Home - Carousel - Responsiveness - when switching the portal width screens get rendering issues
- Usecase Participation
  - Created New page under User profile
  - Add edit Overlay UI
  - Fetch usecase via API
  - Add Business Logic to upload document
- Notification
  - Show done state
  - Provide icon for marking a notification as read/unread
  - New Header and Filter UI
- SSI Certificate Request Credential Adminboard released
  - new page for credential request management released incl management filters and search
  - GET /certificate request api endpoint connected
  - certificate request approval function enabled (with backend connection PUT /credentials/{credentialId}/approval)
  - certificate request decline/reject function enabled (with backend connection PUT /credentials/{credentialId}/reject)
  - download useCase participation document enabled

### Technical Support

- Changed license notice for images
- Sonar findings fixed (Code smells and bugs)
- Dependabot findings fixed (Upgrading dependencies to the latest versions)
- Excluded locales from duplication sonar checks
- Project Structure
  - Moved out shared components and source folders to root level
- app access management component (app cards element) endpoint path updated/changed due to new endpoint path provided by apps services

### Bugfix

- fixed missing URL and Email data after re-opening a service under the service release process
- fixed app release process process handling (Step 3 - Consent) button "save"
- app detail page "back" button fixed
- Application card favorite button click (separation from the rest of the card where the click results into opening the app card)
- Admin Credential Board - views/filter function fixed
- Service Release Form - fixed erase of entered data on deleting uploaded image
- Service Detail - header UI fix of rendering issues
- Permission validation 'Credential Mgmt' page updated to 'decision_ssicredential'
- App description change - fixed page break issue in case of api response without language tag for each FE supported language
- Notification message link - 'UseCases' welcome message fixed
- handle empty customer link section in managed connectors
- Overlay fix of activation response
- App Management page access permission changed to add_apps
- Permission validation 'Credential Mgmt' page activated
- Managed connector registration api call - technicalUserID string empty instead of submitting the subscriptionID
- App Release Process - consent conformity check upon upload of the conformity certificate, previous selected consents got deleted
- Data Space Information page - style fix stage sub navigation header and fixed responsive issues
- App Detail
  - Subscribe Button state management updated
- Service Marketplace
  - Subscription Button cross service highlighted

### Known Knowns

- Tenant URL inside the app subscription detail overlay (provider view) is displayed as changeable even though the app is not even activated yet. The request is getting rejected from the backend as expected, but frontend should ideally not even allow the user to trigger the function via the UI
- App Subscription Activation overlay: pattern for input field "Tenant URL" allows "#" character while backend will correctly reject the input if the user adds an url containing "#"
- UseCase Framework upload (SSI request flow): limitation of the file size missing
- Company Certificate upload (SSI request flow): limitation of the file size missing
- Service image, uploaded by Service Provider, is not displayed inside the service provider service overview
- App Release Process form: image load running on fail within the "Verify" step
- "Offer Release Approval" e-mail for offer provider currently not supported
- If the connector deletion is running into an error with the portal backend, the user receives an error information but without any specific error message of the actual reason for failure
- Missing user information about automatic technical user deactivation for technical user linked to an connector which is getting deleted/inactivated

## 1.5.0

### Change

- User Management
  - app access management - api used to display app cards inside the user management 'App Access Management' reduced to single api call

### Feature

- App Release Process
  - technical integration enhanced by technical user profile configuration
  - technical user profile section added inside 'Validate and Publish' step
- App Marketplace
  - app detail page - sticky app detail sub-navigation added
  - app detail page - technical user profile section added
- App Admin Board
  - app detail page - technical user profile section added
- App Management Board
  - app detail page - technical user profile section added
- Service Release Process
  - technical integration added incl. technical user profile configuration
  - SERVICE_LEADIMAGE upload integrated
  - delete document notification/toast message added
- Service Marketplace
  - service detail page - technical user profile section added
- Service Admin Board
  - service detail page - technical user profile section added
- Service Management Board
  - service detail page - technical user profile section added
- Service subscription
  - Subscription Activation api integration
  - Subscription flow UI update
- Shared Components
  - about card for legal notice added
- About page for legal notice
  - About card added to Shared Components
  - About page added and linked in footer component
  - card component integrated in About page
- Third-party-licenses page removed (replaced by About page)

### Technical Support

- About page
  - enabled build and release workflows to provide content

### Bugfix

- App Release Process
  - conformity document deletion missing error message in failure case
- Registration Process
  - 'add bpn overlay' - manually entering a bpn to an application did result into a load element on the 'add bpn overlay' of the next application (without page reload)
- My Organization
  - missing subscription details fetch from api fixed
- Connectors
  - Previously added data on 'add connector' overlay got not cleared in case of a success scenario
- Service Release Process
  - display previous uploaded lead service image in "validate and publish" step

## 1.4.0

### Change

- IdP Configuration
  - ui styling and messages updated
  - load element added for create/submit/next buttons
  - implemented success & error messages depending on the error scenario while creating/configuring a new idp
- Shared UI Components
  - added typography for static table to update headline sizing
- Notification
  - Service_Release_Request customer message content updated
  - App_Release_Request customer message content updated
- Static Templates - UseCases & CompanyRole
  - new templates released
  - real time language switch for static pages enabled where content is fetched from another repository (see features/language)
  - support scroll-up icon on each sub-title
  - enabled page sub-menu to stick on the screen top when scrolling down
  - support hover tooltip in-text component

### Feature

- App Release Process
  - added privacy policies section to "validate and publish" application form
  - added app roles section to "validate and publish" application form
  - added role description information inside the ui for "Technical Integration" step
  - "help" button enabled along the app release process (form bottom)
  - extended ui error handling for 500 backend error responses
- Service Release Process
  - enabled SERVICE_LEADIMAGE document upload
  - "help" button enabled along the app release process (form bottom)
  - extended ui error handling for 500 backend error responses
- Service Subscription Management released (pre-version)
- Service Release Admin Board released (pre-version)
  - enabled search for services
  - enabled filters
  - displayed all services waiting for review and active inside the admin board
  - enabled view service details
  - enabled approve and decline service
- App Marketplace
  - added company subscription status information on the app overview (inside the card component)
  - app detail page, new order status component implemented for subscription process
- Notification
  - Role_Update_Core_Offer notification enabled
  - Role_Update_App_Offer notification enabled
- Connector Registration
  - added new section for connector providers to view and managed 3rd party/managed connectors
  - added enhanced error handling for connector tables in case of service/server error
- Company Configuration - Company Role Change
  - released company config page for company admins to update CX company participation role (switch between Participant, App Provider, Service Provider) incl. backend connection for agreement consent, document download and business logic to display company role change impact

### Technical Support

- moved all portal repo images to asset repo
- removed existing in code "disable eslinter" statements inside the app release process and fixed eslinter issues
- service release endpoint path updated/changed due to an endpoint path cleanup on backend side ![Tag](https://img.shields.io/static/v1?label=&message=BreakingChange&color=yellow&style=flat)
- app release process - app card language switch fixed to only switch the language inside the app card
- changed release workflow to retrieve tag from github.ref_name (set-output command deprecated)
- added release workflow for release-candidates
- react player package added to supported multiple formats of in-page videos
- changed container registry to Docker Hub
- added pull request template

### Bugfix

- App Management Board (Provider)
  - app endpoint path updated due to an controller change on the backend side - new path /api/apps/appChange/${appId}/deactivateApp
- Others
  - top right user profile icon hover function enabled
  - image zoom height fixed

### Known Knowns

- Company Configuration - Company Role Change
  - Overlay top summary section displays non-changed company roles as "added" instead of ignoring those roles since those are already assigned
  - Role/Feature change description not correctly fetched from the config file
- Service Release Process
  - Technical user profile configuration displayed for "Consultance_Services" even though its not relevant for services with this service type - error appears if user selects roles and wants to proceed
- Service Release & App Release Process
  - Issue on displaying given consent after using the "back" button inside the release process. Issue appears in an inconsistent manner.

## 1.3.0

### Change

- updated document section styling for app and service detail pages
- Shared Components
  - StaticTemplate: TextAndImage template spacing/element location updated
- User Account screen permission validation to access the page updated
- App Marketplace
  - enabled search “no result found” response
  - enabled responsiveness of the app cards to rearrange displayed app cards based on the users screen width
- User Management - app access management app cards backend api connection updated due to new endpoint business logic
- App Release Process
  - updated endpoint to post and get agreement consent
  - switched endpoint to retrieve cx frame documents from portal backend for consent section
  - document upload error message customization activated and new error message for file size set
- Service Release Process
  - updated GET and POST endpoint handling to store and fetch service details from the backend and display them inside the service release form
  - switched endpoint to retrieve cx frame documents from portal backend
  - updated endpoint to post agreement consent
  - translations enhanced/added
- Switch IdP
  - additional user support and new style added for easier process handling

### Feature

- Service Release Process
  - implement service type function with backend connection
  - added load button function for service release form - button "submit" and "confirm"/"proceed"
- App Release Process
  - added app privacy policy select function inside the app release process form
- Service Management (Service Provider)
  - implemented service overview for app provider to display all owned services in all states (incl. search, filter and sort)
  - implemented service detail page

### Technical Support

- added temp fix for CVE-2023-0464
- added build workflow for v1.3.0 release candidate phase
- updated actions workflows

### Bugfix

- Company Role Intro Page - updated zoomed image style by removing grey bottom line
- Service Marketplace - Service Detail Page
  - updated business logic to consume use case data due to updated api response body style
- Service Release Process
  - chapter "Supporting Material" deletion function fixed
  - "Save" button on "Offer Page Details" fixed
  - update long description pattern to support multiline (as app release process)
  - reset active step back to 1 in service overview page when re-opening a service in "draft" state
- Connector Registration - input pattern for connector name updated to support special characters and customer input related error messages
- Organization data - ignore "null" values provided by backend components/apis
- Dropzone - error message customized to support multiple error scenarios with different error codes/messages
- Service Detail Page (Marketplace and Service Management) - document download fixed
- User Management
  - recorded log errors fixed
  - payload fixed to portal roles only when updating user assigned portal roles
  - create new user account first and last name pattern updated to alow double names
- User Account - fixed page load for users without portal roles
- App Access Management - "Edit" button in user table fixed
- App Release Process
  - fixed condition for 'documents' section in 'validate and publish' step to display only relevant document types
  - removed placeholder section 'data security information' and 'connected data' from 'validate and publish' step
  - long description input field pattern
- App Release Process
  - update input field validation for longDescription input field
  - fixed provider input field validation; allowed numbers
- App Release Admin Page - App Detail Page
  - updated business logic to consume use case data due to updated api response body style

## Known Knowns

- Eslinter checks disabled in several code sections related to the app release process
- Sorting component behavior - preselected selects are not visible and active, hover, inactive state missing
- App Release Process - step "Verify & Submit" - the app card language switch is impacting the language of the whole party instead of only updating the app card
- Image zoom in results in the useCase/company introduction page is breaking in the background when user opens the zoom in function
- User account creation success overlay is displayed. When closing the success overlay, for a millisecond an error overlay is displayed
- App Management (Provider) sub-menu broken
- App and Service Marketplace - app cards display width responsiveness missing
- Service Subscription Management not yet released, only available via API endpoints
- Service Release Admin Board not yet released, only available via API endpoints

## 1.2.0

### Change

- Dropzone costum error support implemented

### Feature

- UserManagement
  - add role description details into the user account creation overlay and linking the description with the new developed/released role description detail page
- App Marketplace
  - app detail page got enhanced by "Privacy Policies"
- App Approval Admin Board
  - app detail page endpoint switched to /inReview/{appId}
  - app detail page "App Roles" added
  - app detail page "Privacy Policy" added
  - removes placeholder sections and implemented UI changes
- User Account Screen
  - add section with user assigned portal roles
  - add action button and overlay to update user assigned portal roles
- Service Release Process
  - implement service release process form and connected backend services /createService, /serviceStatus, /and Update service apis added
- App Release Process
  - enabled document download in contract and consent
  - enabled document deletion inside the app release form
  - changed additional document uploads from mandatory to optional and changed dropzone parameter size

### Technical Support

- Improved page loading in several places (such as app overview)
- Change local port to run behind reverse proxy
- Improved responsiveness of use case introduction page and company role page

### Bugfix

- Image import via api image/document endpoint implemented for organization/myCompanySubscription section
- Fixed display documents feature. Only first document got displayed (Admin App Approval Board - App Detail page, App Marketplace App Detail Page)
- App Release Process - when opening a previously saved app - "save & proceed" is disabled is fixed
- Home - Recommended section images not loading fix
- Application Request Board styling of the application status bar for application fully "DONE" but activation outstanding
- App Release Process - updated long description input validation
- App Release Process - updated business logic to retrieve app use case in new api response format

## 1.1.0

### Change

- Service Marketplace
  - documents displayed on service detail page connected to backend call (view and download documents)
  - updated styling of multiple subscription display section
  - service marketplace service card enhanced by short description
- SharedUIComponents
  - modal image behavior for different devices updated

### Feature

- App Conformity Document handling enabled
  - enhanced app release process with conformity upload section
  - enhance app release process "verify data" with conformity document view and download option
  - app admin board - app detail page enhanced by adding conformity document view and download
- SharedUIComponents
  - image gallery - added grid layout & parameter to display images in 16:9 ratio
- Service Release Management
  - implemented new top navigation section und sub-menu
  - implemented service release process intro page
  - implemented service release form (initial)

### Technical Support

- added a new smart image component to handle all kinds of images, display placeholder while loading and error image on failure
- fix(cve-2023-23916): add package upgrade as temp fix
- chore (gh-org-checks): rename file for stable trivy scan
- chore enable multi branch: add latest tag to released images
- created new component to reduce code duplications between app release process & service release process intro pages

### Bugfix

- Notification - App Subscription Activation - linked URL updated to 'User Management'
- Connector - DAPS registration retriggering allowed upload document types restricted
- Application Request - Approve/Decline/Retrigger/Cancel Process actions will clear button section and update the checklist/process status inside the overlay as well as the application list

## 1.0.0-RC10

### Change

- Get App Image backend connection updated for (AppMarketplace, AppDetails, App Overview & AdminBoard)

### Feature

- "No Items Found" page/section implemented for (AppMarketplace, ServiceMarketplace, AppOverview, AppSubscription & AdminBoard)
- Application Registration Validation Process - enabled retrigger process of application checklist steps in the overlay screens if applicable
- App Release Process - added delete document function

### Technical Support

n/a

### Bugfix

- Update styling App Management Board
- Invite Business Partner Screen - disabled "detail" button in invitees table
- Semantic Hub & Digital Twin overlays close icon fixed
- Digital Twin overlay sizing of content fixed to stay in given frame/overlay size
- App Release Process - fixed save and edit data handling to display available/saved app data to the user

## 1.0.0-RC9

### Change

- App Release Approval Board
  - Enabled overlay for decline scenario with customer message
- Notification message content updated and incl. links
- Several help connections implemented (connector, app release, etc.)
- Application Registration
  - Retrigger process apis added

### Feature

- Connector Registration
  - new design with additional information such as host, self-description and status released

### Technical Support

n/a

### Bugfix

- Back navigation issue resolved from notifications to any specific page and back

## 1.0.0-RC8

### Change

- App Release Process:
  - Technical integration - role upload ui changes to ease the usability
  - Added new attribute "privacyPolicies" to app creation
- New 'Help Center' connected with the portal help button

### Feature

- Application Approval Board - Checklist overlay
  - enabled checklist details with comments and status via backend api connection
  - enabled approval and decline interfaces for the manual data validation

### Technical Support

- resolve dependabot findings
- temp fix for cve-2023-0286
- add missing '--no-cache': apk update && apk add

### Bugfix

- User Management: App role assignment - cache issue resolved

## 1.0.0-RC7

### Change

- Admin App Approval Board - app detail page released when clicking on app card

### Feature

n/a

### Technical Support

n/a

### Bugfix

- Notification delete mechanism updated - auto page reload

## 1.0.0-RC6

### Change

- App Release Process
  - Set 'UseCase selection' and 'app supported language' to mandatory
  - app role upload further refined with better user support

### Feature

- Company Registration Approval Board
  - implemented and backend connected the application cancel process flow
  - checklist-worker fully implemented for not finalized/closed applications

### Technical Support

n/a

### Bugfix

n/a

## 1.0.0-RC5

### Change

- Application company detail overlay updated to manage unique ids based on the backend response
- App Release Process
  - Technical Integration - roles upload & deletion functionality

### Feature

- Application approval checklist implementation with checklist worker; status and overlay (ongoing)
- Shared Components
  - Dropzone file deletion overlay for deletion confirmation released

### Technical Support

- Static Template handling updated to fetch content from asset repo for more flexibility and code separation from content & support of multi-language activated

### Bugfix

- App details page fixed
- Add/Create user account field validations re-activated
- App release process - Changed regex validation for 'Provider Homepage' field
- App release process - Document upload in 'technical guide' field
- Refetch updated notification list on delete action
- Connector file type/size error updated

## 1.0.0-RC4

### Change

n/a

### Feature

n/a

### Technical Support

- Static Template handling updated to fetch content from asset repo for more flexibility and code separation from content & support of multi-language activated

### Bugfix

- App release process bugs fixed such as multiple document upload, fetch uploaded roles from backend
- App release management board - views tabs fixed
- Notification URLs for notification messages updated
- Connector registration overlay overlapping tooltip icon fixed

## 1.0.0-RC3

### Change

### Feature

- User Management
  - create single user account support of company idp
- Released App Management Board for Operator to managed app publishing requests

### Technical Support

n/a

### Bugfix

- Translations and couple of text messages updated
- My business apllication area fixed by removing cache relation for app card images
- App release process bugs fixed such as incorrect mandatory fields; file upload handling, etc.

## 1.0.0-RC2

### Change

- Dialog Header
  - Update Dialog header font size to 24px
- Admin Board - App Release (Page)
  - Created Admin Board Page
  - Connect with API's
  - BL&API Approve app release
  - BL&API Decline app release
- Bugfix
  - Change Email Pattern Regex to fix Hostspot
- User Management main page
  - update dialog header & font style/size
- Apps
  - removed asset repo dependency and connect backend apis to fetch lead images
- App Release Process
  - step 4 "role management" connected with apis to support GET / POST and DELETE
  - Company role introduction page styling sizes updated
  - Added content for company role introduction & use case introduction pages

### Feature

n/a

### Technical Support

- Email pattern / regular expression updated

### Bugfix

- App access management - carousel style updated & card height fixed

## 1.0.0-RC1

### Change

- User management
  - app Access placeholder component implemented which is getting used in case no active app subscription does exist
  - user table headlines updated
  - updated page header size and image
- Updates - Connector
  - overlays updated (dropzone headline added; changed "Cancel" to "Back" Button, add top right cancel icon inside the overlay)
  - tooltips added for connector table to explain status icons
- Registration Request Approval Board
  - page layout updated
  - filter feature enabled
  - company data details overlay extended with company role and documents
- Notification
  - Badge count added inside the user icon sub-navigation
  - notification message title and content updated by supporting new technical keys

### Feature

- Use case introduction page released
- Shared Components
  - created "Side List" component
  - created "Draggable Chip" component
  - created "Static Page" templates for introduction pages
  - created "Image Item" with zoom and hover function as well as update of "Image Gallery"
- App Release Process
  - step 4 limited to role upload/handling only
  - step 5 Beta Test page updated with preview content for future releases
  - app card component of step 1 connected with the leadimage load element to display the leadimage inside the card in realtime
- App Change Process released
  - created deactivate sub-menu component in App Provider Overview Page
  - created app deactivate page and connected the app/deactivation api
- App Subscription Management Board for app providers got newly released
  - overview of active app subscriptions and new requests
  - filter & search function on subscriptions
  - subscription activation function implemented with direct user response such es technical user creation
  - autosetup url storage for the app provider enabled via user interface
- Identity Provider Management released
  - connect company OIDC idps enabled via portal user workflow
  - user migration function enabled to support migration of users from one idp to another

### Technical Support

Portal asset repo image drag disabled for all transactional images (such as app images) ![Tag](https://img.shields.io/static/v1?label=&message=BreakingChange&color=yellow&style=flat)

### Bugfix

- User Management: assign multiple users to an role got fixed
- Connector:
  - fixed issue on clicking info icon trigger delete action
  - show tooltip message on hover of info icon
  - enable authentication flow
- Technical User: overlay static user data now getting fetched from the user token
- AppOverview: navigation to app release process screen with auto filled app data got fixed for apps in status "In PROGRESS"

## 0.10.0

### Change

- Shared Components
  - "load more" button component released with new design
  - page snackbar component released with new design
  - page snackbar auto closure implemented (as variant)
  - page snackbar positioning updated
  - tooltip enhanced by adding light color variant
- Partner Network
  - Stop throbber in case of error and show No rows present message
  - Empty details overlay issue fix

### Feature

- Service Marketplace
  - new UI released
  - enabled different views by service category
  - enabled sorting and in-page search
- Connector Registration
  - style updated and connector details enhanced inside the "my connectors" table
  - added DAPS logic and file upload inside the connector registration ui and business logic
- Notifications Service
  - enabled sorting and filtering
  - pagination enabled by adding "load more" function and receiving pagination details via api

### Technical Support

- n/a

### Bugfix

- Technical User creation: Removed multi overlay layering and corrected response style
- Notification Service:
  - modal for message deletion page positioning fixed
  - sort icon behavior on click/mouse over fixed
  - notification api trigger logic fixed
- App user management: user role deletion fixed

## 0.9.0

### Change

- Shared Components
  - SelectList component - property/parameter added to clear the select list input
- App Release Process
  - Sales Manager Get, Select and drop down enabled for app creation
  - "Save" Button enabling with update PUT api call

### Feature

- Marketplace
  - App subscription consent agreement included inside the user flow with api triggering
- Identity Provider
  - Create, update and enable new idp integration for ownIdP usage (companyIdP)
- Notifications Service
  - Release of new notification design with filtering, viewing & pagination
  - Highlight of unread messages
  - Delete notification function enabled
- Registration Approval Board
  - Enable handling of registrations without bpn by adding a bpn input field with api connection
- User management
  - Auto navigation to Identity Management section after deleting an user
  - App User tables - content api call filtering activated to reduce response to needed result
- Company Role Introduction
  - Active Participant introduction page
  - App Provider introduction page
  - Service Provider introduction page

### Technical Support

- n/a

### Bugfix

- n/a

## 0.8.0

### Change

- Connector Registration
  - Enable "Company as a Service" connector registration via modal; connected to portal backend and SD Factory
  - Input field pattern validation established
  - Updated delete connector integration

### Feature

- User Management - user account creation for portal connected to company role validation to reduce and validate available portal roles which the member company can assign (related to the company signed company role agreements)
- User Account
  - Enabled my user account deletion flow and backend integration
  - Error and success overlay added for password reset button/logic
  - Disabled "Suspend" user button

### Technical Support

- n/a

### Bugfix

- User Invite - error pattern validation integrated
- Shared Components
  - Image components updated & svg file loaded
  - Drop-Down list

## 0.7.0

### Change

- App Release Process
  - Added headline and subtext
  - Removed input field placeholders where not necessary
  - Activated app card always on viewport function inside the app card creation of the app release process
  - Updated app card sizing
- Service Marketplace
  - Service subscription detail section - added subscription status

### Feature

- App Marketplace
  - Subscription data submission to third party and enablement of terms & condition agreement/consent
- User Management
  - App role assignment for multiple users implemented

### Technical Support

- n/a

### Bugfix

- App Release Process - Page sizing fixed
- My Organization - BPN data field allocation aligned
- User Management - User table auto-refresh enabled after new user invite; business logic of user status inside the user table updated to display correct status
- Central Search - Result list gave an issue on app title value

## 0.6.0

### Change

- n/a

### Feature

- Application Management Board: Manage application request (by viewing company details and documents) and approve or cancel company applications.
- User Management: View own company users, invite new users and assign app roles for subscribed apps. Additionally, the technical user self-service got released and supports now the creation of technical users as part of the user company account.
- App Marketplace: Enables user to search for apps, display app details and subscribe for an app. Also app favorites tags are added.
- App Overview: App overview supports the app provider to see own published apps, check the status, progress unfinished app releases and start the registration of a new app.
- UiComponents: SharedUiComponent library got released and is usable for other projects with a number of ui react components

### Technical Support

- n/a

### Bugfix

- n/a

## 0.5.5

- Feature - App Overview page
- Feature - Add and edit Identity Provider details
- Feature - BPN add/delete flow in User Account Screen
- Feature - User Management - Success/Fail Message
- Feature - Expand on hover feature added to CardHorizontal component.
- Feature - Add download document in application request page
- Feature - Add User Role Overlay (refactoring)
- Feature - Assign user role (refactoring)
- Feature - Show subscription box after subscribed immediately
- Feature - App Release Process - upload functionality
- Feature - App Detail - Fetch Documents
- Feature - Shared Components - Transmission Chip button
- Feature - App Release Process - Business Logic & API - Submit App for review
- Feature - Transition button added to Registration table
- Feature - Expand on hover feature added to CardHorizontal component.
- Feature - Add download document in application request page
- Feature - Add User Role Overlay (refactoring)
- Feature - App Release Process - upload functionality
- Bugfix - Connect Partner Network to BPDM
- Bugfix - UI updates in UltimateToolbar component
- Bugfix - Registration table UI fixes
- Bugfix - App Release Process - Fixed browser back button issue
- Bugfix - User Management Main Page Style fix
- Bugfix - App Release Process - Fixed user directing to bottom of the page
- Bugfix - Services Card Responsive UI Fix
- Bugfix - Partner network search issue fix
- Bugfix - CardHorizontal - Height issue fix
- Bugfix - Bind app subscribe status in my organization page
- Bugfix - App Marketplace - Subscription Button update needed
- Bugfix - Service Marketplace - Page Padding Margin UI Fix and Provider Table Border Fix
- Bugfix - User Experience - delete request id from registration admin board

## 0.5.4

- Feature - Service Marketplace
- Feature - Identity Providers
- Feature - My Organization page
- Feature - App Release Process Steps 2 with business logic, 3 with api binding, 6 with UI, 4 with UI
- Feature - Search functionality added in Register Request table
- Feature - Add "CX Membership" flag in Partner Network
- Bugfix - Show loader on clicking decline or confirm from application request screen
- Bugfix - Show error popup on failure of approve or decline request
- Bugfix - Text updates on company data overlay
- Bugfix - Fixed modal width, subscribe refetch and services loading effect
- Bugfix - User Management - AddUser Roles missing

## 0.5.3

- Feature - App Release Process Step 1 implementation with api binding
- Feature - Show app roles in user details
- Feature - Connect Notifications API
- Feature - App Release Process Step 5 - Beta Test
- Feature - Search functionality added in Invite Business Partner page
- Feature - Identity provider list and detail view

## 0.5.2

- Feature - Added Release Notes ;)
- Feature - Technical User details page
- Feature - Technical User role selection dropdown
- Feature - User Management App Access Carousel
- Feature - App Release Process Step 1
- Feature - Digital Twin Table component exchange and deletion of faulty filters
- Feature - Partner Network single search for multiple endpoints & UI update
- Feature - Search in User and App User table
- Feature - New components date picker, table style, lightweight dropzone, in screen navigation, single dropdown, load button
- Bugfix - Business Apps displayed correctly and links working
- Bugfix - Restrict supported languages to 'en' and 'de' without local variants
- Bugfix - Removed empty 'Organization' option from user menu
- Bugfix - Footer fixed to bottom of window
- Bugfix - Some alignment and content fixes

### Older

- Defect - Page reloads when the auth token is renewed
- Defect - Latest apps are static
- Defect - Some footer pages and menu items are empty<|MERGE_RESOLUTION|>--- conflicted
+++ resolved
@@ -1,6 +1,10 @@
 # Changelog
 
-<<<<<<< HEAD
+## unreleased
+
+- ...
+-
+
 ## 1.7.0-RC3
 
 ### Change
@@ -33,12 +37,6 @@
 
 - App change process 'documents' not yet integrated with backend
 - App/Service Release Process - upon clicking "Save" given consent is removed and needs to get set newly
-=======
-## unreleased
-
-- ...
--
->>>>>>> 343ef8d5
 
 ## 1.7.0-RC2
 
