# Changelog

New features, fixed bugs, known defects and other noteworthy changes to each release of the Catena-X Portal Frontend.

### Unreleased
<<<<<<< HEAD
Registration list
   * Cancel process flow implemented
   * Display checklist if result is != all "done" 
   * For all applications in status "SUBMITTED" the process should be displayed as "IN PROGRESS"
* Bugfix - App Access Management: Styling location of elements
=======

### Bugfix
* App Access Management: Styling location of elements
* App release process - Fixed the error messages for multiselect fields in app card
>>>>>>> 5f8d084b

## 1.0.0-RC5

### Change
* Application company detail overlay updated to manage unique ids based on the backend response
* App Release Process
  * Technical Integration - roles upload & deletion functionality 

### Feature
* Application approval checklist implementation with checklist worker; status and overlay (ongoing)
* Shared Components
  * Dropzone file deletion overlay for deletion confirmation released

### Technical Support
* Static Template handling updated to fetch content from asset repo for more flexibility and code separation from content & support of multi-language activated

### Bugfix
* App details page fixed
* Add/Create user account field validations re-activated
* App release process - Changed regex validation for 'Provider Homepage' field
* App release process - Document upload in 'technical guide' field
* Refetch updated notification list on delete action
* Connector file type/size error updated

## 1.0.0-RC4

### Change
n/a

### Feature
n/a

### Technical Support
* Static Template handling updated to fetch content from asset repo for more flexibility and code separation from content & support of multi-language activated

### Bugfix
* App release process bugs fixed such as multiple document upload, fetch uploaded roles from backend
* App release management board - views tabs fixed
* Notification URLs for notification messages updated
* Connector registration overlay overlapping tooltip icon fixed


## 1.0.0-RC3

### Change

### Feature
* User Management
   * create single user account support of company idp
* Released App Management Board for Operator to managed app publishing requests

### Technical Support
n/a

### Bugfix
* Translations and couple of text messages updated
* My business apllication area fixed by removing cache relation for app card images
* App release process bugs fixed such as incorrect mandatory fields; file upload handling, etc.

## 1.0.0-RC2

### Change
* Dialog Header
   * Update Dialog header font size to 24px
* Admin Board - App Release (Page)
   * Created Admin Board Page
   * Connect with API's
   * BL&API Approve app release
   * BL&API Decline app release
* Bugfix
   * Change Email Pattern Regex to fix Hostspot
* User Management main page
   * update dialog header & font style/size
* Apps
   * removed asset repo dependency and connect backend apis to fetch lead images
* App Release Process
   * step 4 "role management" connected with apis to support GET / POST and DELETE
   * Company role introduction page styling sizes updated
   * Added content for company role introduction & use case introduction pages

### Feature
n/a

### Technical Support
* Email pattern / regular expression updated

### Bugfix
* App access management - carousel style updated & card height fixed

## 1.0.0-RC1

### Change
* User management
   * app Access placeholder component implemented which is getting used in case no active app subscription does exist
   * user table headlines updated
   * updated page header size and image
* Updates - Connector
   * overlays updated (dropzone headline added; changed "Cancel" to "Back" Button, add top right cancel icon inside the overlay)
   * tooltips added for connector table to explain status icons
* Registration Request Approval Board
   * page layout updated
   * filter feature enabled
   * company data details overlay extended with company role and documents
* Notification
   * Badge count added inside the user icon sub-navigation
   * notification message title and content updated by supporting new technical keys

### Feature
* Use case introduction page released
* Shared Components
  * created "Side List" component
  * created "Draggable Chip" component
  * created "Static Page" templates for introduction pages
  * created "Image Item" with zoom and hover function as well as update of "Image Gallery" 
* App Release Process
   * step 4 limited to role upload/handling only
   * step 5 Beta Test page updated with preview content for future releases
   * app card component of step 1 connected with the leadimage load element to display the leadimage inside the card in realtime
* App Change Process released
   * created deactivate sub-menu component in App Provider Overview Page
   * created app deactivate page and connected the app/deactivation api
* App Subscription Management Board for app providers got newly released
   * overview of active app subscriptions and new requests
   * filter & search function on subscriptions
   * subscription activation function implemented with direct user response such es technical user creation
   * autosetup url storage for the app provider enabled via user interface
* Identity Provider Management released
   * connect company OIDC idps enabled via portal user workflow
   * user migration function enabled to support migration of users from one idp to another

### Technical Support
Portal asset repo image drag disabled for all transactional images (such as app images) ![Tag](https://img.shields.io/static/v1?label=&message=BreakingChange&color=yellow&style=flat)

### Bugfix
* User Management: assign multiple users to an role got fixed
* Connector:
   * fixed issue on clicking info icon trigger delete action
   * show tooltip message on hover of info icon
   * enable authentication flow
* Technical User: overlay static user data now getting fetched from the user token
* AppOverview: navigation to app release process screen with auto filled app data got fixed for apps in status "In PROGRESS"

## 0.10.0

### Change
* Shared Components
   * "load more" button component released with new design
   * page snackbar component released with new design
   * page snackbar auto closure implemented (as variant)
   * page snackbar positioning updated
   * tooltip enhanced by adding light color variant
* Partner Network
   * Stop throbber in case of error and show No rows present message
   * Empty details overlay issue fix
   
### Feature
* Service Marketplace
   * new UI released
   * enabled different views by service category
   * enabled sorting and in-page search
* Connector Registration
   * style updated and connector details enhanced inside the "my connectors" table
   * added DAPS logic and file upload inside the connector registration ui and business logic
* Notifications Service
   * enabled sorting and filtering
   * pagination enabled by adding "load more" function and receiving pagination details via api

### Technical Support
* n/a

### Bugfix
* Technical User creation: Removed multi overlay layering and corrected response style
* Notification Service:
   * modal for message deletion page positioning fixed
   * sort icon behavior on click/mouse over fixed
   * notification api trigger logic fixed
* App user management: user role deletion fixed


## 0.9.0

### Change
* Shared Components
   * SelectList component - property/parameter added to clear the select list input
* App Release Process
   * Sales Manager Get, Select and drop down enabled for app creation
   * "Save" Button enabling with update PUT api call

### Feature
* Marketplace
   * App subscription consent agreement included inside the user flow with api triggering 
* Identity Provider
   * Create, update and enable new idp integration for ownIdP usage (companyIdP)
* Notifications Service
   * Release of new notification design with filtering, viewing & pagination
   * Highlight of unread messages
   * Delete notification function enabled
* Registration Approval Board
   * Enable handling of registrations without bpn by adding a bpn input field with api connection
* User management
   * Auto navigation to Identity Management section after deleting an user
   * App User tables - content api call filtering activated to reduce response to needed result
* Company Role Introduction
   * Active Participant introduction page
   * App Provider introduction page
   * Service Provider introduction page

### Technical Support
* n/a

### Bugfix
* n/a

## 0.8.0

### Change
* Connector Registration
   * Enable "Company as a Service" connector registration via modal; connected to portal backend and SD Factory
   * Input field pattern validation established
   * Updated delete connector integration

### Feature
* User Management - user account creation for portal connected to company role validation to reduce and validate available portal roles which the member company can assign (related to the company signed company role agreements)
* User Account
   * Enabled my user account deletion flow and backend integration
   * Error and success overlay added for password reset button/logic
   * Disabled "Suspend" user button

### Technical Support
* n/a

### Bugfix
* User Invite - error pattern validation integrated
* Shared Components
   * Image components updated & svg file loaded
   * Drop-Down list

## 0.7.0

### Change
* App Release Process
   * Added headline and subtext
   * Removed input field placeholders where not necessary
   * Activated app card always on viewport function inside the app card creation of the app release process
   * Updated app card sizing
* Service Marketplace
   * Service subscription detail section - added subscription status

### Feature
* App Marketplace
   * Subscription data submission to third party and enablement of terms & condition agreement/consent
* User Management
   * App role assignment for multiple users implemented

### Technical Support
* n/a

### Bugfix
* App Release Process - Page sizing fixed
* My Organization - BPN data field allocation aligned
* User Management - User table auto-refresh enabled after new user invite; business logic of user status inside the user table updated to display correct status
* Central Search - Result list gave an issue on app title value

## 0.6.0

### Change
* n/a

### Feature
* Application Management Board: Manage application request (by viewing company details and documents) and approve or cancel company applications.
* User Management: View own company users, invite new users and assign app roles for subscribed apps. Additionally, the technical user self-service got released and supports now the creation of technical users as part of the user company account.
* App Marketplace: Enables user to search for apps, display app details and subscribe for an app. Also app favorites tags are added.
* App Overview: App overview supports the app provider to see own published apps, check the status, progress unfinished app releases and start the registration of a new app.
* UiComponents: SharedUiComponent library got released and is usable for other projects with a number of ui react components

### Technical Support
* n/a

### Bugfix
* n/a

## 0.5.5

* Feature - App Overview page
* Feature - Add and edit Identity Provider details
* Feature - BPN add/delete flow in User Account Screen
* Feature - User Management - Success/Fail Message
* Feature - Expand on hover feature added to  CardHorizontal component.
* Feature - Add download document in application request page
* Feature - Add User Role Overlay (refactoring)
* Feature - Assign user role (refactoring)
* Feature - Show subscription box after subscribed immediately
* Feature - App Release Process - upload functionality
* Feature - App Detail - Fetch Documents
* Feature - Shared Components - Transmission Chip button
* Feature - App Release Process - Business Logic & API - Submit App for review
* Feature - Transition button added to Registration table
* Feature - Expand on hover feature added to  CardHorizontal component.
* Feature - Add download document in application request page
* Feature - Add User Role Overlay (refactoring)
* Feature - App Release Process - upload functionality
* Bugfix - Connect Partner Network to BPDM
* Bugfix - UI updates in UltimateToolbar component
* Bugfix - Registration table UI fixes
* Bugfix - App Release Process - Fixed browser back button issue
* Bugfix - User Management Main Page Style fix
* Bugfix - App Release Process - Fixed user directing to bottom of the page
* Bugfix - Services Card Responsive UI Fix
* Bugfix - Partner network search issue fix
* Bugfix - CardHorizontal - Height issue fix
* Bugfix - Bind app subscribe status in my organization page
* Bugfix - App Marketplace - Subscription Button update needed
* Bugfix - Service Marketplace - Page Padding Margin UI Fix and Provider Table Border Fix 
* Bugfix - User Experience - delete request id from registration admin board

## 0.5.4

* Feature - Service Marketplace
* Feature - Identity Providers
* Feature - My Organization page
* Feature - App Release Process Steps 2 with business logic, 3 with api binding, 6 with UI, 4 with UI
* Feature - Search functionality added in Register Request table
* Feature - Add "CX Membership" flag in Partner Network
* Bugfix - Show loader on clicking decline or confirm from application request screen
* Bugfix - Show error popup on failure of approve or decline request
* Bugfix - Text updates on company data overlay
* Bugfix - Fixed modal width, subscribe refetch and services loading effect
* Bugfix - User Management - AddUser Roles missing

## 0.5.3

* Feature - App Release Process Step 1 implementation with api binding
* Feature - Show app roles in user details
* Feature - Connect Notifications API
* Feature - App Release Process Step 5 - Beta Test
* Feature - Search functionality added in Invite Business Partner page
* Feature - Identity provider list and detail view

## 0.5.2

* Feature - Added Release Notes ;)
* Feature - Technical User details page
* Feature - Technical User role selection dropdown
* Feature - User Management App Access Carousel
* Feature - App Release Process Step 1
* Feature - Digital Twin Table component exchange and deletion of faulty filters
* Feature - Partner Network single search for multiple endpoints & UI update
* Feature - Search in User and App User table
* Feature - New components date picker, table style, lightweight dropzone, in screen navigation, single dropdown, load button
* Bugfix - Business Apps displayed correctly and links working
* Bugfix - Restrict supported languages to 'en' and 'de' without local variants
* Bugfix - Removed empty 'Organization' option from user menu
* Bugfix - Footer fixed to bottom of window
* Bugfix - Some alignment and content fixes

### Older

* Defect - Page reloads when the auth token is renewed
* Defect - Latest apps are static
* Defect - Some footer pages and menu items are empty<|MERGE_RESOLUTION|>--- conflicted
+++ resolved
@@ -3,18 +3,14 @@
 New features, fixed bugs, known defects and other noteworthy changes to each release of the Catena-X Portal Frontend.
 
 ### Unreleased
-<<<<<<< HEAD
 Registration list
    * Cancel process flow implemented
    * Display checklist if result is != all "done" 
    * For all applications in status "SUBMITTED" the process should be displayed as "IN PROGRESS"
-* Bugfix - App Access Management: Styling location of elements
-=======
 
 ### Bugfix
 * App Access Management: Styling location of elements
 * App release process - Fixed the error messages for multiselect fields in app card
->>>>>>> 5f8d084b
 
 ## 1.0.0-RC5
 
