# Changelog

New features, fixed bugs, known defects and other noteworthy changes to each release of the Catena-X Portal Frontend.

### Unreleased
* Service Management
   * Navigation base setting
   * Created a new component to support both App Release process & Service Release process intro pages
   * Service Release Steps
* Application Request
   * BugFix - Approve/Decline/Retrigger/Cancel Process actions should clear button and update the latest status in both overlay and application list
* Bugfix - UI fixes in Adminboard
* Connector
   * BugFix - Register daps via the auth icon in the connector registration, allows all type of files
* Notification
   * BugFix - Wrong url link
* Static Templates
   * Show image on modal for a wider view
* ImageGallery
   * Rectangle images to be 16:9 ratio.
   * Fix 3 images to a row. Show grid layout for rest
* Service Marketplace
   * Fetch documents from backend and download
   * Update style multiple order section
   * Add short description to card
<<<<<<< HEAD
AppReleaseProcess
   * Conformity Document Type - Add Dropzone & Document handling
=======
* App Admin Board
   * Add Section for Conformity Document & display via api
>>>>>>> cccddbfd

## 1.0.0-RC10

### Change
* Get App Image backend connection updated for (AppMarketplace, AppDetails, App Overview & AdminBoard)

### Feature
* "No Items Found" page/section implemented for (AppMarketplace, ServiceMarketplace, AppOverview, AppSubscription & AdminBoard)
* Application Registration Validation Process - enabled retrigger process of application checklist steps in the overlay screens if applicable
* App Release Process - added delete document function

### Technical Support
n/a

### Bugfix
* Update styling App Management Board
* Invite Business Partner Screen - disabled "detail" button in invitees table
* Semantic Hub & Digital Twin overlays close icon fixed
* Digital Twin overlay sizing of content fixed to stay in given frame/overlay size
* App Release Process - fixed save and edit data handling to display available/saved app data to the user

## 1.0.0-RC9

### Change
* App Release Approval Board
  * Enabled overlay for decline scenario with customer message
* Notification message content updated and incl. links
* Several help connections implemented (connector, app release, etc.)
* Application Registration
   * Retrigger process apis added

### Feature
* Connector Registration
   * new design with additional information such as host, self-description and status released

### Technical Support
n/a

### Bugfix
* Back navigation issue resolved from notifications to any specific page and back

## 1.0.0-RC8

### Change
* App Release Process:
  * Technical integration - role upload ui changes to ease the usability
  * Added new attribute "privacyPolicies" to  app creation
* New 'Help Center' connected with the portal help button

### Feature
* Application Approval Board - Checklist overlay
   * enabled checklist details with comments and status via backend api connection
   * enabled approval and decline interfaces for the manual data validation

### Technical Support
* resolve dependabot findings
* temp fix for cve-2023-0286
* add missing '--no-cache': apk update && apk add

### Bugfix
* User Management: App role assignment - cache issue resolved

## 1.0.0-RC7

### Change
* Admin App Approval Board - app detail page released when clicking on app card

### Feature
n/a

### Technical Support
n/a

### Bugfix
* Notification delete mechanism updated - auto page reload

## 1.0.0-RC6

### Change
* App Release Process
    * Set 'UseCase selection' and 'app supported language' to mandatory
    * app role upload further refined with better user support

### Feature
* Company Registration Approval Board
   * implemented and backend connected the application cancel process flow
   * checklist-worker fully implemented for not finalized/closed applications

### Technical Support
n/a

### Bugfix
n/a

## 1.0.0-RC5

### Change
* Application company detail overlay updated to manage unique ids based on the backend response
* App Release Process
  * Technical Integration - roles upload & deletion functionality 

### Feature
* Application approval checklist implementation with checklist worker; status and overlay (ongoing)
* Shared Components
  * Dropzone file deletion overlay for deletion confirmation released

### Technical Support
* Static Template handling updated to fetch content from asset repo for more flexibility and code separation from content & support of multi-language activated

### Bugfix
* App details page fixed
* Add/Create user account field validations re-activated
* App release process - Changed regex validation for 'Provider Homepage' field
* App release process - Document upload in 'technical guide' field
* Refetch updated notification list on delete action
* Connector file type/size error updated

## 1.0.0-RC4

### Change
n/a

### Feature
n/a

### Technical Support
* Static Template handling updated to fetch content from asset repo for more flexibility and code separation from content & support of multi-language activated

### Bugfix
* App release process bugs fixed such as multiple document upload, fetch uploaded roles from backend
* App release management board - views tabs fixed
* Notification URLs for notification messages updated
* Connector registration overlay overlapping tooltip icon fixed


## 1.0.0-RC3

### Change

### Feature
* User Management
   * create single user account support of company idp
* Released App Management Board for Operator to managed app publishing requests

### Technical Support
n/a

### Bugfix
* Translations and couple of text messages updated
* My business apllication area fixed by removing cache relation for app card images
* App release process bugs fixed such as incorrect mandatory fields; file upload handling, etc.

## 1.0.0-RC2

### Change
* Dialog Header
   * Update Dialog header font size to 24px
* Admin Board - App Release (Page)
   * Created Admin Board Page
   * Connect with API's
   * BL&API Approve app release
   * BL&API Decline app release
* Bugfix
   * Change Email Pattern Regex to fix Hostspot
* User Management main page
   * update dialog header & font style/size
* Apps
   * removed asset repo dependency and connect backend apis to fetch lead images
* App Release Process
   * step 4 "role management" connected with apis to support GET / POST and DELETE
   * Company role introduction page styling sizes updated
   * Added content for company role introduction & use case introduction pages

### Feature
n/a

### Technical Support
* Email pattern / regular expression updated

### Bugfix
* App access management - carousel style updated & card height fixed

## 1.0.0-RC1

### Change
* User management
   * app Access placeholder component implemented which is getting used in case no active app subscription does exist
   * user table headlines updated
   * updated page header size and image
* Updates - Connector
   * overlays updated (dropzone headline added; changed "Cancel" to "Back" Button, add top right cancel icon inside the overlay)
   * tooltips added for connector table to explain status icons
* Registration Request Approval Board
   * page layout updated
   * filter feature enabled
   * company data details overlay extended with company role and documents
* Notification
   * Badge count added inside the user icon sub-navigation
   * notification message title and content updated by supporting new technical keys

### Feature
* Use case introduction page released
* Shared Components
  * created "Side List" component
  * created "Draggable Chip" component
  * created "Static Page" templates for introduction pages
  * created "Image Item" with zoom and hover function as well as update of "Image Gallery" 
* App Release Process
   * step 4 limited to role upload/handling only
   * step 5 Beta Test page updated with preview content for future releases
   * app card component of step 1 connected with the leadimage load element to display the leadimage inside the card in realtime
* App Change Process released
   * created deactivate sub-menu component in App Provider Overview Page
   * created app deactivate page and connected the app/deactivation api
* App Subscription Management Board for app providers got newly released
   * overview of active app subscriptions and new requests
   * filter & search function on subscriptions
   * subscription activation function implemented with direct user response such es technical user creation
   * autosetup url storage for the app provider enabled via user interface
* Identity Provider Management released
   * connect company OIDC idps enabled via portal user workflow
   * user migration function enabled to support migration of users from one idp to another

### Technical Support
Portal asset repo image drag disabled for all transactional images (such as app images) ![Tag](https://img.shields.io/static/v1?label=&message=BreakingChange&color=yellow&style=flat)

### Bugfix
* User Management: assign multiple users to an role got fixed
* Connector:
   * fixed issue on clicking info icon trigger delete action
   * show tooltip message on hover of info icon
   * enable authentication flow
* Technical User: overlay static user data now getting fetched from the user token
* AppOverview: navigation to app release process screen with auto filled app data got fixed for apps in status "In PROGRESS"

## 0.10.0

### Change
* Shared Components
   * "load more" button component released with new design
   * page snackbar component released with new design
   * page snackbar auto closure implemented (as variant)
   * page snackbar positioning updated
   * tooltip enhanced by adding light color variant
* Partner Network
   * Stop throbber in case of error and show No rows present message
   * Empty details overlay issue fix
   
### Feature
* Service Marketplace
   * new UI released
   * enabled different views by service category
   * enabled sorting and in-page search
* Connector Registration
   * style updated and connector details enhanced inside the "my connectors" table
   * added DAPS logic and file upload inside the connector registration ui and business logic
* Notifications Service
   * enabled sorting and filtering
   * pagination enabled by adding "load more" function and receiving pagination details via api

### Technical Support
* n/a

### Bugfix
* Technical User creation: Removed multi overlay layering and corrected response style
* Notification Service:
   * modal for message deletion page positioning fixed
   * sort icon behavior on click/mouse over fixed
   * notification api trigger logic fixed
* App user management: user role deletion fixed


## 0.9.0

### Change
* Shared Components
   * SelectList component - property/parameter added to clear the select list input
* App Release Process
   * Sales Manager Get, Select and drop down enabled for app creation
   * "Save" Button enabling with update PUT api call

### Feature
* Marketplace
   * App subscription consent agreement included inside the user flow with api triggering 
* Identity Provider
   * Create, update and enable new idp integration for ownIdP usage (companyIdP)
* Notifications Service
   * Release of new notification design with filtering, viewing & pagination
   * Highlight of unread messages
   * Delete notification function enabled
* Registration Approval Board
   * Enable handling of registrations without bpn by adding a bpn input field with api connection
* User management
   * Auto navigation to Identity Management section after deleting an user
   * App User tables - content api call filtering activated to reduce response to needed result
* Company Role Introduction
   * Active Participant introduction page
   * App Provider introduction page
   * Service Provider introduction page

### Technical Support
* n/a

### Bugfix
* n/a

## 0.8.0

### Change
* Connector Registration
   * Enable "Company as a Service" connector registration via modal; connected to portal backend and SD Factory
   * Input field pattern validation established
   * Updated delete connector integration

### Feature
* User Management - user account creation for portal connected to company role validation to reduce and validate available portal roles which the member company can assign (related to the company signed company role agreements)
* User Account
   * Enabled my user account deletion flow and backend integration
   * Error and success overlay added for password reset button/logic
   * Disabled "Suspend" user button

### Technical Support
* n/a

### Bugfix
* User Invite - error pattern validation integrated
* Shared Components
   * Image components updated & svg file loaded
   * Drop-Down list

## 0.7.0

### Change
* App Release Process
   * Added headline and subtext
   * Removed input field placeholders where not necessary
   * Activated app card always on viewport function inside the app card creation of the app release process
   * Updated app card sizing
* Service Marketplace
   * Service subscription detail section - added subscription status

### Feature
* App Marketplace
   * Subscription data submission to third party and enablement of terms & condition agreement/consent
* User Management
   * App role assignment for multiple users implemented

### Technical Support
* n/a

### Bugfix
* App Release Process - Page sizing fixed
* My Organization - BPN data field allocation aligned
* User Management - User table auto-refresh enabled after new user invite; business logic of user status inside the user table updated to display correct status
* Central Search - Result list gave an issue on app title value

## 0.6.0

### Change
* n/a

### Feature
* Application Management Board: Manage application request (by viewing company details and documents) and approve or cancel company applications.
* User Management: View own company users, invite new users and assign app roles for subscribed apps. Additionally, the technical user self-service got released and supports now the creation of technical users as part of the user company account.
* App Marketplace: Enables user to search for apps, display app details and subscribe for an app. Also app favorites tags are added.
* App Overview: App overview supports the app provider to see own published apps, check the status, progress unfinished app releases and start the registration of a new app.
* UiComponents: SharedUiComponent library got released and is usable for other projects with a number of ui react components

### Technical Support
* n/a

### Bugfix
* n/a

## 0.5.5

* Feature - App Overview page
* Feature - Add and edit Identity Provider details
* Feature - BPN add/delete flow in User Account Screen
* Feature - User Management - Success/Fail Message
* Feature - Expand on hover feature added to  CardHorizontal component.
* Feature - Add download document in application request page
* Feature - Add User Role Overlay (refactoring)
* Feature - Assign user role (refactoring)
* Feature - Show subscription box after subscribed immediately
* Feature - App Release Process - upload functionality
* Feature - App Detail - Fetch Documents
* Feature - Shared Components - Transmission Chip button
* Feature - App Release Process - Business Logic & API - Submit App for review
* Feature - Transition button added to Registration table
* Feature - Expand on hover feature added to  CardHorizontal component.
* Feature - Add download document in application request page
* Feature - Add User Role Overlay (refactoring)
* Feature - App Release Process - upload functionality
* Bugfix - Connect Partner Network to BPDM
* Bugfix - UI updates in UltimateToolbar component
* Bugfix - Registration table UI fixes
* Bugfix - App Release Process - Fixed browser back button issue
* Bugfix - User Management Main Page Style fix
* Bugfix - App Release Process - Fixed user directing to bottom of the page
* Bugfix - Services Card Responsive UI Fix
* Bugfix - Partner network search issue fix
* Bugfix - CardHorizontal - Height issue fix
* Bugfix - Bind app subscribe status in my organization page
* Bugfix - App Marketplace - Subscription Button update needed
* Bugfix - Service Marketplace - Page Padding Margin UI Fix and Provider Table Border Fix 
* Bugfix - User Experience - delete request id from registration admin board

## 0.5.4

* Feature - Service Marketplace
* Feature - Identity Providers
* Feature - My Organization page
* Feature - App Release Process Steps 2 with business logic, 3 with api binding, 6 with UI, 4 with UI
* Feature - Search functionality added in Register Request table
* Feature - Add "CX Membership" flag in Partner Network
* Bugfix - Show loader on clicking decline or confirm from application request screen
* Bugfix - Show error popup on failure of approve or decline request
* Bugfix - Text updates on company data overlay
* Bugfix - Fixed modal width, subscribe refetch and services loading effect
* Bugfix - User Management - AddUser Roles missing

## 0.5.3

* Feature - App Release Process Step 1 implementation with api binding
* Feature - Show app roles in user details
* Feature - Connect Notifications API
* Feature - App Release Process Step 5 - Beta Test
* Feature - Search functionality added in Invite Business Partner page
* Feature - Identity provider list and detail view

## 0.5.2

* Feature - Added Release Notes ;)
* Feature - Technical User details page
* Feature - Technical User role selection dropdown
* Feature - User Management App Access Carousel
* Feature - App Release Process Step 1
* Feature - Digital Twin Table component exchange and deletion of faulty filters
* Feature - Partner Network single search for multiple endpoints & UI update
* Feature - Search in User and App User table
* Feature - New components date picker, table style, lightweight dropzone, in screen navigation, single dropdown, load button
* Bugfix - Business Apps displayed correctly and links working
* Bugfix - Restrict supported languages to 'en' and 'de' without local variants
* Bugfix - Removed empty 'Organization' option from user menu
* Bugfix - Footer fixed to bottom of window
* Bugfix - Some alignment and content fixes

### Older

* Defect - Page reloads when the auth token is renewed
* Defect - Latest apps are static
* Defect - Some footer pages and menu items are empty<|MERGE_RESOLUTION|>--- conflicted
+++ resolved
@@ -23,13 +23,10 @@
    * Fetch documents from backend and download
    * Update style multiple order section
    * Add short description to card
-<<<<<<< HEAD
-AppReleaseProcess
+* AppReleaseProcess
    * Conformity Document Type - Add Dropzone & Document handling
-=======
 * App Admin Board
    * Add Section for Conformity Document & display via api
->>>>>>> cccddbfd
 
 ## 1.0.0-RC10
 
