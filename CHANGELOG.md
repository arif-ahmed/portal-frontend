--- conflicted
+++ resolved
@@ -6,6 +6,11 @@
 ### Unreleased
 * Dailog Header
    * Update Dailog header font size to 24px
+* Admin Board - App Release (Page)
+   * Created Admin Board Page
+   * Connect with API's
+   * BL&API Approve app release
+   * BL&API Decline app release
 
 ## 1.0.0-RC1
 
@@ -15,18 +20,6 @@
    * user table headlines updated
    * updated page header size and image
 * Updates - Connector
-<<<<<<< HEAD
-   * Upload title missing
-   * Change "Cancel" to "Back" Button
-   * Add "Cancel" icon in 2nd connector overlay
-   * Add tooltips
-   * Update titles
-* Feature - Admin Board - App Release (Page)
-   * Created Admin Board Page
-   * Connect with API's
-   * BL&API Approve app release
-   * BL&API Decline app release
-=======
    * overlays updated (dropzone headline added; changed "Cancel" to "Back" Button, add top right cancel icon inside the overlay)
    * tooltips added for connector table to explain status icons
 * Registration Request Approval Board
@@ -71,7 +64,6 @@
    * enable authentication flow
 * Technical User: overlay static user data now getting fetched from the user token
 * AppOverview: navigation to app release process screen with auto filled app data got fixed for apps in status "In PROGRESS"
->>>>>>> eb72f896
 
 ## 0.10.0
 
