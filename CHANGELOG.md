--- conflicted
+++ resolved
@@ -4,46 +4,10 @@
 
 ## Unreleased
 
-<<<<<<< HEAD
 * AppReleaseProcess
-   * enabled document download in contract and consent
-   * Delete document for step 1 , step 2 and step 3
-   * Changed PDF uploads from mandatory to optional and changed dropzone parameter size
-   * Added privacy policy to app page
    * Updated  endpoint for document download in contract and consent
-* Service Release Process
-   * Create Service, fetch service and Update service apis added
-* AppDetails
-   * Privacy Policy
-* AdminBoardDetail
-   * Switch Endpoint
-   * Add Roles section
-   * Privacy Policy
-   * Remove unnecessary sections and UI changes
-* BugFix
-   * Application Request
-      * Layout of the application board is destroyed for those applications which are fully "DONE" but application activation did not take place 
-   * App Release Process
-      * validation fix for long description in app page
-      * UseCase update in appstatus api
-   * Service Release Process
-      * validation fix for long description in offer page
-   * AppOverview
-      * Recommended section images not loading fix
-
-* User Account
-   * Add portal roles
-   * Add Overlay to update users portal roles
-   * App Release Process - when opening a previously saved app - "save & proceed" is disabled is fixed
-* Use Case & Company Roles - Resopnsive static page
-* BugFix
-   * AppMarketplaceDetail
-      * Missing documents
-   * AppDetail
-      * UseCase response change fix
-=======
+
 ## 1.2.0
->>>>>>> ac401b91
 
 ### Change
 * Dropzone costum error support implemented
