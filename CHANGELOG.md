--- conflicted
+++ resolved
@@ -32,9 +32,7 @@
    * Created Deactivate page and add functionality
 * Feature - Tenant Management Board for App/Service Owners (FE)
 * Feature - My CX Account - Update Issue Table
-<<<<<<< HEAD
 * Feature - Service Provider Endpoint / Service Management
-=======
 * Notification
    * Badge count to be show in Nav overlay
    * new api to get the notification count
@@ -42,7 +40,6 @@
    * Fixed issue on clicking info icon trigger delete action
    * Show tooltip message on hover of info icon
    * Enable authentication issue fix
->>>>>>> 93af4c1a
 
 
 ## 0.10.0
