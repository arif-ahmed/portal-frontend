# Changelog

New features, fixed bugs, known defects and other noteworthy changes to each release of the Catena-X Portal Frontend.

## Unreleased

* AppReleaseProcess
   * enabled document download in contract and consent
<<<<<<< HEAD
   * Delete document
=======
   * Changed PDF uploads from mandatory to optional and changed dropzone parameter size
>>>>>>> f3dd893a
* Service Release Process
   * Create Service, fetch service and Update service apis added
* AppDetails
   * Privacy Policy
* AdminBoardDetail
   * Switch Endpoint
   * Add Roles section
   * Privacy Policy
* BugFix
   * Application Request
      * Layout of the application board is destroyed for those applications which are fully "DONE" but application activation did not take place yet
   * App Release Process - when opening a previously saved app - "save & proceed" is disabled is fixed
* Use Case & Company Roles - Resopnsive static page

### Change

* AppOverview
   * Page Load handling
* Organization
   * Active subscription image issue fix
* DropZone
   * Custom error message can be shown on invalid file type
* UserManagement
   * Add role description link
   * Page "Role Description"
* Local Development
   * Change local port to run behind reverse proxy
* Organization
   * Active subscription image issue fix
* AdminBoardDetail
   * Approval Board - missing documents
* DropZone
   * Custom error message can be shown on invalid file type

## 1.1.0

### Change
* Service Marketplace
   * documents displayed on service detail page connected to backend call (view and download documents)
   * updated styling of multiple subscription display section
   * service marketplace service card enhanced by short description
* SharedUIComponents
  * modal image behavior for different devices updated

### Feature
* App Conformity Document handling enabled
  * enhanced app release process with conformity upload section
  * enhance app release process "verify data" with conformity document view and download option
  * app admin board - app detail page enhanced by adding conformity document view and download
* SharedUIComponents
  * image gallery - added grid layout & parameter to display images in 16:9 ratio
* Service Release Management
  * implemented new top navigation section und sub-menu
  * implemented service release process intro page
  * implemented service release form (initial)

### Technical Support
* added a new smart image component to handle all kinds of images, display placeholder while loading and error image on failure
* fix(cve-2023-23916): add package upgrade as temp fix
* chore (gh-org-checks): rename file for stable trivy scan
* chore enable multi branch: add latest tag to released images
* created new component to reduce code duplications between app release process & service release process intro pages

### Bugfix
* Notification - App Subscription Activation - linked URL updated to 'User Management'
* Connector - DAPS registration retriggering allowed upload document types restricted
* Application Request - Approve/Decline/Retrigger/Cancel Process actions will clear button section and update the checklist/process status inside the overlay as well as the application list

## 1.0.0-RC10

### Change
* Get App Image backend connection updated for (AppMarketplace, AppDetails, App Overview & AdminBoard)

### Feature
* "No Items Found" page/section implemented for (AppMarketplace, ServiceMarketplace, AppOverview, AppSubscription & AdminBoard)
* Application Registration Validation Process - enabled retrigger process of application checklist steps in the overlay screens if applicable
* App Release Process - added delete document function

### Technical Support
n/a

### Bugfix
* Update styling App Management Board
* Invite Business Partner Screen - disabled "detail" button in invitees table
* Semantic Hub & Digital Twin overlays close icon fixed
* Digital Twin overlay sizing of content fixed to stay in given frame/overlay size
* App Release Process - fixed save and edit data handling to display available/saved app data to the user

## 1.0.0-RC9

### Change
* App Release Approval Board
  * Enabled overlay for decline scenario with customer message
* Notification message content updated and incl. links
* Several help connections implemented (connector, app release, etc.)
* Application Registration
   * Retrigger process apis added

### Feature
* Connector Registration
   * new design with additional information such as host, self-description and status released

### Technical Support
n/a

### Bugfix
* Back navigation issue resolved from notifications to any specific page and back

## 1.0.0-RC8

### Change
* App Release Process:
  * Technical integration - role upload ui changes to ease the usability
  * Added new attribute "privacyPolicies" to  app creation
* New 'Help Center' connected with the portal help button

### Feature
* Application Approval Board - Checklist overlay
   * enabled checklist details with comments and status via backend api connection
   * enabled approval and decline interfaces for the manual data validation

### Technical Support
* resolve dependabot findings
* temp fix for cve-2023-0286
* add missing '--no-cache': apk update && apk add

### Bugfix
* User Management: App role assignment - cache issue resolved

## 1.0.0-RC7

### Change
* Admin App Approval Board - app detail page released when clicking on app card

### Feature
n/a

### Technical Support
n/a

### Bugfix
* Notification delete mechanism updated - auto page reload

## 1.0.0-RC6

### Change
* App Release Process
    * Set 'UseCase selection' and 'app supported language' to mandatory
    * app role upload further refined with better user support

### Feature
* Company Registration Approval Board
   * implemented and backend connected the application cancel process flow
   * checklist-worker fully implemented for not finalized/closed applications

### Technical Support
n/a

### Bugfix
n/a

## 1.0.0-RC5

### Change
* Application company detail overlay updated to manage unique ids based on the backend response
* App Release Process
  * Technical Integration - roles upload & deletion functionality 

### Feature
* Application approval checklist implementation with checklist worker; status and overlay (ongoing)
* Shared Components
  * Dropzone file deletion overlay for deletion confirmation released

### Technical Support
* Static Template handling updated to fetch content from asset repo for more flexibility and code separation from content & support of multi-language activated

### Bugfix
* App details page fixed
* Add/Create user account field validations re-activated
* App release process - Changed regex validation for 'Provider Homepage' field
* App release process - Document upload in 'technical guide' field
* Refetch updated notification list on delete action
* Connector file type/size error updated

## 1.0.0-RC4

### Change
n/a

### Feature
n/a

### Technical Support
* Static Template handling updated to fetch content from asset repo for more flexibility and code separation from content & support of multi-language activated

### Bugfix
* App release process bugs fixed such as multiple document upload, fetch uploaded roles from backend
* App release management board - views tabs fixed
* Notification URLs for notification messages updated
* Connector registration overlay overlapping tooltip icon fixed


## 1.0.0-RC3

### Change

### Feature
* User Management
   * create single user account support of company idp
* Released App Management Board for Operator to managed app publishing requests

### Technical Support
n/a

### Bugfix
* Translations and couple of text messages updated
* My business apllication area fixed by removing cache relation for app card images
* App release process bugs fixed such as incorrect mandatory fields; file upload handling, etc.

## 1.0.0-RC2

### Change
* Dialog Header
   * Update Dialog header font size to 24px
* Admin Board - App Release (Page)
   * Created Admin Board Page
   * Connect with API's
   * BL&API Approve app release
   * BL&API Decline app release
* Bugfix
   * Change Email Pattern Regex to fix Hostspot
* User Management main page
   * update dialog header & font style/size
* Apps
   * removed asset repo dependency and connect backend apis to fetch lead images
* App Release Process
   * step 4 "role management" connected with apis to support GET / POST and DELETE
   * Company role introduction page styling sizes updated
   * Added content for company role introduction & use case introduction pages

### Feature
n/a

### Technical Support
* Email pattern / regular expression updated

### Bugfix
* App access management - carousel style updated & card height fixed

## 1.0.0-RC1

### Change
* User management
   * app Access placeholder component implemented which is getting used in case no active app subscription does exist
   * user table headlines updated
   * updated page header size and image
* Updates - Connector
   * overlays updated (dropzone headline added; changed "Cancel" to "Back" Button, add top right cancel icon inside the overlay)
   * tooltips added for connector table to explain status icons
* Registration Request Approval Board
   * page layout updated
   * filter feature enabled
   * company data details overlay extended with company role and documents
* Notification
   * Badge count added inside the user icon sub-navigation
   * notification message title and content updated by supporting new technical keys

### Feature
* Use case introduction page released
* Shared Components
  * created "Side List" component
  * created "Draggable Chip" component
  * created "Static Page" templates for introduction pages
  * created "Image Item" with zoom and hover function as well as update of "Image Gallery" 
* App Release Process
   * step 4 limited to role upload/handling only
   * step 5 Beta Test page updated with preview content for future releases
   * app card component of step 1 connected with the leadimage load element to display the leadimage inside the card in realtime
* App Change Process released
   * created deactivate sub-menu component in App Provider Overview Page
   * created app deactivate page and connected the app/deactivation api
* App Subscription Management Board for app providers got newly released
   * overview of active app subscriptions and new requests
   * filter & search function on subscriptions
   * subscription activation function implemented with direct user response such es technical user creation
   * autosetup url storage for the app provider enabled via user interface
* Identity Provider Management released
   * connect company OIDC idps enabled via portal user workflow
   * user migration function enabled to support migration of users from one idp to another

### Technical Support
Portal asset repo image drag disabled for all transactional images (such as app images) ![Tag](https://img.shields.io/static/v1?label=&message=BreakingChange&color=yellow&style=flat)

### Bugfix
* User Management: assign multiple users to an role got fixed
* Connector:
   * fixed issue on clicking info icon trigger delete action
   * show tooltip message on hover of info icon
   * enable authentication flow
* Technical User: overlay static user data now getting fetched from the user token
* AppOverview: navigation to app release process screen with auto filled app data got fixed for apps in status "In PROGRESS"

## 0.10.0

### Change
* Shared Components
   * "load more" button component released with new design
   * page snackbar component released with new design
   * page snackbar auto closure implemented (as variant)
   * page snackbar positioning updated
   * tooltip enhanced by adding light color variant
* Partner Network
   * Stop throbber in case of error and show No rows present message
   * Empty details overlay issue fix
   
### Feature
* Service Marketplace
   * new UI released
   * enabled different views by service category
   * enabled sorting and in-page search
* Connector Registration
   * style updated and connector details enhanced inside the "my connectors" table
   * added DAPS logic and file upload inside the connector registration ui and business logic
* Notifications Service
   * enabled sorting and filtering
   * pagination enabled by adding "load more" function and receiving pagination details via api

### Technical Support
* n/a

### Bugfix
* Technical User creation: Removed multi overlay layering and corrected response style
* Notification Service:
   * modal for message deletion page positioning fixed
   * sort icon behavior on click/mouse over fixed
   * notification api trigger logic fixed
* App user management: user role deletion fixed


## 0.9.0

### Change
* Shared Components
   * SelectList component - property/parameter added to clear the select list input
* App Release Process
   * Sales Manager Get, Select and drop down enabled for app creation
   * "Save" Button enabling with update PUT api call

### Feature
* Marketplace
   * App subscription consent agreement included inside the user flow with api triggering 
* Identity Provider
   * Create, update and enable new idp integration for ownIdP usage (companyIdP)
* Notifications Service
   * Release of new notification design with filtering, viewing & pagination
   * Highlight of unread messages
   * Delete notification function enabled
* Registration Approval Board
   * Enable handling of registrations without bpn by adding a bpn input field with api connection
* User management
   * Auto navigation to Identity Management section after deleting an user
   * App User tables - content api call filtering activated to reduce response to needed result
* Company Role Introduction
   * Active Participant introduction page
   * App Provider introduction page
   * Service Provider introduction page

### Technical Support
* n/a

### Bugfix
* n/a

## 0.8.0

### Change
* Connector Registration
   * Enable "Company as a Service" connector registration via modal; connected to portal backend and SD Factory
   * Input field pattern validation established
   * Updated delete connector integration

### Feature
* User Management - user account creation for portal connected to company role validation to reduce and validate available portal roles which the member company can assign (related to the company signed company role agreements)
* User Account
   * Enabled my user account deletion flow and backend integration
   * Error and success overlay added for password reset button/logic
   * Disabled "Suspend" user button

### Technical Support
* n/a

### Bugfix
* User Invite - error pattern validation integrated
* Shared Components
   * Image components updated & svg file loaded
   * Drop-Down list

## 0.7.0

### Change
* App Release Process
   * Added headline and subtext
   * Removed input field placeholders where not necessary
   * Activated app card always on viewport function inside the app card creation of the app release process
   * Updated app card sizing
* Service Marketplace
   * Service subscription detail section - added subscription status

### Feature
* App Marketplace
   * Subscription data submission to third party and enablement of terms & condition agreement/consent
* User Management
   * App role assignment for multiple users implemented

### Technical Support
* n/a

### Bugfix
* App Release Process - Page sizing fixed
* My Organization - BPN data field allocation aligned
* User Management - User table auto-refresh enabled after new user invite; business logic of user status inside the user table updated to display correct status
* Central Search - Result list gave an issue on app title value

## 0.6.0

### Change
* n/a

### Feature
* Application Management Board: Manage application request (by viewing company details and documents) and approve or cancel company applications.
* User Management: View own company users, invite new users and assign app roles for subscribed apps. Additionally, the technical user self-service got released and supports now the creation of technical users as part of the user company account.
* App Marketplace: Enables user to search for apps, display app details and subscribe for an app. Also app favorites tags are added.
* App Overview: App overview supports the app provider to see own published apps, check the status, progress unfinished app releases and start the registration of a new app.
* UiComponents: SharedUiComponent library got released and is usable for other projects with a number of ui react components

### Technical Support
* n/a

### Bugfix
* n/a

## 0.5.5

* Feature - App Overview page
* Feature - Add and edit Identity Provider details
* Feature - BPN add/delete flow in User Account Screen
* Feature - User Management - Success/Fail Message
* Feature - Expand on hover feature added to  CardHorizontal component.
* Feature - Add download document in application request page
* Feature - Add User Role Overlay (refactoring)
* Feature - Assign user role (refactoring)
* Feature - Show subscription box after subscribed immediately
* Feature - App Release Process - upload functionality
* Feature - App Detail - Fetch Documents
* Feature - Shared Components - Transmission Chip button
* Feature - App Release Process - Business Logic & API - Submit App for review
* Feature - Transition button added to Registration table
* Feature - Expand on hover feature added to  CardHorizontal component.
* Feature - Add download document in application request page
* Feature - Add User Role Overlay (refactoring)
* Feature - App Release Process - upload functionality
* Bugfix - Connect Partner Network to BPDM
* Bugfix - UI updates in UltimateToolbar component
* Bugfix - Registration table UI fixes
* Bugfix - App Release Process - Fixed browser back button issue
* Bugfix - User Management Main Page Style fix
* Bugfix - App Release Process - Fixed user directing to bottom of the page
* Bugfix - Services Card Responsive UI Fix
* Bugfix - Partner network search issue fix
* Bugfix - CardHorizontal - Height issue fix
* Bugfix - Bind app subscribe status in my organization page
* Bugfix - App Marketplace - Subscription Button update needed
* Bugfix - Service Marketplace - Page Padding Margin UI Fix and Provider Table Border Fix 
* Bugfix - User Experience - delete request id from registration admin board

## 0.5.4

* Feature - Service Marketplace
* Feature - Identity Providers
* Feature - My Organization page
* Feature - App Release Process Steps 2 with business logic, 3 with api binding, 6 with UI, 4 with UI
* Feature - Search functionality added in Register Request table
* Feature - Add "CX Membership" flag in Partner Network
* Bugfix - Show loader on clicking decline or confirm from application request screen
* Bugfix - Show error popup on failure of approve or decline request
* Bugfix - Text updates on company data overlay
* Bugfix - Fixed modal width, subscribe refetch and services loading effect
* Bugfix - User Management - AddUser Roles missing

## 0.5.3

* Feature - App Release Process Step 1 implementation with api binding
* Feature - Show app roles in user details
* Feature - Connect Notifications API
* Feature - App Release Process Step 5 - Beta Test
* Feature - Search functionality added in Invite Business Partner page
* Feature - Identity provider list and detail view

## 0.5.2

* Feature - Added Release Notes ;)
* Feature - Technical User details page
* Feature - Technical User role selection dropdown
* Feature - User Management App Access Carousel
* Feature - App Release Process Step 1
* Feature - Digital Twin Table component exchange and deletion of faulty filters
* Feature - Partner Network single search for multiple endpoints & UI update
* Feature - Search in User and App User table
* Feature - New components date picker, table style, lightweight dropzone, in screen navigation, single dropdown, load button
* Bugfix - Business Apps displayed correctly and links working
* Bugfix - Restrict supported languages to 'en' and 'de' without local variants
* Bugfix - Removed empty 'Organization' option from user menu
* Bugfix - Footer fixed to bottom of window
* Bugfix - Some alignment and content fixes

### Older

* Defect - Page reloads when the auth token is renewed
* Defect - Latest apps are static
* Defect - Some footer pages and menu items are empty<|MERGE_RESOLUTION|>--- conflicted
+++ resolved
@@ -6,11 +6,8 @@
 
 * AppReleaseProcess
    * enabled document download in contract and consent
-<<<<<<< HEAD
    * Delete document
-=======
    * Changed PDF uploads from mandatory to optional and changed dropzone parameter size
->>>>>>> f3dd893a
 * Service Release Process
    * Create Service, fetch service and Update service apis added
 * AppDetails
