# Changelog

New features, fixed bugs, known defects and other noteworthy changes to each release of the Catena-X Portal Frontend.


### Unreleased
<<<<<<< HEAD
* Feature - User Management - Add App Access Placeholders
* Feature - User Management - App Access Table Column Heading Change
=======
* BugFix - Add user role for app not working fix
* Updates
   * Style fix in Company roles page
* BugFix - Page break issue fix in app release process - step 2
>>>>>>> 55fbc99b

## 0.10.0

### Change
* Shared Components
   * "load more" button component released with new design
   * page snackbar component released with new design
   * page snackbar auto closure implemented (as variant)
   * page snackbar positioning updated
   * tooltip enhanced by adding light color variant
* Partner Network
   * stop throbber in case of error and information "no rows" added
   * empty details overlay issue fix by updating the front end business logic of the api key values fetched

### Feature
* Service Marketplace
   * new UI released
   * enabled different views by service category
   * enabled sorting and in-page search
* Connector Registration
   * style updated and connector details enhanced inside the "my connectors" table
   * added DAPS logic and file upload inside the connector registration ui and business logic
* Notifications Service
   * enabled sorting and filtering
   * pagination enabled by adding "load more" function and receiving pagination details via api

### Technical Support
* n/a

### Bugfix
* Technical User creation: Removed multi overlay layering and corrected response style
* Notification Service:
   * modal for message deletion page positioning fixed
   * sort icon behavior on click/mouse over fixed
   * notification api trigger logic fixed
* App user management: user role deletion fixed

## 0.9.0

### Change
* Shared Components
   * SelectList component - property/parameter added to clear the select list input
* App Release Process
   * Sales Manager Get, Select and drop down enabled for app creation
   * "Save" Button enabling with update PUT api call

### Feature
* Marketplace
   * App subscription consent agreement included inside the user flow with api triggering 
* Identity Provider
   * Create, update and enable new idp integration for ownIdP usage (companyIdP)
* Notifications Service
   * Release of new notification design with filtering, viewing & pagination
   * Highlight of unread messages
   * Delete notification function enabled
* Registration Approval Board
   * Enable handling of registrations without bpn by adding a bpn input field with api connection
* User management
   * Auto navigation to Identity Management section after deleting an user
   * App User tables - content api call filtering activated to reduce response to needed result
* Company Role Introduction
   * Active Participant introduction page
   * App Provider introduction page
   * Service Provider introduction page

### Technical Support
* n/a

### Bugfix
* n/a

## 0.8.0

### Change
* Connector Registration
   * Enable "Company as a Service" connector registration via modal; connected to portal backend and SD Factory
   * Input field pattern validation established
   * Updated delete connector integration

### Feature
* User Management - user account creation for portal connected to company role validation to reduce and validate available portal roles which the member company can assign (related to the company signed company role agreements)
* User Account
   * Enabled my user account deletion flow and backend integration
   * Error and success overlay added for password reset button/logic
   * Disabled "Suspend" user button

### Technical Support
* n/a

### Bugfix
* User Invite - error pattern validation integrated
* Shared Components
   * Image components updated & svg file loaded
   * Drop-Down list

## 0.7.0

### Change
* App Release Process
   * Added headline and subtext
   * Removed input field placeholders where not necessary
   * Activated app card always on viewport function inside the app card creation of the app release process
   * Updated app card sizing
* Service Marketplace
   * Service subscription detail section - added subscription status

### Feature
* App Marketplace
   * Subscription data submission to third party and enablement of terms & condition agreement/consent
* User Management
   * App role assignment for multiple users implemented

### Technical Support
* n/a

### Bugfix
* App Release Process - Page sizing fixed
* My Organization - BPN data field allocation aligned
* User Management - User table auto-refresh enabled after new user invite; business logic of user status inside the user table updated to display correct status
* Central Search - Result list gave an issue on app title value

## 0.6.0

### Change
* n/a

### Feature
* Application Management Board: Manage application request (by viewing company details and documents) and approve or cancel company applications.
* User Management: View own company users, invite new users and assign app roles for subscribed apps. Additionally, the technical user self-service got released and supports now the creation of technical users as part of the user company account.
* App Marketplace: Enables user to search for apps, display app details and subscribe for an app. Also app favorites tags are added.
* App Overview: App overview supports the app provider to see own published apps, check the status, progress unfinished app releases and start the registration of a new app.
* UiComponents: SharedUiComponent library got released and is usable for other projects with a number of ui react components

### Technical Support
* n/a

### Bugfix
* n/a

## 0.5.5

* Feature - App Overview page
* Feature - Add and edit Identity Provider details
* Feature - BPN add/delete flow in User Account Screen
* Feature - User Management - Success/Fail Message
* Feature - Expand on hover feature added to  CardHorizontal component.
* Feature - Add download document in application request page
* Feature - Add User Role Overlay (refactoring)
* Feature - Assign user role (refactoring)
* Feature - Show subscription box after subscribed immediately
* Feature - App Release Process - upload functionality
* Feature - App Detail - Fetch Documents
* Feature - Shared Components - Transmission Chip button
* Feature - App Release Process - Business Logic & API - Submit App for review
* Feature - Transition button added to Registration table
* Feature - Expand on hover feature added to  CardHorizontal component.
* Feature - Add download document in application request page
* Feature - Add User Role Overlay (refactoring)
* Feature - App Release Process - upload functionality
* Bugfix - Connect Partner Network to BPDM
* Bugfix - UI updates in UltimateToolbar component
* Bugfix - Registration table UI fixes
* Bugfix - App Release Process - Fixed browser back button issue
* Bugfix - User Management Main Page Style fix
* Bugfix - App Release Process - Fixed user directing to bottom of the page
* Bugfix - Services Card Responsive UI Fix
* Bugfix - Partner network search issue fix
* Bugfix - CardHorizontal - Height issue fix
* Bugfix - Bind app subscribe status in my organization page
* Bugfix - App Marketplace - Subscription Button update needed
* Bugfix - Service Marketplace - Page Padding Margin UI Fix and Provider Table Border Fix 
* Bugfix - User Experience - delete request id from registration admin board

## 0.5.4

* Feature - Service Marketplace
* Feature - Identity Providers
* Feature - My Organization page
* Feature - App Release Process Steps 2 with business logic, 3 with api binding, 6 with UI, 4 with UI
* Feature - Search functionality added in Register Request table
* Feature - Add "CX Membership" flag in Partner Network
* Bugfix - Show loader on clicking decline or confirm from application request screen
* Bugfix - Show error popup on failure of approve or decline request
* Bugfix - Text updates on company data overlay
* Bugfix - Fixed modal width, subscribe refetch and services loading effect
* Bugfix - User Management - AddUser Roles missing

## 0.5.3

* Feature - App Release Process Step 1 implementation with api binding
* Feature - Show app roles in user details
* Feature - Connect Notifications API
* Feature - App Release Process Step 5 - Beta Test
* Feature - Search functionality added in Invite Business Partner page
* Feature - Identity provider list and detail view

## 0.5.2

* Feature - Added Release Notes ;)
* Feature - Technical User details page
* Feature - Technical User role selection dropdown
* Feature - User Management App Access Carousel
* Feature - App Release Process Step 1
* Feature - Digital Twin Table component exchange and deletion of faulty filters
* Feature - Partner Network single search for multiple endpoints & UI update
* Feature - Search in User and App User table
* Feature - New components date picker, table style, lightweight dropzone, in screen navigation, single dropdown, load button
* Bugfix - Business Apps displayed correctly and links working
* Bugfix - Restrict supported languages to 'en' and 'de' without local variants
* Bugfix - Removed empty 'Organization' option from user menu
* Bugfix - Footer fixed to bottom of window
* Bugfix - Some alignment and content fixes

### Older

* Defect - Page reloads when the auth token is renewed
* Defect - Latest apps are static
* Defect - Some footer pages and menu items are empty<|MERGE_RESOLUTION|>--- conflicted
+++ resolved
@@ -4,15 +4,12 @@
 
 
 ### Unreleased
-<<<<<<< HEAD
 * Feature - User Management - Add App Access Placeholders
 * Feature - User Management - App Access Table Column Heading Change
-=======
 * BugFix - Add user role for app not working fix
 * Updates
    * Style fix in Company roles page
 * BugFix - Page break issue fix in app release process - step 2
->>>>>>> 55fbc99b
 
 ## 0.10.0
 
