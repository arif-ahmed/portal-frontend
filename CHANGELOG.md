--- conflicted
+++ resolved
@@ -4,19 +4,17 @@
 
 
 ### Unreleased
-<<<<<<< HEAD
 * Shared Components
    * Added delete confirm overlay to the dropzone
 * App Release Process
    * Technical Integration - roles upload functionality 
    
-=======
 * Connector
    * Overlay text update
 * Registration
    * Checklist UI and API integration
    * Checklist overlay
->>>>>>> 512986a5
+
 * Static templates
    * Moved JSON files to locales
    * New components added
