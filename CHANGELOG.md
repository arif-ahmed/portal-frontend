# Changelog

New features, fixed bugs, known defects and other noteworthy changes to each release of the Catena-X Portal Frontend.


### Unreleased
* Feature - Service marketplace UI Updates
* Technical User
   * Removed multi overlay layering
   * Update the style of the response
* Notification
   * Sorting apis added
   * Filter apis added
   * Load More button to handle pagination
   * Delete Modal positioning issue fix
   * Sort Icon click/Mouse event issue fix
   * Refetching issue fix
* Partner Network
   * Stop throbber in case of error and show No rows present message
<<<<<<< HEAD
   * Empty details overlay issue fix
=======
* Connectors
   * DAPS api integration
   * Table updated with new column - Authentication status based on the DAPS api response
>>>>>>> 2c3d2904

* BugFix - Add user role for app not working fix

## 0.9.0

### Change
* Shared Components
   * SelectList component - property/parameter added to clear the select list input
* App Release Process
   * Sales Manager Get, Select and drop down enabled for app creation
   * "Save" Button enabling with update PUT api call

### Feature
* Marketplace
   * App subscription consent agreement included inside the user flow with api triggering 
* Identity Provider
   * Create, update and enable new idp integration for ownIdP usage (companyIdP)
* Notifications Service
   * Release of new notification design with filtering, viewing & pagination
   * Highlight of unread messages
   * Delete notification function enabled
* Registration Approval Board
   * Enable handling of registrations without bpn by adding a bpn input field with api connection
* User management
   * Auto navigation to Identity Management section after deleting an user
   * App User tables - content api call filtering activated to reduce response to needed result
* Company Role Introduction
   * Active Participant introduction page
   * App Provider introduction page
   * Service Provider introduction page

### Technical Support
* n/a

### Bugfix
* n/a

## 0.8.0

### Change
* Connector Registration
   * Enable "Company as a Service" connector registration via modal; connected to portal backend and SD Factory
   * Input field pattern validation established
   * Updated delete connector integration

### Feature
* User Management - user account creation for portal connected to company role validation to reduce and validate available portal roles which the member company can assign (related to the company signed company role agreements)
* User Account
   * Enabled my user account deletion flow and backend integration
   * Error and success overlay added for password reset button/logic
   * Disabled "Suspend" user button

### Technical Support
* n/a

### Bugfix
* User Invite - error pattern validation integrated
* Shared Components
   * Image components updated & svg file loaded
   * Drop-Down list

## 0.7.0

### Change
* App Release Process
   * Added headline and subtext
   * Removed input field placeholders where not necessary
   * Activated app card always on viewport function inside the app card creation of the app release process
   * Updated app card sizing
* Service Marketplace
   * Service subscription detail section - added subscription status

### Feature
* App Marketplace
   * Subscription data submission to third party and enablement of terms & condition agreement/consent
* User Management
   * App role assignment for multiple users implemented

### Technical Support
* n/a

### Bugfix
* App Release Process - Page sizing fixed
* My Organization - BPN data field allocation aligned
* User Management - User table auto-refresh enabled after new user invite; business logic of user status inside the user table updated to display correct status
* Central Search - Result list gave an issue on app title value

## 0.6.0

### Change
* n/a

### Feature
* Application Management Board: Manage application request (by viewing company details and documents) and approve or cancel company applications.
* User Management: View own company users, invite new users and assign app roles for subscribed apps. Additionally, the technical user self-service got released and supports now the creation of technical users as part of the user company account.
* App Marketplace: Enables user to search for apps, display app details and subscribe for an app. Also app favorites tags are added.
* App Overview: App overview supports the app provider to see own published apps, check the status, progress unfinished app releases and start the registration of a new app.
* UiComponents: SharedUiComponent library got released and is usable for other projects with a number of ui react components

### Technical Support
* n/a

### Bugfix
* n/a

## 0.5.5

* Feature - App Overview page
* Feature - Add and edit Identity Provider details
* Feature - BPN add/delete flow in User Account Screen
* Feature - User Management - Success/Fail Message
* Feature - Expand on hover feature added to  CardHorizontal component.
* Feature - Add download document in application request page
* Feature - Add User Role Overlay (refactoring)
* Feature - Assign user role (refactoring)
* Feature - Show subscription box after subscribed immediately
* Feature - App Release Process - upload functionality
* Feature - App Detail - Fetch Documents
* Feature - Shared Components - Transmission Chip button
* Feature - App Release Process - Business Logic & API - Submit App for review
* Feature - Transition button added to Registration table
* Feature - Expand on hover feature added to  CardHorizontal component.
* Feature - Add download document in application request page
* Feature - Add User Role Overlay (refactoring)
* Feature - App Release Process - upload functionality
* Bugfix - Connect Partner Network to BPDM
* Bugfix - UI updates in UltimateToolbar component
* Bugfix - Registration table UI fixes
* Bugfix - App Release Process - Fixed browser back button issue
* Bugfix - User Management Main Page Style fix
* Bugfix - App Release Process - Fixed user directing to bottom of the page
* Bugfix - Services Card Responsive UI Fix
* Bugfix - Partner network search issue fix
* Bugfix - CardHorizontal - Height issue fix
* Bugfix - Bind app subscribe status in my organization page
* Bugfix - App Marketplace - Subscription Button update needed
* Bugfix - Service Marketplace - Page Padding Margin UI Fix and Provider Table Border Fix 
* Bugfix - User Experience - delete request id from registration admin board

## 0.5.4

* Feature - Service Marketplace
* Feature - Identity Providers
* Feature - My Organization page
* Feature - App Release Process Steps 2 with business logic, 3 with api binding, 6 with UI, 4 with UI
* Feature - Search functionality added in Register Request table
* Feature - Add "CX Membership" flag in Partner Network
* Bugfix - Show loader on clicking decline or confirm from application request screen
* Bugfix - Show error popup on failure of approve or decline request
* Bugfix - Text updates on company data overlay
* Bugfix - Fixed modal width, subscribe refetch and services loading effect
* Bugfix - User Management - AddUser Roles missing

## 0.5.3

* Feature - App Release Process Step 1 implementation with api binding
* Feature - Show app roles in user details
* Feature - Connect Notifications API
* Feature - App Release Process Step 5 - Beta Test
* Feature - Search functionality added in Invite Business Partner page
* Feature - Identity provider list and detail view

## 0.5.2

* Feature - Added Release Notes ;)
* Feature - Technical User details page
* Feature - Technical User role selection dropdown
* Feature - User Management App Access Carousel
* Feature - App Release Process Step 1
* Feature - Digital Twin Table component exchange and deletion of faulty filters
* Feature - Partner Network single search for multiple endpoints & UI update
* Feature - Search in User and App User table
* Feature - New components date picker, table style, lightweight dropzone, in screen navigation, single dropdown, load button
* Bugfix - Business Apps displayed correctly and links working
* Bugfix - Restrict supported languages to 'en' and 'de' without local variants
* Bugfix - Removed empty 'Organization' option from user menu
* Bugfix - Footer fixed to bottom of window
* Bugfix - Some alignment and content fixes

### Older

* Defect - Page reloads when the auth token is renewed
* Defect - Latest apps are static
* Defect - Some footer pages and menu items are empty<|MERGE_RESOLUTION|>--- conflicted
+++ resolved
@@ -17,13 +17,10 @@
    * Refetching issue fix
 * Partner Network
    * Stop throbber in case of error and show No rows present message
-<<<<<<< HEAD
    * Empty details overlay issue fix
-=======
 * Connectors
    * DAPS api integration
    * Table updated with new column - Authentication status based on the DAPS api response
->>>>>>> 2c3d2904
 
 * BugFix - Add user role for app not working fix
 
