# Changelog

New features, fixed bugs, known defects and other noteworthy changes to each release of the Catena-X Portal Frontend.

## Unreleased

* Connectors
   * Show Managed connectors
   * Error scenarios implemented in Table component
* App Release Process
   * technical integration style updates
* News Section
   * Fixed UI of news section in home page
* Sort section
   * Hover effect added
<<<<<<< HEAD
=======
* Notification
   * SERVICE_RELEASE_REQUEST and APP_RELEASE_REQUEST content update
>>>>>>> c93688e7

## 1.4.0

### Change
* IdP Configuration
  * ui styling and messages updated
  * load element added for create/submit/next buttons
  * implemented success & error messages depending on the error scenario while creating/configuring a new idp
Shared UI Components
  * Added typography for static table to update headline sizing

### Feature
* App Release Process
  * added privacy policies section to "validate and publish" application form
  * added app roles section to "validate and publish" application form
  * added role description information inside the ui for "Technical Integration" step
  * "help" button enabled along the app release process (form bottom)
  * extended ui error handling for 500 backend error responses
* Service Release Process
  * enabled SERVICE_LEADIMAGE document upload
  * "help" button enabled along the app release process (form bottom)
  * extended ui error handling for 500 backend error responses
* Service Subscription Management released (pre-version)
* Service Release Admin Board released (pre-version)
  * enabled search for services
  * enabled filters
  * displayed all services waiting for review and active inside the admin board
  * enabled view service details
  * enabled approve and decline service
* App Marketplace
  * added company subscription status information on the app overview (inside the card component)
  * app detail page, new order status component implemented for subscription process

### Technical Support
* moved all portal repo images to asset repo
* removed existing in code "disable eslinter" statements inside the app release process and fixed eslinter issues
* service release endpoint path updated/changed due to an endpoint path cleanup on backend side ![Tag](https://img.shields.io/static/v1?label=&message=BreakingChange&color=yellow&style=flat)
* app release process - app card language switch fixed to only switch the language inside the app card
* changed release workflow to retrieve tag from github.ref_name (set-output command deprecated)
* added release workflow for release-candidates

### Bugfix
* Notifications
  * Service_Request message configured in locale files updated
* top right user profile icon hover function enabled
* image zoom height fixed

## 1.3.0 RC4

### Change
* User Management - app access management app cards backend api connection updated
* Service Release Process - translations enhanced/added

### Feature
n/a

### Technical Support
n/a

### Bugfix
* Service Release Process - chapter "Supporting Material" deletion function fixed
* Service Release Process - "Save" button on "Offer Page Details" fixed
* Connector Registration - input pattern for connector name updated to support special characters and customer input related error messages
* Organization data - ignore "null" values provided by backend components/apis
* Dropzone - error message customized to support multiple error scenarios with different error codes/messages
* User Account - fixed page load for users without portal roles
* App Access Management - "Edit" button in user table fixed

## 1.3.0 RC3

### Change
* updated document section styling for app and service detail pages
* Shared Components
  * StaticTemplate: TextAndImage template spacing/element location updated
* User Account screen permission validation to access the page updated
* App Marketplace
  * enabled search “no result found” response
  * enabled responsiveness of the app cards to rearrange displayed app cards based on the users screen width

### Feature
n/a

### Technical Support
n/a

### Bugfix
* App Release Process - fixed provider input field validation; allowed numbers
* User Management - log errors available in the developer mode fixed
* Company Role Intro Page - updated zoomed image style by removing grey bottom line

## 1.3.0 RC2

### Change
n/a

### Feature
n/a

### Technical Support
n/a

### Bugfix
* Service Detail Page (Marketplace and Service Management) - document download fixed
* Service Release Process - update long description pattern to support multiline (as app release process)
* Service Release Process - reset active step back to 1 in service overview page when re-opening a service in "draft" state
* User Management - create new user account first and last name pattern updated to alow double names
* App Release Process
  * fixed condition for 'documents' section in 'validate and publish' step to display only relevant document types
  * removed placeholder section 'data security information' and 'connected data' from 'validate and publish' step
  * long description input field pattern

## 1.3.0 RC1

### Change
* App Release Process
  * updated endpoint to post and get agreement consent
  * switched endpoint to retrieve cx frame documents from portal backend for consent section
  * document upload error message customization activated and new error message for file size set
* Service Release Process
  * updated GET and POST endpoint handling to store and fetch service details from the backend and display them inside the service release form
  * switched endpoint to retrieve cx frame documents from portal backend
  * updated endpoint to post agreement consent
* Switch IdP
  * additional user support and new style added for easier process handling

### Feature
* Service Release Process
  * implement service type function with backend connection
  * added load button function for service release form - button "submit" and "confirm"/"proceed"
* App Release Process
  * added app privacy policy select function inside the app release process form
* Service Management (Service Provider)
  * implemented service overview for app provider to display all owned services in all states (incl. search, filter and sort)
  * implemented service detail page

### Technical Support
* added temp fix for CVE-2023-0464
* added build workflow for v1.3.0 release candidate phase
* updated actions workflows

### Bugfix
* App Release Process
  * update input field validation for longDescription input field
* User Management
  * payload fixed to portal roles only when updating user assigned portal roles 
* App Release Admin Page - App Detail Page
  * updated business logic to consume use case data due to updated api response body style
* Service Marketplace - Service Detail Page
  * updated business logic to consume use case data due to updated api response body style

## 1.2.0

### Change
* Dropzone costum error support implemented

### Feature
* UserManagement
   * add role description details into the user account creation overlay and linking the description with the new developed/released role description detail page
* App Marketplace
   * app detail page got enhanced by "Privacy Policies"
* App Approval Admin Board
   * app detail page endpoint switched to /inReview/{appId}
   * app detail page "App Roles" added
   * app detail page "Privacy Policy" added
   * removes placeholder sections and implemented UI changes
* User Account Screen
   * add section with user assigned portal roles
   * add action button and overlay to update user assigned portal roles
* Service Release Process
   * implement service release process form and connected backend services /createService, /serviceStatus, /and Update service apis added
* App Release Process
   * enabled document download in contract and consent
   * enabled document deletion inside the app release form
   * changed additional document uploads from mandatory to optional and changed dropzone parameter size

### Technical Support
* Improved page loading in several places (such as app overview)
* Change local port to run behind reverse proxy
* Improved responsiveness of use case introduction page and company role page

### Bugfix
* Image import via api image/document endpoint implemented for organization/myCompanySubscription section
* Fixed display documents feature. Only first document got displayed (Admin App Approval Board - App Detail page, App Marketplace App Detail Page)
* App Release Process - when opening a previously saved app - "save & proceed" is disabled is fixed
* Home - Recommended section images not loading fix
* Application Request Board styling of the application status bar for application fully "DONE" but activation outstanding
* App Release Process - updated long description input validation
* App Release Process - updated business logic to retrieve app use case in new api response format

## 1.1.0

### Change
* Service Marketplace
   * documents displayed on service detail page connected to backend call (view and download documents)
   * updated styling of multiple subscription display section
   * service marketplace service card enhanced by short description
* SharedUIComponents
  * modal image behavior for different devices updated

### Feature
* App Conformity Document handling enabled
  * enhanced app release process with conformity upload section
  * enhance app release process "verify data" with conformity document view and download option
  * app admin board - app detail page enhanced by adding conformity document view and download
* SharedUIComponents
  * image gallery - added grid layout & parameter to display images in 16:9 ratio
* Service Release Management
  * implemented new top navigation section und sub-menu
  * implemented service release process intro page
  * implemented service release form (initial)

### Technical Support
* added a new smart image component to handle all kinds of images, display placeholder while loading and error image on failure
* fix(cve-2023-23916): add package upgrade as temp fix
* chore (gh-org-checks): rename file for stable trivy scan
* chore enable multi branch: add latest tag to released images
* created new component to reduce code duplications between app release process & service release process intro pages

### Bugfix
* Notification - App Subscription Activation - linked URL updated to 'User Management'
* Connector - DAPS registration retriggering allowed upload document types restricted
* Application Request - Approve/Decline/Retrigger/Cancel Process actions will clear button section and update the checklist/process status inside the overlay as well as the application list

## 1.0.0-RC10

### Change
* Get App Image backend connection updated for (AppMarketplace, AppDetails, App Overview & AdminBoard)

### Feature
* "No Items Found" page/section implemented for (AppMarketplace, ServiceMarketplace, AppOverview, AppSubscription & AdminBoard)
* Application Registration Validation Process - enabled retrigger process of application checklist steps in the overlay screens if applicable
* App Release Process - added delete document function

### Technical Support
n/a

### Bugfix
* Update styling App Management Board
* Invite Business Partner Screen - disabled "detail" button in invitees table
* Semantic Hub & Digital Twin overlays close icon fixed
* Digital Twin overlay sizing of content fixed to stay in given frame/overlay size
* App Release Process - fixed save and edit data handling to display available/saved app data to the user

## 1.0.0-RC9

### Change
* App Release Approval Board
  * Enabled overlay for decline scenario with customer message
* Notification message content updated and incl. links
* Several help connections implemented (connector, app release, etc.)
* Application Registration
   * Retrigger process apis added

### Feature
* Connector Registration
   * new design with additional information such as host, self-description and status released

### Technical Support
n/a

### Bugfix
* Back navigation issue resolved from notifications to any specific page and back

## 1.0.0-RC8

### Change
* App Release Process:
  * Technical integration - role upload ui changes to ease the usability
  * Added new attribute "privacyPolicies" to  app creation
* New 'Help Center' connected with the portal help button

### Feature
* Application Approval Board - Checklist overlay
   * enabled checklist details with comments and status via backend api connection
   * enabled approval and decline interfaces for the manual data validation

### Technical Support
* resolve dependabot findings
* temp fix for cve-2023-0286
* add missing '--no-cache': apk update && apk add

### Bugfix
* User Management: App role assignment - cache issue resolved

## 1.0.0-RC7

### Change
* Admin App Approval Board - app detail page released when clicking on app card

### Feature
n/a

### Technical Support
n/a

### Bugfix
* Notification delete mechanism updated - auto page reload

## 1.0.0-RC6

### Change
* App Release Process
    * Set 'UseCase selection' and 'app supported language' to mandatory
    * app role upload further refined with better user support

### Feature
* Company Registration Approval Board
   * implemented and backend connected the application cancel process flow
   * checklist-worker fully implemented for not finalized/closed applications

### Technical Support
n/a

### Bugfix
n/a

## 1.0.0-RC5

### Change
* Application company detail overlay updated to manage unique ids based on the backend response
* App Release Process
  * Technical Integration - roles upload & deletion functionality 

### Feature
* Application approval checklist implementation with checklist worker; status and overlay (ongoing)
* Shared Components
  * Dropzone file deletion overlay for deletion confirmation released

### Technical Support
* Static Template handling updated to fetch content from asset repo for more flexibility and code separation from content & support of multi-language activated

### Bugfix
* App details page fixed
* Add/Create user account field validations re-activated
* App release process - Changed regex validation for 'Provider Homepage' field
* App release process - Document upload in 'technical guide' field
* Refetch updated notification list on delete action
* Connector file type/size error updated

## 1.0.0-RC4

### Change
n/a

### Feature
n/a

### Technical Support
* Static Template handling updated to fetch content from asset repo for more flexibility and code separation from content & support of multi-language activated

### Bugfix
* App release process bugs fixed such as multiple document upload, fetch uploaded roles from backend
* App release management board - views tabs fixed
* Notification URLs for notification messages updated
* Connector registration overlay overlapping tooltip icon fixed


## 1.0.0-RC3

### Change

### Feature
* User Management
   * create single user account support of company idp
* Released App Management Board for Operator to managed app publishing requests

### Technical Support
n/a

### Bugfix
* Translations and couple of text messages updated
* My business apllication area fixed by removing cache relation for app card images
* App release process bugs fixed such as incorrect mandatory fields; file upload handling, etc.

## 1.0.0-RC2

### Change
* Dialog Header
   * Update Dialog header font size to 24px
* Admin Board - App Release (Page)
   * Created Admin Board Page
   * Connect with API's
   * BL&API Approve app release
   * BL&API Decline app release
* Bugfix
   * Change Email Pattern Regex to fix Hostspot
* User Management main page
   * update dialog header & font style/size
* Apps
   * removed asset repo dependency and connect backend apis to fetch lead images
* App Release Process
   * step 4 "role management" connected with apis to support GET / POST and DELETE
   * Company role introduction page styling sizes updated
   * Added content for company role introduction & use case introduction pages

### Feature
n/a

### Technical Support
* Email pattern / regular expression updated

### Bugfix
* App access management - carousel style updated & card height fixed

## 1.0.0-RC1

### Change
* User management
   * app Access placeholder component implemented which is getting used in case no active app subscription does exist
   * user table headlines updated
   * updated page header size and image
* Updates - Connector
   * overlays updated (dropzone headline added; changed "Cancel" to "Back" Button, add top right cancel icon inside the overlay)
   * tooltips added for connector table to explain status icons
* Registration Request Approval Board
   * page layout updated
   * filter feature enabled
   * company data details overlay extended with company role and documents
* Notification
   * Badge count added inside the user icon sub-navigation
   * notification message title and content updated by supporting new technical keys

### Feature
* Use case introduction page released
* Shared Components
  * created "Side List" component
  * created "Draggable Chip" component
  * created "Static Page" templates for introduction pages
  * created "Image Item" with zoom and hover function as well as update of "Image Gallery" 
* App Release Process
   * step 4 limited to role upload/handling only
   * step 5 Beta Test page updated with preview content for future releases
   * app card component of step 1 connected with the leadimage load element to display the leadimage inside the card in realtime
* App Change Process released
   * created deactivate sub-menu component in App Provider Overview Page
   * created app deactivate page and connected the app/deactivation api
* App Subscription Management Board for app providers got newly released
   * overview of active app subscriptions and new requests
   * filter & search function on subscriptions
   * subscription activation function implemented with direct user response such es technical user creation
   * autosetup url storage for the app provider enabled via user interface
* Identity Provider Management released
   * connect company OIDC idps enabled via portal user workflow
   * user migration function enabled to support migration of users from one idp to another

### Technical Support
Portal asset repo image drag disabled for all transactional images (such as app images) ![Tag](https://img.shields.io/static/v1?label=&message=BreakingChange&color=yellow&style=flat)

### Bugfix
* User Management: assign multiple users to an role got fixed
* Connector:
   * fixed issue on clicking info icon trigger delete action
   * show tooltip message on hover of info icon
   * enable authentication flow
* Technical User: overlay static user data now getting fetched from the user token
* AppOverview: navigation to app release process screen with auto filled app data got fixed for apps in status "In PROGRESS"

## 0.10.0

### Change
* Shared Components
   * "load more" button component released with new design
   * page snackbar component released with new design
   * page snackbar auto closure implemented (as variant)
   * page snackbar positioning updated
   * tooltip enhanced by adding light color variant
* Partner Network
   * Stop throbber in case of error and show No rows present message
   * Empty details overlay issue fix
   
### Feature
* Service Marketplace
   * new UI released
   * enabled different views by service category
   * enabled sorting and in-page search
* Connector Registration
   * style updated and connector details enhanced inside the "my connectors" table
   * added DAPS logic and file upload inside the connector registration ui and business logic
* Notifications Service
   * enabled sorting and filtering
   * pagination enabled by adding "load more" function and receiving pagination details via api

### Technical Support
* n/a

### Bugfix
* Technical User creation: Removed multi overlay layering and corrected response style
* Notification Service:
   * modal for message deletion page positioning fixed
   * sort icon behavior on click/mouse over fixed
   * notification api trigger logic fixed
* App user management: user role deletion fixed


## 0.9.0

### Change
* Shared Components
   * SelectList component - property/parameter added to clear the select list input
* App Release Process
   * Sales Manager Get, Select and drop down enabled for app creation
   * "Save" Button enabling with update PUT api call

### Feature
* Marketplace
   * App subscription consent agreement included inside the user flow with api triggering 
* Identity Provider
   * Create, update and enable new idp integration for ownIdP usage (companyIdP)
* Notifications Service
   * Release of new notification design with filtering, viewing & pagination
   * Highlight of unread messages
   * Delete notification function enabled
* Registration Approval Board
   * Enable handling of registrations without bpn by adding a bpn input field with api connection
* User management
   * Auto navigation to Identity Management section after deleting an user
   * App User tables - content api call filtering activated to reduce response to needed result
* Company Role Introduction
   * Active Participant introduction page
   * App Provider introduction page
   * Service Provider introduction page

### Technical Support
* n/a

### Bugfix
* n/a

## 0.8.0

### Change
* Connector Registration
   * Enable "Company as a Service" connector registration via modal; connected to portal backend and SD Factory
   * Input field pattern validation established
   * Updated delete connector integration

### Feature
* User Management - user account creation for portal connected to company role validation to reduce and validate available portal roles which the member company can assign (related to the company signed company role agreements)
* User Account
   * Enabled my user account deletion flow and backend integration
   * Error and success overlay added for password reset button/logic
   * Disabled "Suspend" user button

### Technical Support
* n/a

### Bugfix
* User Invite - error pattern validation integrated
* Shared Components
   * Image components updated & svg file loaded
   * Drop-Down list

## 0.7.0

### Change
* App Release Process
   * Added headline and subtext
   * Removed input field placeholders where not necessary
   * Activated app card always on viewport function inside the app card creation of the app release process
   * Updated app card sizing
* Service Marketplace
   * Service subscription detail section - added subscription status

### Feature
* App Marketplace
   * Subscription data submission to third party and enablement of terms & condition agreement/consent
* User Management
   * App role assignment for multiple users implemented

### Technical Support
* n/a

### Bugfix
* App Release Process - Page sizing fixed
* My Organization - BPN data field allocation aligned
* User Management - User table auto-refresh enabled after new user invite; business logic of user status inside the user table updated to display correct status
* Central Search - Result list gave an issue on app title value

## 0.6.0

### Change
* n/a

### Feature
* Application Management Board: Manage application request (by viewing company details and documents) and approve or cancel company applications.
* User Management: View own company users, invite new users and assign app roles for subscribed apps. Additionally, the technical user self-service got released and supports now the creation of technical users as part of the user company account.
* App Marketplace: Enables user to search for apps, display app details and subscribe for an app. Also app favorites tags are added.
* App Overview: App overview supports the app provider to see own published apps, check the status, progress unfinished app releases and start the registration of a new app.
* UiComponents: SharedUiComponent library got released and is usable for other projects with a number of ui react components

### Technical Support
* n/a

### Bugfix
* n/a

## 0.5.5

* Feature - App Overview page
* Feature - Add and edit Identity Provider details
* Feature - BPN add/delete flow in User Account Screen
* Feature - User Management - Success/Fail Message
* Feature - Expand on hover feature added to  CardHorizontal component.
* Feature - Add download document in application request page
* Feature - Add User Role Overlay (refactoring)
* Feature - Assign user role (refactoring)
* Feature - Show subscription box after subscribed immediately
* Feature - App Release Process - upload functionality
* Feature - App Detail - Fetch Documents
* Feature - Shared Components - Transmission Chip button
* Feature - App Release Process - Business Logic & API - Submit App for review
* Feature - Transition button added to Registration table
* Feature - Expand on hover feature added to  CardHorizontal component.
* Feature - Add download document in application request page
* Feature - Add User Role Overlay (refactoring)
* Feature - App Release Process - upload functionality
* Bugfix - Connect Partner Network to BPDM
* Bugfix - UI updates in UltimateToolbar component
* Bugfix - Registration table UI fixes
* Bugfix - App Release Process - Fixed browser back button issue
* Bugfix - User Management Main Page Style fix
* Bugfix - App Release Process - Fixed user directing to bottom of the page
* Bugfix - Services Card Responsive UI Fix
* Bugfix - Partner network search issue fix
* Bugfix - CardHorizontal - Height issue fix
* Bugfix - Bind app subscribe status in my organization page
* Bugfix - App Marketplace - Subscription Button update needed
* Bugfix - Service Marketplace - Page Padding Margin UI Fix and Provider Table Border Fix 
* Bugfix - User Experience - delete request id from registration admin board

## 0.5.4

* Feature - Service Marketplace
* Feature - Identity Providers
* Feature - My Organization page
* Feature - App Release Process Steps 2 with business logic, 3 with api binding, 6 with UI, 4 with UI
* Feature - Search functionality added in Register Request table
* Feature - Add "CX Membership" flag in Partner Network
* Bugfix - Show loader on clicking decline or confirm from application request screen
* Bugfix - Show error popup on failure of approve or decline request
* Bugfix - Text updates on company data overlay
* Bugfix - Fixed modal width, subscribe refetch and services loading effect
* Bugfix - User Management - AddUser Roles missing

## 0.5.3

* Feature - App Release Process Step 1 implementation with api binding
* Feature - Show app roles in user details
* Feature - Connect Notifications API
* Feature - App Release Process Step 5 - Beta Test
* Feature - Search functionality added in Invite Business Partner page
* Feature - Identity provider list and detail view

## 0.5.2

* Feature - Added Release Notes ;)
* Feature - Technical User details page
* Feature - Technical User role selection dropdown
* Feature - User Management App Access Carousel
* Feature - App Release Process Step 1
* Feature - Digital Twin Table component exchange and deletion of faulty filters
* Feature - Partner Network single search for multiple endpoints & UI update
* Feature - Search in User and App User table
* Feature - New components date picker, table style, lightweight dropzone, in screen navigation, single dropdown, load button
* Bugfix - Business Apps displayed correctly and links working
* Bugfix - Restrict supported languages to 'en' and 'de' without local variants
* Bugfix - Removed empty 'Organization' option from user menu
* Bugfix - Footer fixed to bottom of window
* Bugfix - Some alignment and content fixes

### Older

* Defect - Page reloads when the auth token is renewed
* Defect - Latest apps are static
* Defect - Some footer pages and menu items are empty<|MERGE_RESOLUTION|>--- conflicted
+++ resolved
@@ -13,11 +13,8 @@
    * Fixed UI of news section in home page
 * Sort section
    * Hover effect added
-<<<<<<< HEAD
-=======
 * Notification
    * SERVICE_RELEASE_REQUEST and APP_RELEASE_REQUEST content update
->>>>>>> c93688e7
 
 ## 1.4.0
 
