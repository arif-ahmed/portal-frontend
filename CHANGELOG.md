--- conflicted
+++ resolved
@@ -4,7 +4,6 @@
 
 
 ### Unreleased
-<<<<<<< HEAD
 
 ## 1.0.0-RC1
 
@@ -13,54 +12,6 @@
    * app Access placeholder component implemented which is getting used in case no active app subscription does exist
    * user table headlines updated
    * updated page header size and image
-=======
-* Cleanups
-   * Technical user
-* Shared Components
-  * Add Side List component
-  * Add Draggable Chip component
-* Feature - User Management - Add App Access Placeholders
-* Feature - User Management - App Access Table Column Heading Change
-* Feature - App Release Process
-   * Update of step 4 to only handle the role upload
-   * Beta Test- Added preview content
-   * Business Logic & API - Document endpoint get and put PNG/JPEG
-* BugFix - Add user role for app not working fix
-* Updates
-   * Style fix in Company roles page
-* BugFix - Page break issue fix in app release process - step 2
-* BugFix - User Management - App Access assign multiple user with role
-* Notification
-   * Bug fix - Pick appropriate title from locale file
-* Use case
-   * Static page content added
-* Feature - App Change Process
-   * Created Deactivate Sub-Menu Component in App Overview Page
-   * Created Deactivate page and add functionality
-* Feature - Tenant Management Board for App/Service Owners (FE)
-* Feature - My CX Account - Update Issue Table
-* Feature - Service Provider Endpoint / Service Management
-* Notification
-   * Badge count to be show in Nav overlay
-   * new api to get the notification count
-* Identity Provider Management
-   * Connect OIDC based company IdPs
-   * Transfer existing users with roles between IdPs
-* Connector
-   * Bug fix - Fixed issue on clicking info icon trigger delete action
-   * Bug fix - Show tooltip message on hover of info icon
-   * Bug fix - Enable authentication issue fix
-* BugFix
-   * Home Screen: missing app name
-   * My Organisation Screen: missing app name
-* Refactor
-   * Image gallery component
-* Registration Request
-   * Search moved to the center
-   * Filter feature enabled
-   * View update in Details overlay
-   * APIs added
->>>>>>> cf3f2070
 * Updates - Connector
    * overlays updated (dropzone headline added; changed "Cancel" to "Back" Button, add top right cancel icon inside the overlay)
    * tooltips added for connector table to explain status icons
@@ -78,6 +29,7 @@
   * created "Side List" component
   * created "Draggable Chip" component
   * created "Static Page" templates for introduction pages
+  * created "Image Item" with zoom and hover function as well as update of "Image Gallery" 
 * App Release Process
    * step 4 limited to role upload/handling only
    * step 5 Beta Test page updated with preview content for future releases
