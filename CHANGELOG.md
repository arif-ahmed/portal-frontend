# Changelog

New features, fixed bugs, known defects and other noteworthy changes to each release of the Catena-X Portal Frontend.


### Unreleased
n/a

## 0.10.0

### Change
* Shared Components
   * "load more" button component released with new design
   * page snackbar component released with new design
   * page snackbar auto closure implemented (as variant)
   * page snackbar positioning updated
   * tooltip enhanced by adding light color variant
* Partner Network
   * stop throbber in case of error and information "no rows" added
   * empty details overlay issue fix by updating the front end business logic of the api key values fetched

<<<<<<< HEAD
* BugFix - Add user role for app not working fix
* Updates
   * Style fix in Company roles page
=======
### Feature
* Service Marketplace
   * new UI released
   * enabled different views by service category
   * enabled sorting and in-page search
* Connector Registration
   * style updated and connector details enhanced inside the "my connectors" table
   * added DAPS logic and file upload inside the connector registration ui and business logic
* Notifications Service
   * enabled sorting and filtering
   * pagination enabled by adding "load more" function and receiving pagination details via api

### Technical Support
* n/a

### Bugfix
* Technical User creation: Removed multi overlay layering and corrected response style
* Notification Service:
   * modal for message deletion page positioning fixed
   * sort icon behavior on click/mouse over fixed
   * notification api trigger logic fixed
* App user management: user role deletion fixed
>>>>>>> 21ff7107

## 0.9.0

### Change
* Shared Components
   * SelectList component - property/parameter added to clear the select list input
* App Release Process
   * Sales Manager Get, Select and drop down enabled for app creation
   * "Save" Button enabling with update PUT api call

### Feature
* Marketplace
   * App subscription consent agreement included inside the user flow with api triggering 
* Identity Provider
   * Create, update and enable new idp integration for ownIdP usage (companyIdP)
* Notifications Service
   * Release of new notification design with filtering, viewing & pagination
   * Highlight of unread messages
   * Delete notification function enabled
* Registration Approval Board
   * Enable handling of registrations without bpn by adding a bpn input field with api connection
* User management
   * Auto navigation to Identity Management section after deleting an user
   * App User tables - content api call filtering activated to reduce response to needed result
* Company Role Introduction
   * Active Participant introduction page
   * App Provider introduction page
   * Service Provider introduction page

### Technical Support
* n/a

### Bugfix
* n/a

## 0.8.0

### Change
* Connector Registration
   * Enable "Company as a Service" connector registration via modal; connected to portal backend and SD Factory
   * Input field pattern validation established
   * Updated delete connector integration

### Feature
* User Management - user account creation for portal connected to company role validation to reduce and validate available portal roles which the member company can assign (related to the company signed company role agreements)
* User Account
   * Enabled my user account deletion flow and backend integration
   * Error and success overlay added for password reset button/logic
   * Disabled "Suspend" user button

### Technical Support
* n/a

### Bugfix
* User Invite - error pattern validation integrated
* Shared Components
   * Image components updated & svg file loaded
   * Drop-Down list

## 0.7.0

### Change
* App Release Process
   * Added headline and subtext
   * Removed input field placeholders where not necessary
   * Activated app card always on viewport function inside the app card creation of the app release process
   * Updated app card sizing
* Service Marketplace
   * Service subscription detail section - added subscription status

### Feature
* App Marketplace
   * Subscription data submission to third party and enablement of terms & condition agreement/consent
* User Management
   * App role assignment for multiple users implemented

### Technical Support
* n/a

### Bugfix
* App Release Process - Page sizing fixed
* My Organization - BPN data field allocation aligned
* User Management - User table auto-refresh enabled after new user invite; business logic of user status inside the user table updated to display correct status
* Central Search - Result list gave an issue on app title value

## 0.6.0

### Change
* n/a

### Feature
* Application Management Board: Manage application request (by viewing company details and documents) and approve or cancel company applications.
* User Management: View own company users, invite new users and assign app roles for subscribed apps. Additionally, the technical user self-service got released and supports now the creation of technical users as part of the user company account.
* App Marketplace: Enables user to search for apps, display app details and subscribe for an app. Also app favorites tags are added.
* App Overview: App overview supports the app provider to see own published apps, check the status, progress unfinished app releases and start the registration of a new app.
* UiComponents: SharedUiComponent library got released and is usable for other projects with a number of ui react components

### Technical Support
* n/a

### Bugfix
* n/a

## 0.5.5

* Feature - App Overview page
* Feature - Add and edit Identity Provider details
* Feature - BPN add/delete flow in User Account Screen
* Feature - User Management - Success/Fail Message
* Feature - Expand on hover feature added to  CardHorizontal component.
* Feature - Add download document in application request page
* Feature - Add User Role Overlay (refactoring)
* Feature - Assign user role (refactoring)
* Feature - Show subscription box after subscribed immediately
* Feature - App Release Process - upload functionality
* Feature - App Detail - Fetch Documents
* Feature - Shared Components - Transmission Chip button
* Feature - App Release Process - Business Logic & API - Submit App for review
* Feature - Transition button added to Registration table
* Feature - Expand on hover feature added to  CardHorizontal component.
* Feature - Add download document in application request page
* Feature - Add User Role Overlay (refactoring)
* Feature - App Release Process - upload functionality
* Bugfix - Connect Partner Network to BPDM
* Bugfix - UI updates in UltimateToolbar component
* Bugfix - Registration table UI fixes
* Bugfix - App Release Process - Fixed browser back button issue
* Bugfix - User Management Main Page Style fix
* Bugfix - App Release Process - Fixed user directing to bottom of the page
* Bugfix - Services Card Responsive UI Fix
* Bugfix - Partner network search issue fix
* Bugfix - CardHorizontal - Height issue fix
* Bugfix - Bind app subscribe status in my organization page
* Bugfix - App Marketplace - Subscription Button update needed
* Bugfix - Service Marketplace - Page Padding Margin UI Fix and Provider Table Border Fix 
* Bugfix - User Experience - delete request id from registration admin board

## 0.5.4

* Feature - Service Marketplace
* Feature - Identity Providers
* Feature - My Organization page
* Feature - App Release Process Steps 2 with business logic, 3 with api binding, 6 with UI, 4 with UI
* Feature - Search functionality added in Register Request table
* Feature - Add "CX Membership" flag in Partner Network
* Bugfix - Show loader on clicking decline or confirm from application request screen
* Bugfix - Show error popup on failure of approve or decline request
* Bugfix - Text updates on company data overlay
* Bugfix - Fixed modal width, subscribe refetch and services loading effect
* Bugfix - User Management - AddUser Roles missing

## 0.5.3

* Feature - App Release Process Step 1 implementation with api binding
* Feature - Show app roles in user details
* Feature - Connect Notifications API
* Feature - App Release Process Step 5 - Beta Test
* Feature - Search functionality added in Invite Business Partner page
* Feature - Identity provider list and detail view

## 0.5.2

* Feature - Added Release Notes ;)
* Feature - Technical User details page
* Feature - Technical User role selection dropdown
* Feature - User Management App Access Carousel
* Feature - App Release Process Step 1
* Feature - Digital Twin Table component exchange and deletion of faulty filters
* Feature - Partner Network single search for multiple endpoints & UI update
* Feature - Search in User and App User table
* Feature - New components date picker, table style, lightweight dropzone, in screen navigation, single dropdown, load button
* Bugfix - Business Apps displayed correctly and links working
* Bugfix - Restrict supported languages to 'en' and 'de' without local variants
* Bugfix - Removed empty 'Organization' option from user menu
* Bugfix - Footer fixed to bottom of window
* Bugfix - Some alignment and content fixes

### Older

* Defect - Page reloads when the auth token is renewed
* Defect - Latest apps are static
* Defect - Some footer pages and menu items are empty<|MERGE_RESOLUTION|>--- conflicted
+++ resolved
@@ -19,11 +19,9 @@
    * stop throbber in case of error and information "no rows" added
    * empty details overlay issue fix by updating the front end business logic of the api key values fetched
 
-<<<<<<< HEAD
 * BugFix - Add user role for app not working fix
 * Updates
    * Style fix in Company roles page
-=======
 ### Feature
 * Service Marketplace
    * new UI released
@@ -46,7 +44,6 @@
    * sort icon behavior on click/mouse over fixed
    * notification api trigger logic fixed
 * App user management: user role deletion fixed
->>>>>>> 21ff7107
 
 ## 0.9.0
 
