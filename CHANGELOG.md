--- conflicted
+++ resolved
@@ -14,13 +14,9 @@
    * Create, update and enable IDPs
 * Shared Components
    * More versatile image component
-<<<<<<< HEAD
 * Bugfix - User Invite - New User Role preselected fix
 * Bugfix - App User Management - Confirmation and User Role Changes
-=======
-* Feature - User Management - fetch roles (api refactoring)
 * Bugfix - Add User Invite - Field Validations (FE)
->>>>>>> 4986e39b
 
 
 ## 0.7.0
