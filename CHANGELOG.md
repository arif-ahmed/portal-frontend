# Changelog

New features, fixed bugs, known defects and other noteworthy changes to each release of the Catena-X Portal Frontend.

### In Progress
* Feature - Apps & Service Subscription: include consent inside subscription
<<<<<<< HEAD
* Feature - Service Marketplace Design Update

=======
* Feature - App Release Process: App status/summary api connect
>>>>>>> e2a26fbb

### Unreleased
* Notifications
   * Design updates
   * Delete notification

## 0.8.0

### Change
* Connector Registration
   * Enable "Company as a Service" cennector registration via modal; connected to portal backend and SD Factory
   * Input field pattern validation established
   * Updated delete connector integration

### Feature
* User Management - user acount creation for portal connected to company role validation to reduce and validate available portal roles which the member company can assign (related to the company signed company role agreements)
* User Account
   * Enabled my user account deletion flow and backend integration
   * Error and success overlay added for password reset button/logic
   * Disabled "Suspend" user button

### Technical Support
* n/a

### Bugfix
* User Invite - error pattern validation integrated
* Shared Components
   * Image components updated & svg file loaded
   * Drop-Down list

## 0.7.0

### Change
* App Release Process
   * Added headline and subtext
   * Removed input field placeholders where not necessary
   * Activated app card always on viewport function inside the app card creation of the app release process
   * Updated app card sizing
* Service Marketplace
   * Service subscription detail section - added subscription status

### Feature
* App Marketplace
   * Subscription data submission to third party and enablement of terms & condition agreement/consent
* User Management
   * App role assignment for multiple users implemented

### Technical Support
* n/a

### Bugfix
* App Release Process - Page sizing fixed
* My Organization - BPN data field allocation aligned
* User Management - User table auto-refresh enabled after new user invite; business logic of user status inside the user table updated to display correct status
* Central Search - Result list gave an issue on app title value


## 0.6.0

### Change
* n/a

### Feature
* Application Management Board: Manage application request (by viewing company details and documents) and approve or cancel company applications.
* User Management: View own company users, invite new users and assign app roles for subscribed apps. Additionally the technical user self-service got released and supports now the creation of technical users as part of the user company account.
* App Marketplace: Enables user to search for apps, display app details and subscribe for an app. Also app favorites tags are added.
* App Overview: App overview supports the app provider to see own published apps, check the status, progress unfinished app releases and start the registration of a new app.
* UiComponents: SharedUiComponent library got released and is usable for other projects with a number of ui react components

### Technical Support
* n/a

### Bugfix
* n/a


## 0.5.5

* Feature - App Overview page
* Feature - Add and edit Identity Provider details
* Feature - BPN add/delete flow in User Account Screen
* Feature - User Management - Success/Fail Message
* Feature - Expand on hover feature added to  CardHorizontal component.
* Feature - Add download document in application request page
* Feature - Add User Role Overlay (refactoring)
* Feature - Assign user role (refactoring)
* Feature - Show subscription box after subscribed immediately
* Feature - App Release Process - upload functionality
* Feature - App Detail - Fetch Documents
* Feature - Shared Components - Transmission Chip button
* Feature - App Release Process - Business Logic & API - Submit App for review
* Feature - Transition button added to Registration table
* Feature - Expand on hover feature added to  CardHorizontal component.
* Feature - Add download document in application request page
* Feature - Add User Role Overlay (refactoring)
* Feature - App Release Process - upload functionality
* Bugfix - Connect Partner Network to BPDM
* Bugfix - UI updates in UltimateToolbar component
* Bugfix - Registration table UI fixes
* Bugfix - App Release Process - Fixed browser back button issue
* Bugfix - User Management Main Page Style fix
* Bugfix - App Release Process - Fixed user directing to bottom of the page
* Bugfix - Services Card Responsive UI Fix
* Bugfix - Partner network search issue fix
* Bugfix - CardHorizontal - Height issue fix
* Bugfix - Bind app subscribe status in my organization page
* Bugfix - App Marketplace - Subscription Button update needed
* Bugfix - Service Marketplace - Page Padding Margin UI Fix and Provider Table Border Fix 
* Bugfix - User Experience - delete request id from registration admin board


## 0.5.4

* Feature - Service Marketplace
* Feature - Identity Providers
* Feature - My Organization page
* Feature - App Release Process Steps 2 with business logic, 3 with api binding, 6 with UI, 4 with UI
* Feature - Search functionality added in Register Request table
* Feature - Add "CX Membership" flag in Partner Network
* Bugfix - Show loader on clicking decline or confirm from application request screen
* Bugfix - Show error popup on failure of approve or decline request
* Bugfix - Text updates on company data overlay
* Bugfix - Fixed modal width, subscribe refetch and services loading effect
* Bugfix - User Management - AddUser Roles missing


## 0.5.3

* Feature - App Release Process Step 1 implementation with api binding
* Feature - Show app roles in user details
* Feature - Connect Notifications API
* Feature - App Release Process Step 5 - Beta Test
* Feature - Search functionality added in Invite Business Partner page
* Feature - Identity provider list and detail view


## 0.5.2

* Feature - Added Release Notes ;)
* Feature - Technical User details page
* Feature - Technical User role selection dropdown
* Feature - User Management App Access Carousel
* Feature - App Release Process Step 1
* Feature - Digital Twin Table component exchange and deletion of faulty filters
* Feature - Partner Network single search for multiple endpoints & UI update
* Feature - Search in User and App User table
* Feature - New components date picker, table style, lightweight dropzone, in screen navigation, single dropdown, load button
* Bugfix - Business Apps displayed correcty and links working
* Bugfix - Restrict supported languages to 'en' and 'de' without local variants
* Bugfix - Removed empty 'Organization' option from user menu
* Bugfix - Footer fixed to bottom of window
* Bugfix - Some alignment and content fixes


### Older

* Defect - Page reloads when the auth token is renewed
* Defect - Latest apps are static
* Defect - Some footer pages and menu items are empty<|MERGE_RESOLUTION|>--- conflicted
+++ resolved
@@ -4,12 +4,8 @@
 
 ### In Progress
 * Feature - Apps & Service Subscription: include consent inside subscription
-<<<<<<< HEAD
-* Feature - Service Marketplace Design Update
-
-=======
 * Feature - App Release Process: App status/summary api connect
->>>>>>> e2a26fbb
+* Feature - App User Role - update table content
 
 ### Unreleased
 * Notifications
