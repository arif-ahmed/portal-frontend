# Changelog

New features, fixed bugs, known defects and other noteworthy changes to each release of the Catena-X Portal Frontend.

### Unreleased
<<<<<<< HEAD
* Service Management
   * Navigation base setting
   * Service Release process intro page
=======
* Application Request
   * BugFix - Approve/Decline/Retrigger/Cancel Process actions should clear button and update the latest status in both overlay and application list
* Bugfix - UI fixes in Adminboard
* Connector
   * BugFix - Register daps via the auth icon in the connector registration, allows all type of files
* Notification
   * BugFix - Wrong url link
* Static Templates
   * Show image on modal for a wider view
* ImageGallery
   * Rectangle images to be 16:9 ratio.
   * Fix 3 images to a row. Show grid layout for rest
>>>>>>> d80069c3

## 1.0.0-RC10

### Change
* Get App Image backend connection updated for (AppMarketplace, AppDetails, App Overview & AdminBoard)

### Feature
* "No Items Found" page/section implemented for (AppMarketplace, ServiceMarketplace, AppOverview, AppSubscription & AdminBoard)
* Application Registration Validation Process - enabled retrigger process of application checklist steps in the overlay screens if applicable
* App Release Process - added delete document function

### Technical Support
n/a

### Bugfix
* Update styling App Management Board
* Invite Business Partner Screen - disabled "detail" button in invitees table
* Semantic Hub & Digital Twin overlays close icon fixed
* Digital Twin overlay sizing of content fixed to stay in given frame/overlay size
* App Release Process - fixed save and edit data handling to display available/saved app data to the user

## 1.0.0-RC9

### Change
* App Release Approval Board
  * Enabled overlay for decline scenario with customer message
* Notification message content updated and incl. links
* Several help connections implemented (connector, app release, etc.)
* Application Registration
   * Retrigger process apis added

### Feature
* Connector Registration
   * new design with additional information such as host, self-description and status released

### Technical Support
n/a

### Bugfix
* Back navigation issue resolved from notifications to any specific page and back

## 1.0.0-RC8

### Change
* App Release Process:
  * Technical integration - role upload ui changes to ease the usability
  * Added new attribute "privacyPolicies" to  app creation
* New 'Help Center' connected with the portal help button

### Feature
* Application Approval Board - Checklist overlay
   * enabled checklist details with comments and status via backend api connection
   * enabled approval and decline interfaces for the manual data validation

### Technical Support
* resolve dependabot findings
* temp fix for cve-2023-0286
* add missing '--no-cache': apk update && apk add

### Bugfix
* User Management: App role assignment - cache issue resolved

## 1.0.0-RC7

### Change
* Admin App Approval Board - app detail page released when clicking on app card

### Feature
n/a

### Technical Support
n/a

### Bugfix
* Notification delete mechanism updated - auto page reload

## 1.0.0-RC6

### Change
* App Release Process
    * Set 'UseCase selection' and 'app supported language' to mandatory
    * app role upload further refined with better user support

### Feature
* Company Registration Approval Board
   * implemented and backend connected the application cancel process flow
   * checklist-worker fully implemented for not finalized/closed applications

### Technical Support
n/a

### Bugfix
n/a

## 1.0.0-RC5

### Change
* Application company detail overlay updated to manage unique ids based on the backend response
* App Release Process
  * Technical Integration - roles upload & deletion functionality 

### Feature
* Application approval checklist implementation with checklist worker; status and overlay (ongoing)
* Shared Components
  * Dropzone file deletion overlay for deletion confirmation released

### Technical Support
* Static Template handling updated to fetch content from asset repo for more flexibility and code separation from content & support of multi-language activated

### Bugfix
* App details page fixed
* Add/Create user account field validations re-activated
* App release process - Changed regex validation for 'Provider Homepage' field
* App release process - Document upload in 'technical guide' field
* Refetch updated notification list on delete action
* Connector file type/size error updated

## 1.0.0-RC4

### Change
n/a

### Feature
n/a

### Technical Support
* Static Template handling updated to fetch content from asset repo for more flexibility and code separation from content & support of multi-language activated

### Bugfix
* App release process bugs fixed such as multiple document upload, fetch uploaded roles from backend
* App release management board - views tabs fixed
* Notification URLs for notification messages updated
* Connector registration overlay overlapping tooltip icon fixed


## 1.0.0-RC3

### Change

### Feature
* User Management
   * create single user account support of company idp
* Released App Management Board for Operator to managed app publishing requests

### Technical Support
n/a

### Bugfix
* Translations and couple of text messages updated
* My business apllication area fixed by removing cache relation for app card images
* App release process bugs fixed such as incorrect mandatory fields; file upload handling, etc.

## 1.0.0-RC2

### Change
* Dialog Header
   * Update Dialog header font size to 24px
* Admin Board - App Release (Page)
   * Created Admin Board Page
   * Connect with API's
   * BL&API Approve app release
   * BL&API Decline app release
* Bugfix
   * Change Email Pattern Regex to fix Hostspot
* User Management main page
   * update dialog header & font style/size
* Apps
   * removed asset repo dependency and connect backend apis to fetch lead images
* App Release Process
   * step 4 "role management" connected with apis to support GET / POST and DELETE
   * Company role introduction page styling sizes updated
   * Added content for company role introduction & use case introduction pages

### Feature
n/a

### Technical Support
* Email pattern / regular expression updated

### Bugfix
* App access management - carousel style updated & card height fixed

## 1.0.0-RC1

### Change
* User management
   * app Access placeholder component implemented which is getting used in case no active app subscription does exist
   * user table headlines updated
   * updated page header size and image
* Updates - Connector
   * overlays updated (dropzone headline added; changed "Cancel" to "Back" Button, add top right cancel icon inside the overlay)
   * tooltips added for connector table to explain status icons
* Registration Request Approval Board
   * page layout updated
   * filter feature enabled
   * company data details overlay extended with company role and documents
* Notification
   * Badge count added inside the user icon sub-navigation
   * notification message title and content updated by supporting new technical keys

### Feature
* Use case introduction page released
* Shared Components
  * created "Side List" component
  * created "Draggable Chip" component
  * created "Static Page" templates for introduction pages
  * created "Image Item" with zoom and hover function as well as update of "Image Gallery" 
* App Release Process
   * step 4 limited to role upload/handling only
   * step 5 Beta Test page updated with preview content for future releases
   * app card component of step 1 connected with the leadimage load element to display the leadimage inside the card in realtime
* App Change Process released
   * created deactivate sub-menu component in App Provider Overview Page
   * created app deactivate page and connected the app/deactivation api
* App Subscription Management Board for app providers got newly released
   * overview of active app subscriptions and new requests
   * filter & search function on subscriptions
   * subscription activation function implemented with direct user response such es technical user creation
   * autosetup url storage for the app provider enabled via user interface
* Identity Provider Management released
   * connect company OIDC idps enabled via portal user workflow
   * user migration function enabled to support migration of users from one idp to another

### Technical Support
Portal asset repo image drag disabled for all transactional images (such as app images) ![Tag](https://img.shields.io/static/v1?label=&message=BreakingChange&color=yellow&style=flat)

### Bugfix
* User Management: assign multiple users to an role got fixed
* Connector:
   * fixed issue on clicking info icon trigger delete action
   * show tooltip message on hover of info icon
   * enable authentication flow
* Technical User: overlay static user data now getting fetched from the user token
* AppOverview: navigation to app release process screen with auto filled app data got fixed for apps in status "In PROGRESS"

## 0.10.0

### Change
* Shared Components
   * "load more" button component released with new design
   * page snackbar component released with new design
   * page snackbar auto closure implemented (as variant)
   * page snackbar positioning updated
   * tooltip enhanced by adding light color variant
* Partner Network
   * Stop throbber in case of error and show No rows present message
   * Empty details overlay issue fix
   
### Feature
* Service Marketplace
   * new UI released
   * enabled different views by service category
   * enabled sorting and in-page search
* Connector Registration
   * style updated and connector details enhanced inside the "my connectors" table
   * added DAPS logic and file upload inside the connector registration ui and business logic
* Notifications Service
   * enabled sorting and filtering
   * pagination enabled by adding "load more" function and receiving pagination details via api

### Technical Support
* n/a

### Bugfix
* Technical User creation: Removed multi overlay layering and corrected response style
* Notification Service:
   * modal for message deletion page positioning fixed
   * sort icon behavior on click/mouse over fixed
   * notification api trigger logic fixed
* App user management: user role deletion fixed


## 0.9.0

### Change
* Shared Components
   * SelectList component - property/parameter added to clear the select list input
* App Release Process
   * Sales Manager Get, Select and drop down enabled for app creation
   * "Save" Button enabling with update PUT api call

### Feature
* Marketplace
   * App subscription consent agreement included inside the user flow with api triggering 
* Identity Provider
   * Create, update and enable new idp integration for ownIdP usage (companyIdP)
* Notifications Service
   * Release of new notification design with filtering, viewing & pagination
   * Highlight of unread messages
   * Delete notification function enabled
* Registration Approval Board
   * Enable handling of registrations without bpn by adding a bpn input field with api connection
* User management
   * Auto navigation to Identity Management section after deleting an user
   * App User tables - content api call filtering activated to reduce response to needed result
* Company Role Introduction
   * Active Participant introduction page
   * App Provider introduction page
   * Service Provider introduction page

### Technical Support
* n/a

### Bugfix
* n/a

## 0.8.0

### Change
* Connector Registration
   * Enable "Company as a Service" connector registration via modal; connected to portal backend and SD Factory
   * Input field pattern validation established
   * Updated delete connector integration

### Feature
* User Management - user account creation for portal connected to company role validation to reduce and validate available portal roles which the member company can assign (related to the company signed company role agreements)
* User Account
   * Enabled my user account deletion flow and backend integration
   * Error and success overlay added for password reset button/logic
   * Disabled "Suspend" user button

### Technical Support
* n/a

### Bugfix
* User Invite - error pattern validation integrated
* Shared Components
   * Image components updated & svg file loaded
   * Drop-Down list

## 0.7.0

### Change
* App Release Process
   * Added headline and subtext
   * Removed input field placeholders where not necessary
   * Activated app card always on viewport function inside the app card creation of the app release process
   * Updated app card sizing
* Service Marketplace
   * Service subscription detail section - added subscription status

### Feature
* App Marketplace
   * Subscription data submission to third party and enablement of terms & condition agreement/consent
* User Management
   * App role assignment for multiple users implemented

### Technical Support
* n/a

### Bugfix
* App Release Process - Page sizing fixed
* My Organization - BPN data field allocation aligned
* User Management - User table auto-refresh enabled after new user invite; business logic of user status inside the user table updated to display correct status
* Central Search - Result list gave an issue on app title value

## 0.6.0

### Change
* n/a

### Feature
* Application Management Board: Manage application request (by viewing company details and documents) and approve or cancel company applications.
* User Management: View own company users, invite new users and assign app roles for subscribed apps. Additionally, the technical user self-service got released and supports now the creation of technical users as part of the user company account.
* App Marketplace: Enables user to search for apps, display app details and subscribe for an app. Also app favorites tags are added.
* App Overview: App overview supports the app provider to see own published apps, check the status, progress unfinished app releases and start the registration of a new app.
* UiComponents: SharedUiComponent library got released and is usable for other projects with a number of ui react components

### Technical Support
* n/a

### Bugfix
* n/a

## 0.5.5

* Feature - App Overview page
* Feature - Add and edit Identity Provider details
* Feature - BPN add/delete flow in User Account Screen
* Feature - User Management - Success/Fail Message
* Feature - Expand on hover feature added to  CardHorizontal component.
* Feature - Add download document in application request page
* Feature - Add User Role Overlay (refactoring)
* Feature - Assign user role (refactoring)
* Feature - Show subscription box after subscribed immediately
* Feature - App Release Process - upload functionality
* Feature - App Detail - Fetch Documents
* Feature - Shared Components - Transmission Chip button
* Feature - App Release Process - Business Logic & API - Submit App for review
* Feature - Transition button added to Registration table
* Feature - Expand on hover feature added to  CardHorizontal component.
* Feature - Add download document in application request page
* Feature - Add User Role Overlay (refactoring)
* Feature - App Release Process - upload functionality
* Bugfix - Connect Partner Network to BPDM
* Bugfix - UI updates in UltimateToolbar component
* Bugfix - Registration table UI fixes
* Bugfix - App Release Process - Fixed browser back button issue
* Bugfix - User Management Main Page Style fix
* Bugfix - App Release Process - Fixed user directing to bottom of the page
* Bugfix - Services Card Responsive UI Fix
* Bugfix - Partner network search issue fix
* Bugfix - CardHorizontal - Height issue fix
* Bugfix - Bind app subscribe status in my organization page
* Bugfix - App Marketplace - Subscription Button update needed
* Bugfix - Service Marketplace - Page Padding Margin UI Fix and Provider Table Border Fix 
* Bugfix - User Experience - delete request id from registration admin board

## 0.5.4

* Feature - Service Marketplace
* Feature - Identity Providers
* Feature - My Organization page
* Feature - App Release Process Steps 2 with business logic, 3 with api binding, 6 with UI, 4 with UI
* Feature - Search functionality added in Register Request table
* Feature - Add "CX Membership" flag in Partner Network
* Bugfix - Show loader on clicking decline or confirm from application request screen
* Bugfix - Show error popup on failure of approve or decline request
* Bugfix - Text updates on company data overlay
* Bugfix - Fixed modal width, subscribe refetch and services loading effect
* Bugfix - User Management - AddUser Roles missing

## 0.5.3

* Feature - App Release Process Step 1 implementation with api binding
* Feature - Show app roles in user details
* Feature - Connect Notifications API
* Feature - App Release Process Step 5 - Beta Test
* Feature - Search functionality added in Invite Business Partner page
* Feature - Identity provider list and detail view

## 0.5.2

* Feature - Added Release Notes ;)
* Feature - Technical User details page
* Feature - Technical User role selection dropdown
* Feature - User Management App Access Carousel
* Feature - App Release Process Step 1
* Feature - Digital Twin Table component exchange and deletion of faulty filters
* Feature - Partner Network single search for multiple endpoints & UI update
* Feature - Search in User and App User table
* Feature - New components date picker, table style, lightweight dropzone, in screen navigation, single dropdown, load button
* Bugfix - Business Apps displayed correctly and links working
* Bugfix - Restrict supported languages to 'en' and 'de' without local variants
* Bugfix - Removed empty 'Organization' option from user menu
* Bugfix - Footer fixed to bottom of window
* Bugfix - Some alignment and content fixes

### Older

* Defect - Page reloads when the auth token is renewed
* Defect - Latest apps are static
* Defect - Some footer pages and menu items are empty<|MERGE_RESOLUTION|>--- conflicted
+++ resolved
@@ -3,11 +3,9 @@
 New features, fixed bugs, known defects and other noteworthy changes to each release of the Catena-X Portal Frontend.
 
 ### Unreleased
-<<<<<<< HEAD
 * Service Management
    * Navigation base setting
    * Service Release process intro page
-=======
 * Application Request
    * BugFix - Approve/Decline/Retrigger/Cancel Process actions should clear button and update the latest status in both overlay and application list
 * Bugfix - UI fixes in Adminboard
@@ -20,7 +18,6 @@
 * ImageGallery
    * Rectangle images to be 16:9 ratio.
    * Fix 3 images to a row. Show grid layout for rest
->>>>>>> d80069c3
 
 ## 1.0.0-RC10
 
