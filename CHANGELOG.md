# Changelog

New features, fixed bugs, known defects and other noteworthy changes to each release of the Catena-X Portal Frontend.

## Unreleased

* AppReleaseProcess
   * enabled document download in contract and consent
<<<<<<< HEAD
   * Added privacy policy to app page
=======
   * Changed PDF uploads from mandatory to optional and changed dropzone parameter size
>>>>>>> b734a706
* Service Release Process
   * Create Service, fetch service and Update service apis added
* AppDetails
   * Privacy Policy
* AdminBoardDetail
   * Switch Endpoint
   * Add Roles section
   * Privacy Policy
* BugFix
   * Application Request
      * Layout of the application board is destroyed for those applications which are fully "DONE" but application activation did not take place yet
   * App Release Process - when opening a previously saved app - "save & proceed" is disabled is fixed

### Change

* AppOverview
   * Page Load handling
* Organization
   * Active subscription image issue fix
* DropZone
   * Custom error message can be shown on invalid file type
* UserManagement
   * Add role description link
   * Page "Role Description"
* Local Development
   * Change local port to run behind reverse proxy
* Organization
   * Active subscription image issue fix
* AdminBoardDetail
   * Approval Board - missing documents
* DropZone
   * Custom error message can be shown on invalid file type

## 1.1.0

### Change
* Service Marketplace
   * documents displayed on service detail page connected to backend call (view and download documents)
   * updated styling of multiple subscription display section
   * service marketplace service card enhanced by short description
* SharedUIComponents
  * modal image behavior for different devices updated

### Feature
* App Conformity Document handling enabled
  * enhanced app release process with conformity upload section
  * enhance app release process "verify data" with conformity document view and download option
  * app admin board - app detail page enhanced by adding conformity document view and download
* SharedUIComponents
  * image gallery - added grid layout & parameter to display images in 16:9 ratio
* Service Release Management
  * implemented new top navigation section und sub-menu
  * implemented service release process intro page
  * implemented service release form (initial)

### Technical Support
* added a new smart image component to handle all kinds of images, display placeholder while loading and error image on failure
* fix(cve-2023-23916): add package upgrade as temp fix
* chore (gh-org-checks): rename file for stable trivy scan
* chore enable multi branch: add latest tag to released images
* created new component to reduce code duplications between app release process & service release process intro pages

### Bugfix
* Notification - App Subscription Activation - linked URL updated to 'User Management'
* Connector - DAPS registration retriggering allowed upload document types restricted
* Application Request - Approve/Decline/Retrigger/Cancel Process actions will clear button section and update the checklist/process status inside the overlay as well as the application list

## 1.0.0-RC10

### Change
* Get App Image backend connection updated for (AppMarketplace, AppDetails, App Overview & AdminBoard)

### Feature
* "No Items Found" page/section implemented for (AppMarketplace, ServiceMarketplace, AppOverview, AppSubscription & AdminBoard)
* Application Registration Validation Process - enabled retrigger process of application checklist steps in the overlay screens if applicable
* App Release Process - added delete document function

### Technical Support
n/a

### Bugfix
* Update styling App Management Board
* Invite Business Partner Screen - disabled "detail" button in invitees table
* Semantic Hub & Digital Twin overlays close icon fixed
* Digital Twin overlay sizing of content fixed to stay in given frame/overlay size
* App Release Process - fixed save and edit data handling to display available/saved app data to the user

## 1.0.0-RC9

### Change
* App Release Approval Board
  * Enabled overlay for decline scenario with customer message
* Notification message content updated and incl. links
* Several help connections implemented (connector, app release, etc.)
* Application Registration
   * Retrigger process apis added

### Feature
* Connector Registration
   * new design with additional information such as host, self-description and status released

### Technical Support
n/a

### Bugfix
* Back navigation issue resolved from notifications to any specific page and back

## 1.0.0-RC8

### Change
* App Release Process:
  * Technical integration - role upload ui changes to ease the usability
  * Added new attribute "privacyPolicies" to  app creation
* New 'Help Center' connected with the portal help button

### Feature
* Application Approval Board - Checklist overlay
   * enabled checklist details with comments and status via backend api connection
   * enabled approval and decline interfaces for the manual data validation

### Technical Support
* resolve dependabot findings
* temp fix for cve-2023-0286
* add missing '--no-cache': apk update && apk add

### Bugfix
* User Management: App role assignment - cache issue resolved

## 1.0.0-RC7

### Change
* Admin App Approval Board - app detail page released when clicking on app card

### Feature
n/a

### Technical Support
n/a

### Bugfix
* Notification delete mechanism updated - auto page reload

## 1.0.0-RC6

### Change
* App Release Process
    * Set 'UseCase selection' and 'app supported language' to mandatory
    * app role upload further refined with better user support

### Feature
* Company Registration Approval Board
   * implemented and backend connected the application cancel process flow
   * checklist-worker fully implemented for not finalized/closed applications

### Technical Support
n/a

### Bugfix
n/a

## 1.0.0-RC5

### Change
* Application company detail overlay updated to manage unique ids based on the backend response
* App Release Process
  * Technical Integration - roles upload & deletion functionality 

### Feature
* Application approval checklist implementation with checklist worker; status and overlay (ongoing)
* Shared Components
  * Dropzone file deletion overlay for deletion confirmation released

### Technical Support
* Static Template handling updated to fetch content from asset repo for more flexibility and code separation from content & support of multi-language activated

### Bugfix
* App details page fixed
* Add/Create user account field validations re-activated
* App release process - Changed regex validation for 'Provider Homepage' field
* App release process - Document upload in 'technical guide' field
* Refetch updated notification list on delete action
* Connector file type/size error updated

## 1.0.0-RC4

### Change
n/a

### Feature
n/a

### Technical Support
* Static Template handling updated to fetch content from asset repo for more flexibility and code separation from content & support of multi-language activated

### Bugfix
* App release process bugs fixed such as multiple document upload, fetch uploaded roles from backend
* App release management board - views tabs fixed
* Notification URLs for notification messages updated
* Connector registration overlay overlapping tooltip icon fixed


## 1.0.0-RC3

### Change

### Feature
* User Management
   * create single user account support of company idp
* Released App Management Board for Operator to managed app publishing requests

### Technical Support
n/a

### Bugfix
* Translations and couple of text messages updated
* My business apllication area fixed by removing cache relation for app card images
* App release process bugs fixed such as incorrect mandatory fields; file upload handling, etc.

## 1.0.0-RC2

### Change
* Dialog Header
   * Update Dialog header font size to 24px
* Admin Board - App Release (Page)
   * Created Admin Board Page
   * Connect with API's
   * BL&API Approve app release
   * BL&API Decline app release
* Bugfix
   * Change Email Pattern Regex to fix Hostspot
* User Management main page
   * update dialog header & font style/size
* Apps
   * removed asset repo dependency and connect backend apis to fetch lead images
* App Release Process
   * step 4 "role management" connected with apis to support GET / POST and DELETE
   * Company role introduction page styling sizes updated
   * Added content for company role introduction & use case introduction pages

### Feature
n/a

### Technical Support
* Email pattern / regular expression updated

### Bugfix
* App access management - carousel style updated & card height fixed

## 1.0.0-RC1

### Change
* User management
   * app Access placeholder component implemented which is getting used in case no active app subscription does exist
   * user table headlines updated
   * updated page header size and image
* Updates - Connector
   * overlays updated (dropzone headline added; changed "Cancel" to "Back" Button, add top right cancel icon inside the overlay)
   * tooltips added for connector table to explain status icons
* Registration Request Approval Board
   * page layout updated
   * filter feature enabled
   * company data details overlay extended with company role and documents
* Notification
   * Badge count added inside the user icon sub-navigation
   * notification message title and content updated by supporting new technical keys

### Feature
* Use case introduction page released
* Shared Components
  * created "Side List" component
  * created "Draggable Chip" component
  * created "Static Page" templates for introduction pages
  * created "Image Item" with zoom and hover function as well as update of "Image Gallery" 
* App Release Process
   * step 4 limited to role upload/handling only
   * step 5 Beta Test page updated with preview content for future releases
   * app card component of step 1 connected with the leadimage load element to display the leadimage inside the card in realtime
* App Change Process released
   * created deactivate sub-menu component in App Provider Overview Page
   * created app deactivate page and connected the app/deactivation api
* App Subscription Management Board for app providers got newly released
   * overview of active app subscriptions and new requests
   * filter & search function on subscriptions
   * subscription activation function implemented with direct user response such es technical user creation
   * autosetup url storage for the app provider enabled via user interface
* Identity Provider Management released
   * connect company OIDC idps enabled via portal user workflow
   * user migration function enabled to support migration of users from one idp to another

### Technical Support
Portal asset repo image drag disabled for all transactional images (such as app images) ![Tag](https://img.shields.io/static/v1?label=&message=BreakingChange&color=yellow&style=flat)

### Bugfix
* User Management: assign multiple users to an role got fixed
* Connector:
   * fixed issue on clicking info icon trigger delete action
   * show tooltip message on hover of info icon
   * enable authentication flow
* Technical User: overlay static user data now getting fetched from the user token
* AppOverview: navigation to app release process screen with auto filled app data got fixed for apps in status "In PROGRESS"

## 0.10.0

### Change
* Shared Components
   * "load more" button component released with new design
   * page snackbar component released with new design
   * page snackbar auto closure implemented (as variant)
   * page snackbar positioning updated
   * tooltip enhanced by adding light color variant
* Partner Network
   * Stop throbber in case of error and show No rows present message
   * Empty details overlay issue fix
   
### Feature
* Service Marketplace
   * new UI released
   * enabled different views by service category
   * enabled sorting and in-page search
* Connector Registration
   * style updated and connector details enhanced inside the "my connectors" table
   * added DAPS logic and file upload inside the connector registration ui and business logic
* Notifications Service
   * enabled sorting and filtering
   * pagination enabled by adding "load more" function and receiving pagination details via api

### Technical Support
* n/a

### Bugfix
* Technical User creation: Removed multi overlay layering and corrected response style
* Notification Service:
   * modal for message deletion page positioning fixed
   * sort icon behavior on click/mouse over fixed
   * notification api trigger logic fixed
* App user management: user role deletion fixed


## 0.9.0

### Change
* Shared Components
   * SelectList component - property/parameter added to clear the select list input
* App Release Process
   * Sales Manager Get, Select and drop down enabled for app creation
   * "Save" Button enabling with update PUT api call

### Feature
* Marketplace
   * App subscription consent agreement included inside the user flow with api triggering 
* Identity Provider
   * Create, update and enable new idp integration for ownIdP usage (companyIdP)
* Notifications Service
   * Release of new notification design with filtering, viewing & pagination
   * Highlight of unread messages
   * Delete notification function enabled
* Registration Approval Board
   * Enable handling of registrations without bpn by adding a bpn input field with api connection
* User management
   * Auto navigation to Identity Management section after deleting an user
   * App User tables - content api call filtering activated to reduce response to needed result
* Company Role Introduction
   * Active Participant introduction page
   * App Provider introduction page
   * Service Provider introduction page

### Technical Support
* n/a

### Bugfix
* n/a

## 0.8.0

### Change
* Connector Registration
   * Enable "Company as a Service" connector registration via modal; connected to portal backend and SD Factory
   * Input field pattern validation established
   * Updated delete connector integration

### Feature
* User Management - user account creation for portal connected to company role validation to reduce and validate available portal roles which the member company can assign (related to the company signed company role agreements)
* User Account
   * Enabled my user account deletion flow and backend integration
   * Error and success overlay added for password reset button/logic
   * Disabled "Suspend" user button

### Technical Support
* n/a

### Bugfix
* User Invite - error pattern validation integrated
* Shared Components
   * Image components updated & svg file loaded
   * Drop-Down list

## 0.7.0

### Change
* App Release Process
   * Added headline and subtext
   * Removed input field placeholders where not necessary
   * Activated app card always on viewport function inside the app card creation of the app release process
   * Updated app card sizing
* Service Marketplace
   * Service subscription detail section - added subscription status

### Feature
* App Marketplace
   * Subscription data submission to third party and enablement of terms & condition agreement/consent
* User Management
   * App role assignment for multiple users implemented

### Technical Support
* n/a

### Bugfix
* App Release Process - Page sizing fixed
* My Organization - BPN data field allocation aligned
* User Management - User table auto-refresh enabled after new user invite; business logic of user status inside the user table updated to display correct status
* Central Search - Result list gave an issue on app title value

## 0.6.0

### Change
* n/a

### Feature
* Application Management Board: Manage application request (by viewing company details and documents) and approve or cancel company applications.
* User Management: View own company users, invite new users and assign app roles for subscribed apps. Additionally, the technical user self-service got released and supports now the creation of technical users as part of the user company account.
* App Marketplace: Enables user to search for apps, display app details and subscribe for an app. Also app favorites tags are added.
* App Overview: App overview supports the app provider to see own published apps, check the status, progress unfinished app releases and start the registration of a new app.
* UiComponents: SharedUiComponent library got released and is usable for other projects with a number of ui react components

### Technical Support
* n/a

### Bugfix
* n/a

## 0.5.5

* Feature - App Overview page
* Feature - Add and edit Identity Provider details
* Feature - BPN add/delete flow in User Account Screen
* Feature - User Management - Success/Fail Message
* Feature - Expand on hover feature added to  CardHorizontal component.
* Feature - Add download document in application request page
* Feature - Add User Role Overlay (refactoring)
* Feature - Assign user role (refactoring)
* Feature - Show subscription box after subscribed immediately
* Feature - App Release Process - upload functionality
* Feature - App Detail - Fetch Documents
* Feature - Shared Components - Transmission Chip button
* Feature - App Release Process - Business Logic & API - Submit App for review
* Feature - Transition button added to Registration table
* Feature - Expand on hover feature added to  CardHorizontal component.
* Feature - Add download document in application request page
* Feature - Add User Role Overlay (refactoring)
* Feature - App Release Process - upload functionality
* Bugfix - Connect Partner Network to BPDM
* Bugfix - UI updates in UltimateToolbar component
* Bugfix - Registration table UI fixes
* Bugfix - App Release Process - Fixed browser back button issue
* Bugfix - User Management Main Page Style fix
* Bugfix - App Release Process - Fixed user directing to bottom of the page
* Bugfix - Services Card Responsive UI Fix
* Bugfix - Partner network search issue fix
* Bugfix - CardHorizontal - Height issue fix
* Bugfix - Bind app subscribe status in my organization page
* Bugfix - App Marketplace - Subscription Button update needed
* Bugfix - Service Marketplace - Page Padding Margin UI Fix and Provider Table Border Fix 
* Bugfix - User Experience - delete request id from registration admin board

## 0.5.4

* Feature - Service Marketplace
* Feature - Identity Providers
* Feature - My Organization page
* Feature - App Release Process Steps 2 with business logic, 3 with api binding, 6 with UI, 4 with UI
* Feature - Search functionality added in Register Request table
* Feature - Add "CX Membership" flag in Partner Network
* Bugfix - Show loader on clicking decline or confirm from application request screen
* Bugfix - Show error popup on failure of approve or decline request
* Bugfix - Text updates on company data overlay
* Bugfix - Fixed modal width, subscribe refetch and services loading effect
* Bugfix - User Management - AddUser Roles missing

## 0.5.3

* Feature - App Release Process Step 1 implementation with api binding
* Feature - Show app roles in user details
* Feature - Connect Notifications API
* Feature - App Release Process Step 5 - Beta Test
* Feature - Search functionality added in Invite Business Partner page
* Feature - Identity provider list and detail view

## 0.5.2

* Feature - Added Release Notes ;)
* Feature - Technical User details page
* Feature - Technical User role selection dropdown
* Feature - User Management App Access Carousel
* Feature - App Release Process Step 1
* Feature - Digital Twin Table component exchange and deletion of faulty filters
* Feature - Partner Network single search for multiple endpoints & UI update
* Feature - Search in User and App User table
* Feature - New components date picker, table style, lightweight dropzone, in screen navigation, single dropdown, load button
* Bugfix - Business Apps displayed correctly and links working
* Bugfix - Restrict supported languages to 'en' and 'de' without local variants
* Bugfix - Removed empty 'Organization' option from user menu
* Bugfix - Footer fixed to bottom of window
* Bugfix - Some alignment and content fixes

### Older

* Defect - Page reloads when the auth token is renewed
* Defect - Latest apps are static
* Defect - Some footer pages and menu items are empty<|MERGE_RESOLUTION|>--- conflicted
+++ resolved
@@ -6,11 +6,8 @@
 
 * AppReleaseProcess
    * enabled document download in contract and consent
-<<<<<<< HEAD
+   * Changed PDF uploads from mandatory to optional and changed dropzone parameter size
    * Added privacy policy to app page
-=======
-   * Changed PDF uploads from mandatory to optional and changed dropzone parameter size
->>>>>>> b734a706
 * Service Release Process
    * Create Service, fetch service and Update service apis added
 * AppDetails
