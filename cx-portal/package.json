{
  "name": "cx-portal",
<<<<<<< HEAD
  "version": "1.1.0",
=======
  "version": "1.2.0",
>>>>>>> 6cbf803a
  "license": "Apache-2.0",
  "scripts": {
    "start": "react-scripts start",
    "start:portal": "PORT=3001 BROWSER=none react-scripts start",
    "build:portal": "react-scripts build",
    "test": "react-scripts test",
    "test:watch": "react-scripts test --watch",
    "test:ci": "CI=true react-scripts test --watchAll=false --runInBand",
    "eject": "react-scripts eject",
    "clean": "rimraf ./build ./dist ./storybook-static ./public/_storybook ./public/third-party-licenses.txt",
    "start:storybook": "start-storybook -p 6006 -s public",
    "build:storybook": "build-storybook -s public",
    "build:dist": "yarn run build && mkdirp dist && cd build && 7z u ../dist/build.zip .",
    "deploy": "export CX_ENV=${CX_ENV:-dev003} && az webapp deployment source config-zip --resource-group catenax-${CX_ENV}-rg --name catenax-${CX_ENV}-app-portal-2 --src ./dist/build.zip"
  },
  "dependencies": {
    "@hookform/error-message": "^2.0.1",
    "@mui/icons-material": "^5.5.1",
    "@react-hook/cache": "^1.1.1",
    "@reduxjs/toolkit": "^1.7.2",
    "@types/node": "^12.20.46",
    "@types/react": "^16.14.23",
    "@types/react-dom": "^16.9.14",
    "@types/react-redux": "^7.1.22",
    "axios": "^0.26.0",
    "cross-env": "5.0.5",
<<<<<<< HEAD
    "cx-portal-shared-components": "1.1.0",
=======
    "cx-portal-shared-components": "1.2.0",
>>>>>>> 6cbf803a
    "dayjs": "^1.11.4",
    "i18next": "^21.6.12",
    "i18next-browser-languagedetector": "^6.1.3",
    "keycloak-js": "^17.0.0",
    "lodash.debounce": "^4.0.8",
    "lodash.uniq": "^4.5.0",
    "nanoid": "^4.0.0",
    "qs": "^6.10.3",
    "react": "^17.0.2",
    "react-dom": "^17.0.2",
    "react-dropzone": "^14.2.2",
    "react-hook-form": "^7.39.1",
    "react-i18next": "^11.15.5",
    "react-redux": "^7.2.6",
    "react-router-dom": "^6.2.1",
    "sass": "^1.49.9"
  },
  "devDependencies": {
    "@babel/plugin-proposal-private-property-in-object": "^7.16.7",
    "@storybook/addon-actions": "^6.4.19",
    "@storybook/addon-essentials": "^6.4.19",
    "@storybook/addon-interactions": "^6.4.19",
    "@storybook/addon-links": "^6.4.19",
    "@storybook/builder-webpack5": "^6.4.19",
    "@storybook/manager-webpack5": "^6.4.19",
    "@storybook/node-logger": "^6.4.19",
    "@storybook/preset-create-react-app": "^4.0.1",
    "@storybook/react": "^6.4.19",
    "@storybook/testing-library": "^0.0.9",
    "@testing-library/jest-dom": "^5.16.3",
    "@testing-library/react": "12.1.2",
    "@testing-library/user-event": "^14.0.4",
    "@types/jest": "^24.9.1",
    "@types/lodash.debounce": "^4.0.6",
    "@types/lodash.uniq": "^4.5.7",
    "@typescript-eslint/eslint-plugin": "^5.13.0",
    "@typescript-eslint/parser": "^5.13.0",
    "eslint": "^8.10.0",
    "eslint-config-prettier": "^8.4.0",
    "eslint-plugin-prettier": "^4.0.0",
    "eslint-plugin-react": "^7.29.2",
    "prettier": "^2.5.1",
    "react-scripts": "5.0.1",
    "styled-components": "^5.3.3",
    "typescript": "^4.1.6",
    "webpack": "^5.69.1",
    "webpack-cli": "^4.9.2"
  },
  "eslintConfig": {
    "extends": "react-app",
    "overrides": [
      {
        "files": [
          "**/*.stories.*"
        ],
        "rules": {
          "import/no-anonymous-default-export": "off"
        }
      }
    ]
  },
  "browserslist": {
    "production": [
      ">0.2%",
      "not dead",
      "not op_mini all"
    ],
    "development": [
      "last 1 chrome version",
      "last 1 firefox version",
      "last 1 safari version"
    ]
  },
  "jest": {
    "transformIgnorePatterns": [
      "node_modules/(?!cx-portal-shared-components)/"
    ]
  }
}<|MERGE_RESOLUTION|>--- conflicted
+++ resolved
@@ -1,10 +1,6 @@
 {
   "name": "cx-portal",
-<<<<<<< HEAD
-  "version": "1.1.0",
-=======
   "version": "1.2.0",
->>>>>>> 6cbf803a
   "license": "Apache-2.0",
   "scripts": {
     "start": "react-scripts start",
@@ -31,11 +27,7 @@
     "@types/react-redux": "^7.1.22",
     "axios": "^0.26.0",
     "cross-env": "5.0.5",
-<<<<<<< HEAD
-    "cx-portal-shared-components": "1.1.0",
-=======
     "cx-portal-shared-components": "1.2.0",
->>>>>>> 6cbf803a
     "dayjs": "^1.11.4",
     "i18next": "^21.6.12",
     "i18next-browser-languagedetector": "^6.1.3",
