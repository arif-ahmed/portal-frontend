/********************************************************************************
 * Copyright (c) 2021,2022 BMW Group AG
 * Copyright (c) 2021,2022 Contributors to the CatenaX (ng) GitHub Organisation.
 *
 * See the NOTICE file(s) distributed with this work for additional
 * information regarding copyright ownership.
 *
 * This program and the accompanying materials are made available under the
 * terms of the Apache License, Version 2.0 which is available at
 * https://www.apache.org/licenses/LICENSE-2.0.
 *
 * Unless required by applicable law or agreed to in writing, software
 * distributed under the License is distributed on an "AS IS" BASIS, WITHOUT
 * WARRANTIES OR CONDITIONS OF ANY KIND, either express or implied. See the
 * License for the specific language governing permissions and limitations
 * under the License.
 *
 * SPDX-License-Identifier: Apache-2.0
 ********************************************************************************/

<<<<<<< HEAD
// yarn workspace cx-portal test Patterns

import {
  isBPN,
  isCompanyName,
=======
import {
  isBPN,
>>>>>>> 1b3115cf
  isDomain,
  isMail,
  isURL,
  isUUID,
<<<<<<< HEAD
=======
  isCName,
  isCountryCode,
>>>>>>> 1b3115cf
} from './Patterns'

const TESTDATA = {
  ID: {
    valid: ['word', 'ID34', 'my_identifier'],
    invalid: ['', '%&/()', 'some string', 'ID28  '],
  },
  BPN: {
    valid: ['BPNL000000015OHJ', 'bpnl000000000001', 'bpnlaaaaaaaaaaaa'],
    invalid: [
      '',
      'word',
      'some string',
      '    BPNL000000000001  ',
      'BPNL00000000000015OHJ',
      'BPNL01',
    ],
  },
  MAIL: {
    valid: [
      'julia.jeroch@bmw.de',
      'JULIA.JEROCH@BMW.DE',
      'some_name.123.with-dash@my-host.co.uk',
      'a@b.ce',
      '222.333@444.com', // valid?
    ],
    invalid: [
      '',
      'word',
      'some string',
      '   donald.duck@bmw.de',
      'julia.jeroch@bmw',
      '.eins.zwei.@drei.my',
      'a@b.c',
      'not,a@valid@address.com',
      '@mickey.mouse',
    ],
  },
  DOMAIN: {
    valid: [
      'www.bmw.de',
      'BMW.COM',
      '4chan.org',
      'portal.dev.demo.catena-x.net',
      'www.5555.site', //valid?
      '1.2.3', //valid?
    ],
    invalid: [
      '',
      'word',
      'some string',
      '  no.spaces.domain.in',
      'BMW',
      'das.mein.kraßße-dömäin.yo',
      'www.my domain.de',
      'invalid.domain,com',
      '.domain.name',
      'no.underscore_allowed.is',
      '-das-.nicht.de',
    ],
  },
  URL: {
    valid: [
      'https://www.bmw.com',
      'https://WWW.GOOGLE.COM/',
      'https://www.bmw.com/index.html',
      'https://hostname.domain:12345',
      'https://hostname.domain:12345/endwith/slash/',
      'https://portal.dev.demo.catena-x.net/assets/swagger/index.html',
      'https://portal.dev.demo.catena-x.net/assets/swagger/index.html?param=13&arg=value',
    ],
    invalid: [
      '',
      'word',
      'some string',
      ' https://www.bmw.com',
      'ftp://my.server/file',
      'https://:123/path',
      'http://hostname.domain:12345/endwith/slash/',
      'https://my.domain:not_a_port/path/okay',
      'https://user:password@host.domain:1234/not/accepted/',
    ],
  },
  UUID: {
    valid: [
      '5c08fc78-dc45-4d1b-aa6e-58da1ad9136f',
      '5C08fC78-DC45-4D1B-AA6E-58dA1AD9136F',
      '00000000-0000-0000-0000-000000000000',
      'ffffffff-ffff-ffff-ffff-ffffffffffff',
    ],
    invalid: [
      '',
      'word',
      'some string',
      ' 5c08fc78-dc45-4d1b-aa6e-58da1ad9136f',
      'gggggggg-dc45-4d1b-aa6e-58da1ad9136f',
      '5c08fc78dc454d1baa6e58da1ad9136f',
    ],
  },
<<<<<<< HEAD
  COMPANY_NAME: {
    valid: [
      'VW',
      'BMW',
      'Mercedes-Benz',
      'Huber & Söhne',
      'Acme (INT)',
      '33 & me',
    ],
    invalid: ['', '   ', ' Company ', '"!§$%&/'],
=======
  CNAMES: {
    valid: ['word', 'Some word', 'Some@word'],
    invalid: ['some.word', 'w', '', 'some?@#$word'],
  },
  COUNTRY: {
    valid: ['DE'],
    invalid: ['', 'D', 'de', 'some string'],
>>>>>>> 1b3115cf
  },
}

describe('Input Pattern Tests', () => {
  it('validates BPNs', () => {
    TESTDATA.BPN.valid.forEach((expr) => expect(isBPN(expr)).toBe(true))
    TESTDATA.BPN.invalid.forEach((expr) => expect(isBPN(expr)).toBe(false))
  })

  it('validates mail adresses', () => {
    TESTDATA.MAIL.valid.forEach((expr) => expect(isMail(expr)).toBe(true))
    TESTDATA.MAIL.invalid.forEach((expr) => expect(isMail(expr)).toBe(false))
  })

  it('validates domain names', () => {
    TESTDATA.DOMAIN.valid.forEach((expr) => expect(isDomain(expr)).toBe(true))
    TESTDATA.DOMAIN.invalid.forEach((expr) =>
      expect(isDomain(expr)).toBe(false)
    )
  })

  it('validates URLs', () => {
    TESTDATA.URL.valid.forEach((expr) => expect(isURL(expr)).toBe(true))
    TESTDATA.URL.invalid.forEach((expr) => expect(isURL(expr)).toBe(false))
  })

  it('validates UUIDs', () => {
    TESTDATA.UUID.valid.forEach((expr) => expect(isUUID(expr)).toBe(true))
    TESTDATA.UUID.invalid.forEach((expr) => expect(isUUID(expr)).toBe(false))
  })

<<<<<<< HEAD
  it('validates Company Names', () => {
    TESTDATA.COMPANY_NAME.valid.forEach((expr) =>
      expect(isCompanyName(expr)).toBe(true)
    )
    TESTDATA.COMPANY_NAME.invalid.forEach((expr) =>
      expect(isCompanyName(expr)).toBe(false)
=======
  it('validates connector Names', () => {
    TESTDATA.CNAMES.valid.forEach((expr) => expect(isCName(expr)).toBe(true))
    TESTDATA.CNAMES.invalid.forEach((expr) => expect(isCName(expr)).toBe(false))
  })

  it('validates Country code', () => {
    TESTDATA.COUNTRY.valid.forEach((expr) =>
      expect(isCountryCode(expr)).toBe(true)
    )
    TESTDATA.COUNTRY.invalid.forEach((expr) =>
      expect(isCountryCode(expr)).toBe(false)
>>>>>>> 1b3115cf
    )
  })
})<|MERGE_RESOLUTION|>--- conflicted
+++ resolved
@@ -18,25 +18,17 @@
  * SPDX-License-Identifier: Apache-2.0
  ********************************************************************************/
 
-<<<<<<< HEAD
 // yarn workspace cx-portal test Patterns
 
 import {
   isBPN,
   isCompanyName,
-=======
-import {
-  isBPN,
->>>>>>> 1b3115cf
   isDomain,
   isMail,
   isURL,
   isUUID,
-<<<<<<< HEAD
-=======
   isCName,
   isCountryCode,
->>>>>>> 1b3115cf
 } from './Patterns'
 
 const TESTDATA = {
@@ -136,7 +128,6 @@
       '5c08fc78dc454d1baa6e58da1ad9136f',
     ],
   },
-<<<<<<< HEAD
   COMPANY_NAME: {
     valid: [
       'VW',
@@ -147,7 +138,7 @@
       '33 & me',
     ],
     invalid: ['', '   ', ' Company ', '"!§$%&/'],
-=======
+  },
   CNAMES: {
     valid: ['word', 'Some word', 'Some@word'],
     invalid: ['some.word', 'w', '', 'some?@#$word'],
@@ -155,7 +146,6 @@
   COUNTRY: {
     valid: ['DE'],
     invalid: ['', 'D', 'de', 'some string'],
->>>>>>> 1b3115cf
   },
 }
 
@@ -187,14 +177,15 @@
     TESTDATA.UUID.invalid.forEach((expr) => expect(isUUID(expr)).toBe(false))
   })
 
-<<<<<<< HEAD
   it('validates Company Names', () => {
     TESTDATA.COMPANY_NAME.valid.forEach((expr) =>
       expect(isCompanyName(expr)).toBe(true)
     )
     TESTDATA.COMPANY_NAME.invalid.forEach((expr) =>
       expect(isCompanyName(expr)).toBe(false)
-=======
+    )
+  })
+
   it('validates connector Names', () => {
     TESTDATA.CNAMES.valid.forEach((expr) => expect(isCName(expr)).toBe(true))
     TESTDATA.CNAMES.invalid.forEach((expr) => expect(isCName(expr)).toBe(false))
@@ -206,7 +197,6 @@
     )
     TESTDATA.COUNTRY.invalid.forEach((expr) =>
       expect(isCountryCode(expr)).toBe(false)
->>>>>>> 1b3115cf
     )
   })
 })