/********************************************************************************
 * Copyright (c) 2021,2022 BMW Group AG
 * Copyright (c) 2021,2022 Contributors to the CatenaX (ng) GitHub Organisation.
 *
 * See the NOTICE file(s) distributed with this work for additional
 * information regarding copyright ownership.
 *
 * This program and the accompanying materials are made available under the
 * terms of the Apache License, Version 2.0 which is available at
 * https://www.apache.org/licenses/LICENSE-2.0.
 *
 * Unless required by applicable law or agreed to in writing, software
 * distributed under the License is distributed on an "AS IS" BASIS, WITHOUT
 * WARRANTIES OR CONDITIONS OF ANY KIND, either express or implied. See the
 * License for the specific language governing permissions and limitations
 * under the License.
 *
 * SPDX-License-Identifier: Apache-2.0
 ********************************************************************************/

import Redirect from 'components/actions/Redirect'
import SetLang from 'components/actions/SetLang'
import SignOut from 'components/actions/SignOut'
import Admin from 'components/pages/Admin'
import RegistrationRequests from 'components/pages/Admin/components/RegistrationRequests'
import AppDetail from 'components/pages/AppDetail'
import AppMarketplace from 'components/pages/AppMarketplace'
import AppOverview from 'components/pages/AppOverview'
import AppReleaseProcess from 'components/pages/AppReleaseProcess'
import Connector from 'components/pages/Connector'
import Contact from 'components/pages/Contact'
import CookiePolicy from 'components/pages/CookiePolicy'
import DataCatalog from 'components/pages/DataCatalog'
import DataspaceMarketplace from 'components/pages/DataspaceMarketplace'
import DeveloperHub from 'components/pages/DeveloperHub'
import DigitalTwins from 'components/pages/DigitalTwins'
import EdcConnector from 'components/pages/EdcConnector'
import Help from 'components/pages/Help'
import Home from 'components/pages/Home'
import Imprint from 'components/pages/Imprint'
import InviteBusinessPartner from 'components/pages/InviteBusinessPartner'
import Logout from 'components/pages/Logout'
import MyAccount from 'components/pages/MyAccount'
import NotificationCenter from 'components/pages/NotificationCenter'
import Organization from 'components/pages/Organization'
import PartnerNetwork from 'components/pages/PartnerNetwork'
import Privacy from 'components/pages/Privacy'
import SemanticHub from 'components/pages/SemanticHub'
import ServiceMarketplace from 'components/pages/ServiceMarketplace'
import ServiceMarketplaceDetail from 'components/pages/ServiceMarketplaceDetail'
import TechnicalUserManagement from 'components/pages/TechnicalUserManagement'
import TechnicalUserDetails from 'components/pages/TechnicalUserDetails'
import Terms from 'components/pages/Terms'
import ThirdPartyLicenses from 'components/pages/ThirdPartyLicenses'
import Test from 'components/pages/Test'
import Translator from 'components/pages/Translator'
import UserManagement from 'components/pages/UserManagement'
import UserDetails from 'components/pages/UserDetail'
import { Route } from 'react-router-dom'
import { ACTIONS, HINTS, OVERLAYS, PAGES, ROLES } from './Constants'
import { IAction, IOverlay, IPage } from './MainTypes'
import AppUserManagement from 'components/pages/AppUserManagement'
import IDPManagement from 'components/pages/IDPManagement'
import IDPDetail from 'components/pages/IDPDetail'

/**
 * ALL_PAGES
 *
 * this is the main application config table. Each entry has at least:
 * name - name of the page used as application route (without leading '/')
 * role - role required to access this page on the front end
 * element - either a JSX Element that renders the page or a custom router setup
 *           for that page. By default it will create a simple route name -> element
 */
export const ALL_PAGES: IPage[] = [
  { name: PAGES.ROOT, element: <Home /> },
  { name: PAGES.HOME, element: <Home /> },
  { name: PAGES.REGISTRATION, element: <Redirect path="registration" /> },
  { name: PAGES.SWAGGER, element: <Redirect path="swagger" /> },
  { name: PAGES.STORYBOOK, element: <Redirect path="_storybook" /> },
  {
    name: PAGES.MARKETPLACE,
    role: ROLES.APPSTORE_VIEW,
    element: <AppMarketplace />,
  },
  {
    name: PAGES.APP_MARKETPLACE,
    role: ROLES.APPSTORE_VIEW,
    element: <AppMarketplace />,
  },
  {
    name: PAGES.SERVICE_MARKETPLACE,
    role: ROLES.APPSTORE_VIEW_SERVICES,
    element: <ServiceMarketplace />,
  },
  {
    name: PAGES.SERVICE_MARKETPLACE_DETAIL,
    role: ROLES.APPSTORE_VIEW_SERVICES,
    isRoute: true,
    element: (
      <Route
        key={PAGES.SERVICE_MARKETPLACE_DETAIL}
        path={PAGES.SERVICE_MARKETPLACE_DETAIL}
        element={<ServiceMarketplaceDetail />}
      >
        <Route index element={null} />
        <Route path=":serviceId" element={<ServiceMarketplaceDetail />} />
      </Route>
    ),
  },
  {
    name: PAGES.DATASPACE_MARKETPLACE,
    role: ROLES.APPSTORE_VIEW_DATASPACES,
    element: <DataspaceMarketplace />,
  },
  {
    name: PAGES.APP_DETAIL,
    role: ROLES.APPSTORE_VIEW,
    isRoute: true,
    element: (
      <Route
        key={PAGES.APP_DETAIL}
        path={PAGES.APP_DETAIL}
        element={<AppDetail />}
      >
        <Route index element={null} />
        <Route path=":appId" element={<AppDetail />} />
      </Route>
    ),
  },
  {
    name: PAGES.DATA_MANAGEMENT,
    role: ROLES.SEMANTICHUB_VIEW,
    element: <SemanticHub />,
  },
  {
    name: PAGES.DATACATALOG,
    role: ROLES.DATACATALOG_VIEW,
    element: <DataCatalog />,
  },
  {
    name: PAGES.DIGITALTWIN,
    role: ROLES.DIGITALTWIN_VIEW,
    element: <DigitalTwins />,
  },
  {
    name: PAGES.SEMANTICHUB,
    role: ROLES.SEMANTICHUB_VIEW,
    isRoute: true,
    element: (
      <Route
        key={PAGES.SEMANTICHUB}
        path={PAGES.SEMANTICHUB}
        element={<SemanticHub />}
      >
        <Route index element={null} />
        <Route path=":modelId" element={<SemanticHub />} />
      </Route>
    ),
  },
  {
    name: PAGES.DEVELOPERHUB,
    role: ROLES.DEVELOPER,
    element: <DeveloperHub />,
  },
  {
    name: PAGES.CONNECTOR,
    role: ROLES.CONNECTOR_SETUP,
    element: <Connector />,
  },
  {
    name: PAGES.ACCOUNT,
    role: ROLES.MY_USER_ACCOUNT,
    element: <MyAccount />,
  },
  {
    name: PAGES.NOTIFICATIONS,
    element: <NotificationCenter />,
  },
  {
    name: PAGES.ORGANIZATION,
    role: ROLES.PARTNER_NETWORK_VIEW,
    element: <Organization />,
  },
  {
    name: PAGES.PARTNER_NETWORK,
    role: ROLES.PARTNER_NETWORK_VIEW,
    element: <PartnerNetwork />,
  },
  {
    name: PAGES.APP_MANAGEMENT,
    // role: ROLES.VIEW_APP_RELEASE,
    element: <AppOverview />,
  },
  {
    name: PAGES.APPOVERVIEW,
    //role: ROLES.VIEW_APP_RELEASE,
    element: <AppOverview />,
  },
  {
    name: PAGES.APPRELEASEPROCESS,
    //role: ROLES.VIEW_APP_RELEASE,
    element: <AppReleaseProcess />,
  },
  {
    name: PAGES.USER_MANAGEMENT,
    role: ROLES.USERMANAGEMENT_VIEW,
    element: <UserManagement />,
  },
  {
    name: PAGES.USER_DETAILS,
    role: ROLES.USERMANAGEMENT_VIEW,
    isRoute: true,
    element: (
      <Route
        key={PAGES.USER_DETAILS}
        path={`/${PAGES.USER_DETAILS}`}
        element={<UserDetails />}
      >
        <Route path=":userId" element={<UserDetails />} />
      </Route>
    ),
  },
  {
    name: PAGES.TECHUSER_MANAGEMENT,
    role: ROLES.TECHUSER_VIEW,
    element: <TechnicalUserManagement />,
  },
  {
    name: PAGES.TECHUSER_DETAILS,
    role: ROLES.TECHUSER_VIEW,
    isRoute: true,
    element: (
      <Route
        key={PAGES.TECHUSER_DETAILS}
        path={`/${PAGES.TECHUSER_DETAILS}`}
        element={<TechnicalUserDetails />}
      >
        <Route path=":userId" element={<TechnicalUserDetails />} />
      </Route>
    ),
  },
  {
    name: PAGES.APP_USER_MANAGEMENT,
    role: ROLES.USERMANAGEMENT_VIEW,
    isRoute: true,
    element: (
      <Route
        key={PAGES.APP_USER_MANAGEMENT}
        path={PAGES.APP_USER_MANAGEMENT}
        element={<AppUserManagement />}
      >
        <Route path=":appId" element={<AppUserManagement />} />
      </Route>
    ),
  },
  {
    name: PAGES.IDP_MANAGEMENT,
    role: ROLES.IDP_VIEW,
    element: <IDPManagement />,
  },
  {
    name: PAGES.IDP_DETAIL,
    role: ROLES.IDP_VIEW,
    isRoute: true,
    element: (
      <Route
        key={PAGES.IDP_DETAIL}
        path={`/${PAGES.IDP_DETAIL}`}
        element={<IDPDetail />}
      >
        <Route path=":idpId" element={<IDPDetail />} />
      </Route>
    ),
  },

  {
    name: PAGES.INVITE,
    role: ROLES.INVITE_NEW_PARTNER,
    element: <InviteBusinessPartner />,
  },
  { name: PAGES.ADMINISTRATION, role: ROLES.CX_ADMIN, element: <Admin /> },
  {
    name: PAGES.APPLICATION_REQUESTS,
    role: ROLES.CX_ADMIN,
    element: <RegistrationRequests />,
  },
  {
    name: PAGES.TRANSLATOR,
    role: ROLES.CX_ADMIN,
    element: <Translator />,
  },
  { name: PAGES.HELP, element: <Help /> },
  { name: PAGES.CONTACT, element: <Contact /> },
  { name: PAGES.IMPRINT, element: <Imprint /> },
  { name: PAGES.PRIVACY, element: <Privacy /> },
  { name: PAGES.TERMS, element: <Terms /> },
  { name: PAGES.TEST, element: <Test /> },
  { name: PAGES.COOKIE_POLICY, element: <CookiePolicy /> },
  { name: PAGES.THIRD_PARTY_LICENSES, element: <ThirdPartyLicenses /> },
  {
    name: PAGES.TECHNICAL_SETUP,
    role: ROLES.TECHNICAL_SETUP_VIEW,
    element: <EdcConnector />,
  },
  { name: PAGES.LOGOUT, element: <Logout /> },
]

export const ALL_OVERLAYS: IOverlay[] = [
  {
    name: OVERLAYS.ADD_BPN,
    role: ROLES.MODIFY_USER_ACCOUNT,
  },
  {
    name: OVERLAYS.ADD_USER,
    role: ROLES.USERMANAGEMENT_ADD,
  },
  {
    name: OVERLAYS.ADD_TECHUSER,
    role: ROLES.TECHUSER_ADD,
  },
  {
    name: OVERLAYS.DELETE_TECHUSER,
    role: ROLES.TECHUSER_DELETE,
  },
  {
    name: OVERLAYS.ADD_APP_USER_ROLES,
    role: ROLES.USERMANAGEMENT_ADD,
  },
  {
    name: OVERLAYS.EDIT_APP_USER_ROLES,
    role: ROLES.USERMANAGEMENT_ADD,
  },
  { name: OVERLAYS.APP, role: ROLES.APPSTORE_VIEW },
  { name: OVERLAYS.NEWS },
  {
    name: OVERLAYS.PARTNER,
    role: ROLES.PARTNER_NETWORK_VIEW,
  },
  {
    name: OVERLAYS.USER,
    role: ROLES.USERMANAGEMENT_VIEW,
  },
  {
    name: OVERLAYS.TECHUSER,
    role: ROLES.TECHUSER_VIEW,
  },
  {
<<<<<<< HEAD
    name: OVERLAYS.SERVICE_REQUEST,
    role: ROLES.APPSTORE_VIEW_SERVICES,
=======
    name: OVERLAYS.IDP,
    role: ROLES.IDP_VIEW,
  },
  {
    name: OVERLAYS.NOT_FOUND,
    role: ROLES.IDP_VIEW,
>>>>>>> 23460d95
  },
]

export const ALL_ACTIONS: IAction[] = [
  { name: ACTIONS.SIGNOUT, element: <SignOut /> },
  { name: ACTIONS.LANG_DE, element: <SetLang lang="de" /> },
  { name: ACTIONS.LANG_EN, element: <SetLang lang="en" /> },
]

/**
 * mainMenuFullTree
 *
 * lists all the entries that are visible in the main menu for a user with maximum permissions.
 * it will be restricted by personal user permissions
 */
export const mainMenuFullTree = [
  { name: PAGES.HOME },
  {
    name: PAGES.MARKETPLACE,
    children: [
      { name: PAGES.APP_MARKETPLACE },
      { name: PAGES.SERVICE_MARKETPLACE, hint: HINTS.NEW },
      { name: PAGES.DATASPACE_MARKETPLACE, hint: HINTS.COMING_SOON },
    ],
  },
  {
    name: PAGES.DATA_MANAGEMENT,
    children: [
      { name: PAGES.DATACATALOG },
      { name: PAGES.SEMANTICHUB },
      { name: PAGES.DIGITALTWIN },
    ],
  },
  { name: PAGES.PARTNER_NETWORK },
  {
    name: PAGES.APP_MANAGEMENT,
    children: [{ name: PAGES.APPOVERVIEW }, { name: PAGES.APPRELEASEPROCESS }],
  },
]

/**
 * userMenuFull
 *
 * lists all the entries that are visible in the user menu for a user with maximum permissions
 * it will be restricted by personal user permissions
 */
export const userMenuFull = [
  PAGES.ACCOUNT,
  PAGES.ORGANIZATION,
  PAGES.NOTIFICATIONS,
  PAGES.USER_MANAGEMENT,
  PAGES.IDP_MANAGEMENT,
  PAGES.TECHNICAL_SETUP,
  PAGES.APPLICATION_REQUESTS,
  PAGES.INVITE,
  PAGES.LOGOUT,
]

/**
 * footerMenuFull
 *
 * lists all the entries that are visible in the footer menu for a user with maximum permissions.
 * it will be restricted by personal user permissions
 */
export const footerMenuFull = [
  PAGES.HELP,
  PAGES.CONTACT,
  PAGES.IMPRINT,
  PAGES.PRIVACY,
  PAGES.TERMS,
  PAGES.COOKIE_POLICY,
  PAGES.THIRD_PARTY_LICENSES,
]<|MERGE_RESOLUTION|>--- conflicted
+++ resolved
@@ -346,17 +346,16 @@
     role: ROLES.TECHUSER_VIEW,
   },
   {
-<<<<<<< HEAD
     name: OVERLAYS.SERVICE_REQUEST,
     role: ROLES.APPSTORE_VIEW_SERVICES,
-=======
+  },
+  {
     name: OVERLAYS.IDP,
     role: ROLES.IDP_VIEW,
   },
   {
     name: OVERLAYS.NOT_FOUND,
     role: ROLES.IDP_VIEW,
->>>>>>> 23460d95
   },
 ]
 
