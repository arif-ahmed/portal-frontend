--- conflicted
+++ resolved
@@ -65,11 +65,8 @@
 import IDPDetail from 'components/pages/IDPDetail'
 import AppReleaseProcessForm from 'components/pages/AppReleaseProcess/components'
 import CompanyRoles from 'components/pages/CompanyRoles'
-<<<<<<< HEAD
 import UseCase from 'components/pages/UseCase'
-=======
 import Deactivate from 'components/pages/AppOverview/Deactivate'
->>>>>>> f062d783
 
 /**
  * ALL_PAGES
@@ -334,10 +331,8 @@
   { name: PAGES.INTRODUCTION_CONFIRMITY_BODY, element: <CompanyRoles /> },
   { name: PAGES.INTRODUCTION_PARTICIPANT, element: <CompanyRoles /> },
   { name: PAGES.INTRODUCTION_SERVICE_PROVIDER, element: <CompanyRoles /> },
-<<<<<<< HEAD
   { name: PAGES.USE_CASE, element: <UseCase /> },
   { name: PAGES.USE_CASE_TRACABILITY, element: <UseCase /> },
-=======
   {
     name: PAGES.DEACTIVATE,
     isRoute: true,
@@ -351,7 +346,6 @@
       </Route>
     ),
   },
->>>>>>> f062d783
 ]
 
 export const ALL_OVERLAYS: IOverlay[] = [
