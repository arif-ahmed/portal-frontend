export type Nullable<T> = T | null

export interface IHashMap<T> {
  [item: string]: T
}

export type TableType = {
  head: string[]
  body: string[][]
}

export interface GeographicCoordinate {
  longitude: number
  latitude: number
  altitude?: number
}

export interface CardImage {
  src: string
  alt?: string
}

export type MouseEventHandler = (e: MouseEvent) => void

export enum PAGES {
  ROOT = '',
  HOME = 'home',
  REGISTRATION = 'registration',
  APPSTORE = 'appstore',
  APP_MARKETPLACE = 'appmarketplace',
  APP_DETAIL = 'appdetail',
  DATACATALOG = 'datacatalog',
  DIGITALTWIN = 'digitaltwin',
  SEMANTICHUB = 'semantichub',
  DEVELOPERHUB = 'developerhub',
  CONNECTOR = 'connector',
  ACCOUNT = 'account',
  NOTIFICATIONS = 'notifications',
  ORGANIZATION = 'organization',
  PARTNER_NETWORK = 'partnernetwork',
  USER_MANAGEMENT = 'usermanagement',
  INVITE = 'invite',
  ADMINISTRATION = 'admin',
  HELP = 'help',
  CONTACT = 'contact',
  IMPRINT = 'imprint',
  PRIVACY = 'privacy',
  TERMS = 'terms',
  COOKIE_POLICY = 'cookiepolicy',
  THIRD_PARTY_LICENSES = 'thirdpartylicenses',
  SETTINGS = 'settings',
  DEVELOPER = 'developer',
  TESTAPI = 'testapi',
  TRANSLATOR = 'translator',
  REGISTRATION_REQUESTS = 'registration-requests',
  LOGOUT = 'logout',
}

export enum ROLES {
  EVERYONE = '*',
  CX_ADMIN = 'CX Admin',
  ADMIN_CONNECTOR = 'Admin - Connector Setup',
  ADMIN_USER = 'Admin - User Management',
  INVITE_NEW_PARTNER = 'invite_new_partner',
  SETUP_IDP = 'setup_idp',
  SETUP_CLIENT = 'setup_client',
  APPSTORE_VIEW = 'view_apps',
  APPSTORE_ADD = 'add_app',
  APPSTORE_EDIT = 'edit_apps',
  APPSTORE_FILTER = 'filter_apps',
  APPSTORE_DELETE = 'delete_apps',
  CONNECTOR_SETUP = 'setup_connector',
  DATACATALOG_VIEW = 'view_data_catalog',
  DIGITALTWIN_VIEW = 'view_digital_twins',
  DIGITALTWIN_ADD = 'add_digital_twins',
  DIGITALTWIN_DELETE = 'delete_digital_twins',
  SEMANTICHUB_VIEW = 'view_semantic_hub',
  SEMANTICHUB_ADD = 'add_semantic_hub',
  SEMANTICHUB_DELETE = 'delete_semantic_hub',
  USERMANAGEMENT_VIEW = 'view_user_management',
  USERMANAGEMENT_ADD = 'add_user_account',
  USERMANAGEMENT_DELETE = 'delete_user_account',
  ORGANIZATION_VIEW = 'view_organization',
  PARTNER_NETWORK_VIEW = 'view_partner_network',
  DEVELOPER = 'catenax_developer',
  FE_DEVELOPER = 'FE Developer',
}

export type IPage = {
  name: string
  role?: string
  element: JSX.Element
<<<<<<< HEAD
=======
  isRoute?: boolean
>>>>>>> 09ef0449
}<|MERGE_RESOLUTION|>--- conflicted
+++ resolved
@@ -90,8 +90,5 @@
   name: string
   role?: string
   element: JSX.Element
-<<<<<<< HEAD
-=======
   isRoute?: boolean
->>>>>>> 09ef0449
 }