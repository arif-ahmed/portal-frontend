--- conflicted
+++ resolved
@@ -1,16 +1,14 @@
 export type Nullable<T> = T | null
 
-<<<<<<< HEAD
 export interface IHashMap<T> {
   [item: string]: T
 }
 
-=======
 export type TableType = {
   head: string[]
   body: string[][]
 }
->>>>>>> 181b9ff8
+
 export interface GeographicCoordinate {
   longitude: number
   latitude: number
