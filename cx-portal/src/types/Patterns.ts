/********************************************************************************
 * Copyright (c) 2021,2022 BMW Group AG
 * Copyright (c) 2021,2022 Contributors to the CatenaX (ng) GitHub Organisation.
 *
 * See the NOTICE file(s) distributed with this work for additional
 * information regarding copyright ownership.
 *
 * This program and the accompanying materials are made available under the
 * terms of the Apache License, Version 2.0 which is available at
 * https://www.apache.org/licenses/LICENSE-2.0.
 *
 * Unless required by applicable law or agreed to in writing, software
 * distributed under the License is distributed on an "AS IS" BASIS, WITHOUT
 * WARRANTIES OR CONDITIONS OF ANY KIND, either express or implied. See the
 * License for the specific language governing permissions and limitations
 * under the License.
 *
 * SPDX-License-Identifier: Apache-2.0
 ********************************************************************************/

export const Patterns = {
  BPN: /^(BPNL|CAX)[0-9A-Z]{12}$/i,
  URL: /^((https?):\/\/([^:/\s]+))/,
  MAIL: /^(([^<>()[\]\\.,;:\s@"]+(\.[^<>()[\]\\.,;:\s@"]+)*)|(".+"))@((\[[0-9]{1,3}\.[0-9]{1,3}\.[0-9]{1,3}\.[0-9]{1,3}\])|(([a-zA-Z\-0-9]+\.)+[a-zA-Z]{2,}))$/,
  NAME: /^([A-Za-zÀ-ÿ-,.']{1,40} ?){1,8}$/i,
  UUID: /^[a-f0-9]{8}(-[a-f0-9]{4}){4}[a-f0-9]{8}$/i,
  prefix: {
    BPN: /^BPNL/i,
    URL: /^https?:/i,
    MAIL: /^(([^<>()[\]\\.,;:\s@"]+(\.[^<>()[\]\\.,;:\s@"]+)*)|(".+"))@/,
  },
<<<<<<< HEAD
  SEARCH: /^[a-zA-ZÀ-ÿ0-9 !?@&_\-.]{3,80}$/,
=======
  appMarketCard: {
    appTitle: /^([A-Za-z.:_@&0-9 -]){5,40}$/,
    appProvider: /^([A-Za-z ]){3,30}$/,
    shortDescription: /^([A-Za-z.:@0-9& ]){10,255}$/,
    useCaseCategory: /^([A-Za-z])$/,
    appLanguage: /^([A-Za-z ])$/,
    pricingInformation: /^([A-Za-z0-9/€ ]){1,15}$/,
  },
  appPage: {
    longDescription: /^([A-Za-z.:@0-9&_ -]){10,2000}$/,
    providerHomePage: /^([A-Za-z.:@&0-9 !])+$/,
    phone: /^\+(\d{2})+(\(\s\d{3}\))?\s?\d{9,20}$/,
  },
>>>>>>> bee2c069
}

export default Patterns<|MERGE_RESOLUTION|>--- conflicted
+++ resolved
@@ -29,9 +29,7 @@
     URL: /^https?:/i,
     MAIL: /^(([^<>()[\]\\.,;:\s@"]+(\.[^<>()[\]\\.,;:\s@"]+)*)|(".+"))@/,
   },
-<<<<<<< HEAD
   SEARCH: /^[a-zA-ZÀ-ÿ0-9 !?@&_\-.]{3,80}$/,
-=======
   appMarketCard: {
     appTitle: /^([A-Za-z.:_@&0-9 -]){5,40}$/,
     appProvider: /^([A-Za-z ]){3,30}$/,
@@ -45,7 +43,6 @@
     providerHomePage: /^([A-Za-z.:@&0-9 !])+$/,
     phone: /^\+(\d{2})+(\(\s\d{3}\))?\s?\d{9,20}$/,
   },
->>>>>>> bee2c069
 }
 
 export default Patterns