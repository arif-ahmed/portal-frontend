/********************************************************************************
 * Copyright (c) 2021,2022 BMW Group AG
 * Copyright (c) 2021,2022 Contributors to the CatenaX (ng) GitHub Organisation.
 *
 * See the NOTICE file(s) distributed with this work for additional
 * information regarding copyright ownership.
 *
 * This program and the accompanying materials are made available under the
 * terms of the Apache License, Version 2.0 which is available at
 * https://www.apache.org/licenses/LICENSE-2.0.
 *
 * Unless required by applicable law or agreed to in writing, software
 * distributed under the License is distributed on an "AS IS" BASIS, WITHOUT
 * WARRANTIES OR CONDITIONS OF ANY KIND, either express or implied. See the
 * License for the specific language governing permissions and limitations
 * under the License.
 *
 * SPDX-License-Identifier: Apache-2.0
 ********************************************************************************/

export const PAGE_SIZE = 10

export const INTERVAL_CHECK_NOTIFICATIONS = 60000

export enum PAGES {
  ROOT = '',
  HOME = 'home',
  REGISTRATION = 'registration',
  SWAGGER = 'swagger',
  STORYBOOK = 'storybook',
  APPSTORE = 'appstore',
  MARKETPLACE = 'marketplace',
  APP_MARKETPLACE = 'appmarketplace',
  SERVICE_MARKETPLACE = 'servicemarketplace',
  SERVICE_MARKETPLACE_DETAIL = 'servicemarketplacedetail',
  DATASPACE_MARKETPLACE = 'dataspacemarketplace',
  APP_DETAIL = 'appdetail',
  DATACATALOG = 'datacatalog',
  DATA_MANAGEMENT = 'datamanagement',
  DIGITALTWIN = 'digitaltwin',
  SEMANTICHUB = 'semantichub',
  DEVELOPERHUB = 'developerhub',
  CONNECTOR = 'connector',
  ACCOUNT = 'account',
  USER_DETAILS = 'userdetails',
  NOTIFICATIONS = 'notifications',
  ORGANIZATION = 'organization',
  PARTNER_NETWORK = 'partnernetwork',
  USER_MANAGEMENT = 'usermanagement',
  TECHNICAL_SETUP = 'technicalsetup',
  TECHUSER_MANAGEMENT = 'technicaluser',
  TECHUSER_DETAILS = 'techuserdetails',
  IDP_MANAGEMENT = 'idpmanagement',
  IDP_DETAIL = 'idpdetail',
  APPLICATION_REQUESTS = 'applicationrequests',
  APP_USER_MANAGEMENT = 'appusermanagement',
  INVITE = 'invite',
  ADMINISTRATION = 'admin',
  HELP = 'help',
  CONTACT = 'contact',
  IMPRINT = 'imprint',
  PRIVACY = 'privacy',
  TERMS = 'terms',
  COOKIE_POLICY = 'cookiepolicy',
  THIRD_PARTY_LICENSES = 'thirdpartylicenses',
  SETTINGS = 'settings',
  DEVELOPER = 'developer',
  TEST = 'test',
  TRANSLATOR = 'translator',
  LOGOUT = 'logout',
  ERROR = 'error',
  APP_MANAGEMENT = 'appmanagement',
  APPOVERVIEW = 'appoverview',
  APPRELEASEPROCESS = 'appreleaseprocess',
  APP_RELEASE_PROCESS_FORM = 'appreleaseprocess_form',
}

export enum OVERLAYS {
  NOT_FOUND = 'notfound',
  NONE = 'none',
  ADD_USER = 'add_user',
  ADD_APP_USER_ROLES = 'add_app_user_roles',
  EDIT_APP_USER_ROLES = 'edit_app_user_roles',
  USER = 'user',
  TECHUSER = 'techuser',
  ADD_TECHUSER = 'add_techuser',
  DELETE_TECHUSER = 'delete_techuser',
  NEWS = 'news',
  ADD_BPN = 'add_bpn',
  INVITE = 'invite',
  PARTNER = 'partner',
  APP = 'app',
  SERVICE_REQUEST = 'service_request',
  IDP = 'idp',
<<<<<<< HEAD
  IDP_CONFIRM = 'idp_confirm',
=======
  APP_OVERVIEW_CONFIRM = 'app_overview_confirm',
>>>>>>> 611071e5
}

export enum ACTIONS {
  LANG_DE = 'Lang_de',
  LANG_EN = 'Lang_en',
  SIGNOUT = 'SignOut',
}

export enum ROLES {
  EVERYONE = '*',
  CX_ADMIN = 'CX Admin',
  ADMIN_CONNECTOR = 'Admin - Connector Setup',
  ADMIN_USER = 'Admin - User Management',
  INVITE_NEW_PARTNER = 'invite_new_partner',
  NOTIFICATION_VIEW = 'view_notifications',
  SETUP_IDP = 'setup_idp',
  SETUP_CLIENT = 'setup_client',
  APPSTORE_VIEW = 'view_apps',
  APPSTORE_VIEW_SERVICES = 'view_service_marketplace',
  SUBSCRIBE_SERVICE_MARKETPLACE = 'subscribe_service_marketplace',
  APPSTORE_VIEW_DATASPACES = 'view_dataspaces',
  APPSTORE_ADD = 'add_app',
  APPSTORE_EDIT = 'edit_apps',
  APPSTORE_FILTER = 'filter_apps',
  APPSTORE_DELETE = 'delete_apps',
  APPMANAGEMENT_VIEW = 'add_apps',
  APPOVERVIEW_VIEW = 'add_apps',
  CONNECTOR_SETUP = 'setup_connector',
  DATACATALOG_VIEW = 'view_data_catalog',
  DIGITALTWIN_VIEW = 'view_digital_twin',
  DIGITALTWIN_ADD = 'add_digital_twin',
  DIGITALTWIN_DELETE = 'delete_digital_twin',
  SEMANTICHUB_VIEW = 'view_semantic_model',
  SEMANTICHUB_ADD = 'add_semantic_model',
  SEMANTICHUB_DELETE = 'delete_semantic_model',
  USERMANAGEMENT_VIEW = 'view_user_management',
  USERMANAGEMENT_ADD = 'add_user_account',
  USERMANAGEMENT_DELETE = 'delete_user_account',
  TECHUSER_VIEW = 'view_tech_user_management',
  TECHUSER_ADD = 'add_tech_user_management',
  TECHUSER_DELETE = 'delete_tech_user_management',
  IDP_VIEW = 'view_idp',
  IDP_ADD = 'add_idp',
  IDP_DELETE = 'delete_idp',
  IDP_SETUP = 'setup_idp',
  IDP_DISABLE = 'disable_idp',
  MODIFY_USER_ACCOUNT = 'modify_user_account',
  ORGANIZATION_VIEW = 'view_organization',
  PARTNER_NETWORK_VIEW = 'view_partner_network',
  DEVELOPER = 'catenax_developer',
  TECHNICAL_SETUP_VIEW = 'view_technical_setup',
  FE_DEVELOPER = 'FE Developer',
  VIEW_APP_RELEASE = 'view_app_release',
  MY_USER_ACCOUNT = 'my_user_account',
}

export enum HINTS {
  COMING_SOON = 'coming_soon',
  NEW = 'new',
}<|MERGE_RESOLUTION|>--- conflicted
+++ resolved
@@ -92,11 +92,8 @@
   APP = 'app',
   SERVICE_REQUEST = 'service_request',
   IDP = 'idp',
-<<<<<<< HEAD
   IDP_CONFIRM = 'idp_confirm',
-=======
   APP_OVERVIEW_CONFIRM = 'app_overview_confirm',
->>>>>>> 611071e5
 }
 
 export enum ACTIONS {
