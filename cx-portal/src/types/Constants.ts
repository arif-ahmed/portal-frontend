/********************************************************************************
 * Copyright (c) 2021,2022 BMW Group AG
 * Copyright (c) 2021,2022 Contributors to the CatenaX (ng) GitHub Organisation.
 *
 * See the NOTICE file(s) distributed with this work for additional
 * information regarding copyright ownership.
 *
 * This program and the accompanying materials are made available under the
 * terms of the Apache License, Version 2.0 which is available at
 * https://www.apache.org/licenses/LICENSE-2.0.
 *
 * Unless required by applicable law or agreed to in writing, software
 * distributed under the License is distributed on an "AS IS" BASIS, WITHOUT
 * WARRANTIES OR CONDITIONS OF ANY KIND, either express or implied. See the
 * License for the specific language governing permissions and limitations
 * under the License.
 *
 * SPDX-License-Identifier: Apache-2.0
 ********************************************************************************/

export const PAGE_SIZE = 10

export const INTERVAL_CHECK_NOTIFICATIONS = 60000

export enum PAGES {
  ROOT = '',
  HOME = 'home',
  REGISTRATION = 'registration',
  SWAGGER = 'swagger',
  STORYBOOK = 'storybook',
  APPSTORE = 'appstore',
  MARKETPLACE = 'marketplace',
  APP_MARKETPLACE = 'appmarketplace',
  SERVICE_MARKETPLACE = 'servicemarketplace',
  SERVICE_MARKETPLACE_DETAIL = 'servicemarketplacedetail',
  DATASPACE_MARKETPLACE = 'dataspacemarketplace',
  APP_DETAIL = 'appdetail',
  DATACATALOG = 'datacatalog',
  DATA_MANAGEMENT = 'datamanagement',
  DIGITALTWIN = 'digitaltwin',
  SEMANTICHUB = 'semantichub',
  DEVELOPERHUB = 'developerhub',
  CONNECTOR = 'connector',
  ACCOUNT = 'account',
  USER_DETAILS = 'userdetails',
  NOTIFICATIONS = 'notifications',
  ORGANIZATION = 'organization',
  PARTNER_NETWORK = 'partnernetwork',
  USER_MANAGEMENT = 'usermanagement',
  TECHNICAL_SETUP = 'technicalsetup',
  TECHUSER_MANAGEMENT = 'technicaluser',
  TECHUSER_DETAILS = 'techuserdetails',
  IDP_MANAGEMENT = 'idpmanagement',
  IDP_DETAIL = 'idpdetail',
  APPLICATION_REQUESTS = 'applicationrequests',
  APP_USER_MANAGEMENT = 'appusermanagement',
  INVITE = 'invite',
  ADMINISTRATION = 'admin',
  HELP = 'help',
  CONTACT = 'contact',
  IMPRINT = 'imprint',
  PRIVACY = 'privacy',
  TERMS = 'terms',
  COOKIE_POLICY = 'cookiepolicy',
  THIRD_PARTY_LICENSES = 'thirdpartylicenses',
  SETTINGS = 'settings',
  DEVELOPER = 'developer',
  TEST = 'test',
  TRANSLATOR = 'translator',
  LOGOUT = 'logout',
  ERROR = 'error',
  APP_MANAGEMENT = 'appmanagement',
  APPOVERVIEW = 'appoverview',
  APPRELEASEPROCESS = 'appreleaseprocess',
}

export enum OVERLAYS {
  NOT_FOUND = 'notfound',
  NONE = 'none',
  ADD_USER = 'add_user',
  ADD_APP_USER_ROLES = 'add_app_user_roles',
  EDIT_APP_USER_ROLES = 'edit_app_user_roles',
  USER = 'user',
  TECHUSER = 'techuser',
  ADD_TECHUSER = 'add_techuser',
  DELETE_TECHUSER = 'delete_techuser',
  NEWS = 'news',
  ADD_BPN = 'add_bpn',
  INVITE = 'invite',
  PARTNER = 'partner',
  APP = 'app',
<<<<<<< HEAD
  SERVICE_REQUEST = 'service_request',
=======
  IDP = 'idp',
>>>>>>> 23460d95
}

export enum ACTIONS {
  LANG_DE = 'Lang_de',
  LANG_EN = 'Lang_en',
  SIGNOUT = 'SignOut',
}

export enum ROLES {
  EVERYONE = '*',
  CX_ADMIN = 'CX Admin',
  ADMIN_CONNECTOR = 'Admin - Connector Setup',
  ADMIN_USER = 'Admin - User Management',
  INVITE_NEW_PARTNER = 'invite_new_partner',
  SETUP_IDP = 'setup_idp',
  SETUP_CLIENT = 'setup_client',
  APPSTORE_VIEW = 'view_apps',
  APPSTORE_VIEW_SERVICES = 'view_service_marketplace',
  SUBSCRIBE_SERVICE_MARKETPLACE = 'subscribe_service_marketplace',
  APPSTORE_VIEW_DATASPACES = 'view_dataspaces',
  APPSTORE_ADD = 'add_app',
  APPSTORE_EDIT = 'edit_apps',
  APPSTORE_FILTER = 'filter_apps',
  APPSTORE_DELETE = 'delete_apps',
  CONNECTOR_SETUP = 'setup_connector',
  DATACATALOG_VIEW = 'view_data_catalog',
  DIGITALTWIN_VIEW = 'view_digital_twin',
  DIGITALTWIN_ADD = 'add_digital_twin',
  DIGITALTWIN_DELETE = 'delete_digital_twin',
  SEMANTICHUB_VIEW = 'view_semantic_model',
  SEMANTICHUB_ADD = 'add_semantic_model',
  SEMANTICHUB_DELETE = 'delete_semantic_model',
  USERMANAGEMENT_VIEW = 'view_user_management',
  USERMANAGEMENT_ADD = 'add_user_account',
  USERMANAGEMENT_DELETE = 'delete_user_account',
  TECHUSER_VIEW = 'view_tech_user_management',
  TECHUSER_ADD = 'add_tech_user_management',
  TECHUSER_DELETE = 'delete_tech_user_management',
  IDP_VIEW = 'view_idp',
  IDP_ADD = 'add_idp',
  IDP_DELETE = 'delete_idp',
  IDP_SETUP = 'setup_idp',
  IDP_DISABLE = 'disable_idp',
  MODIFY_USER_ACCOUNT = 'modify_user_account',
  ORGANIZATION_VIEW = 'view_organization',
  PARTNER_NETWORK_VIEW = 'view_partner_network',
  DEVELOPER = 'catenax_developer',
  TECHNICAL_SETUP_VIEW = 'view_technical_setup',
  FE_DEVELOPER = 'FE Developer',
  VIEW_APP_RELEASE = 'view_app_release',
  MY_USER_ACCOUNT = 'my_user_account',
}

export enum HINTS {
  COMING_SOON = 'coming_soon',
  NEW = 'new',
}<|MERGE_RESOLUTION|>--- conflicted
+++ resolved
@@ -89,11 +89,8 @@
   INVITE = 'invite',
   PARTNER = 'partner',
   APP = 'app',
-<<<<<<< HEAD
   SERVICE_REQUEST = 'service_request',
-=======
   IDP = 'idp',
->>>>>>> 23460d95
 }
 
 export enum ACTIONS {
