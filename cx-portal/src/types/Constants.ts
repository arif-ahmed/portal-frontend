--- conflicted
+++ resolved
@@ -1,4 +1,3 @@
-<<<<<<< HEAD
 /********************************************************************************
  * Copyright (c) 2021,2022 BMW Group AG
  * Copyright (c) 2021,2022 Contributors to the CatenaX (ng) GitHub Organisation.
@@ -19,10 +18,7 @@
  * SPDX-License-Identifier: Apache-2.0
  ********************************************************************************/
 
-export const PAGE_SIZE = 12
-=======
 export const PAGE_SIZE = 10
->>>>>>> a97e8055
 
 export const INTERVAL_CHECK_NOTIFICATIONS = 60000
 
