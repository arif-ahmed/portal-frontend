--- conflicted
+++ resolved
@@ -93,11 +93,8 @@
   SERVICE_REQUEST = 'service_request',
   IDP = 'idp',
   IDP_CONFIRM = 'idp_confirm',
-<<<<<<< HEAD
   IDP_STATUS = 'idp_status',
-=======
   APP_OVERVIEW_CONFIRM = 'app_overview_confirm',
->>>>>>> 35242a79
 }
 
 export enum ACTIONS {
