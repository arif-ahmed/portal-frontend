--- conflicted
+++ resolved
@@ -17,13 +17,10 @@
   userMenuFull,
 } from 'types/Config'
 import { OVERLAYS } from 'types/Constants'
-<<<<<<< HEAD
 import TechnicalUserInfo from 'components/overlays/TechnicalUserInfo'
 import { AddTechnicalUser } from 'components/overlays/AddTechnicalUser'
-=======
 import AddAppUserRoles from 'components/overlays/AddAppUserRoles'
 import EditAppUserRoles from 'components/overlays/EditAppUserRoles'
->>>>>>> a97e8055
 
 let pageMap: { [page: string]: IPage }
 let actionMap: { [action: string]: IAction }
@@ -78,15 +75,12 @@
       return <AddTechnicalUser />
     case OVERLAYS.USER:
       return <UserInfo id={overlay.id} />
-<<<<<<< HEAD
     case OVERLAYS.TECHUSER:
       return <TechnicalUserInfo id={overlay.id} />
-=======
     case OVERLAYS.ADD_APP_USER_ROLES:
       return <AddAppUserRoles />
     case OVERLAYS.EDIT_APP_USER_ROLES:
       return <EditAppUserRoles id={overlay.id} />
->>>>>>> a97e8055
     case OVERLAYS.NEWS:
       return <NewsDetail id={overlay.id} />
     case OVERLAYS.ADD_BPN:
