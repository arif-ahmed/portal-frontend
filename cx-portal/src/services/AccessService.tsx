--- conflicted
+++ resolved
@@ -45,11 +45,8 @@
 import IDPDetailInfo from 'components/overlays/IDPDetailInfo'
 import NotFound from 'components/overlays/NotFound'
 import BusinessPartnerInfo from 'components/overlays/BusinessPartnerInfo'
-<<<<<<< HEAD
 import IDPDelete from 'components/overlays/IDPDelete'
-=======
 import AppOverViewConfirm from 'components/overlays/AppOverViewConfirm'
->>>>>>> 611071e5
 
 let pageMap: { [page: string]: IPage }
 let actionMap: { [action: string]: IAction }
@@ -126,14 +123,10 @@
       return <AppInfo id={overlay.id} title={overlay.title} />
     case OVERLAYS.SERVICE_REQUEST:
       return <ServiceRequest id={overlay.id} />
-<<<<<<< HEAD
     case OVERLAYS.IDP_CONFIRM:
       return <IDPDelete id={overlay.id} title={overlay.title} />
-=======
     case OVERLAYS.APP_OVERVIEW_CONFIRM:
       return <AppOverViewConfirm id={overlay.id} title={overlay.title} />
-
->>>>>>> 611071e5
     default:
       return <NotFound />
   }
