--- conflicted
+++ resolved
@@ -46,11 +46,8 @@
 import NotFound from 'components/overlays/NotFound'
 import BusinessPartnerInfo from 'components/overlays/BusinessPartnerInfo'
 import IDPDelete from 'components/overlays/IDPDelete'
-<<<<<<< HEAD
 import IDPStatusChange from 'components/overlays/IDPStatusChange'
-=======
 import AppOverViewConfirm from 'components/overlays/AppOverViewConfirm'
->>>>>>> 35242a79
 
 let pageMap: { [page: string]: IPage }
 let actionMap: { [action: string]: IAction }
@@ -129,7 +126,6 @@
       return <ServiceRequest id={overlay.id} />
     case OVERLAYS.IDP_CONFIRM:
       return <IDPDelete id={overlay.id} title={overlay.title} />
-<<<<<<< HEAD
     case OVERLAYS.IDP_STATUS:
       return (
         <IDPStatusChange
@@ -138,10 +134,8 @@
           idpStatus={overlay.status}
         />
       )
-=======
     case OVERLAYS.APP_OVERVIEW_CONFIRM:
       return <AppOverViewConfirm id={overlay.id} title={overlay.title} />
->>>>>>> 35242a79
     default:
       return <NotFound />
   }
