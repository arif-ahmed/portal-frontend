import React from 'react'
import Admin from 'components/pages/Admin'
import RegistrationRequests from 'components/pages/Admin/components/RegistrationRequests'
import Connector from 'components/pages/Connector'
import DataCatalog from 'components/pages/DataCatalog'
import DeveloperHub from 'components/pages/DeveloperHub'
import DigitalTwins from 'components/pages/DigitalTwins'
import Logout from 'components/pages/Logout'
import MyAccount from 'components/pages/MyAccount'
import NotificationCenter from 'components/pages/NotificationCenter'
import Organization from 'components/pages/Organization'
import PartnerNetwork from 'components/pages/PartnerNetwork'
import SemanticHub from 'components/pages/SemanticHub'
import Translator from 'components/pages/Translator'
import UserManagement from 'components/pages/UserManagement'
import { IPage, PAGES, ROLES } from 'types/MainTypes'
import UserService from './UserService'
import { Route } from 'react-router-dom'
import Help from 'components/pages/Help'
import Contact from 'components/pages/Contact'
import Imprint from 'components/pages/Imprint'
import Privacy from 'components/pages/Privacy'
import Terms from 'components/pages/Terms'
import CookiePolicy from 'components/pages/CookiePolicy'
import ThirdPartyLicenses from 'components/pages/ThirdPartyLicenses'
import InviteBusinessPartner from 'components/pages/InviteBusinessPartner'
import AppMarketplace from 'components/pages/AppMarketplace'
import Home from 'components/pages/Home'
import Registration from 'components/pages/Registration'
import AppDetail from 'components/pages/AppDetail'

/**
 * ALL_PAGES
 *
 * this is the main application config table. Each entry has at least:
 * name - name of the page used as application route (without leading '/')
 * role - role required to access this page on the front end
 * element - either a JSX Element that renders the page or a custom router setup
 *           for that page. By default it will create a simple route name -> element
 */
const ALL_PAGES: IPage[] = [
  { name: PAGES.ROOT, element: <Home /> },
  { name: PAGES.HOME, element: <Home /> },
  { name: PAGES.REGISTRATION, element: <Registration /> },
  {
<<<<<<< HEAD
    name: PAGES.APPSTORE,
    role: ROLES.APPSTORE_VIEW,
    element: (
      <Route key={PAGES.APPSTORE} path={PAGES.APPSTORE} element={<Appstore />}>
        <Route index element={<></>} />
        <Route path=":appId" element={<AppstoreDetail />} />
      </Route>
    ),
  },
  {
=======
>>>>>>> 3b3fbff0
    name: PAGES.APP_MARKETPLACE,
    role: ROLES.APPSTORE_VIEW,
    element: <AppMarketplace />,
  },
  {
    name: PAGES.APP_DETAIL,
    role: ROLES.APPSTORE_VIEW,
    element: (
      <Route
        key={`${PAGES.APP_DETAIL}/:appId`}
        path={`${PAGES.APP_DETAIL}/:appId`}
        element={<AppDetail />}
      />
    ),
  },
  {
    name: PAGES.DATACATALOG,
    role: ROLES.DATACATALOG_VIEW,
    element: <DataCatalog />,
  },
  {
    name: PAGES.DIGITALTWIN,
    role: ROLES.DIGITALTWIN_VIEW,
    element: <DigitalTwins />,
  },
  {
    name: PAGES.SEMANTICHUB,
    role: ROLES.SEMANTICHUB_VIEW,
    element: <SemanticHub />,
  },
  {
    name: PAGES.DEVELOPERHUB,
    role: ROLES.DEVELOPER,
    element: <DeveloperHub />,
  },
  {
    name: PAGES.CONNECTOR,
    role: ROLES.CONNECTOR_SETUP,
    element: <Connector />,
  },
  { name: PAGES.ACCOUNT, element: <MyAccount /> },
  {
    name: PAGES.NOTIFICATIONS,
    element: <NotificationCenter />,
  },
  {
    name: PAGES.ORGANIZATION,
    role: ROLES.ORGANIZATION_VIEW,
    element: <Organization />,
  },
  {
    name: PAGES.PARTNER_NETWORK,
    role: ROLES.FE_DEVELOPER,
    element: <PartnerNetwork />,
  },
  {
    name: PAGES.USER_MANAGEMENT,
    role: ROLES.USERMANAGEMENT_VIEW,
    element: <UserManagement />,
  },
  {
    name: PAGES.INVITE,
    role: ROLES.INVITE_NEW_PARTNER,
    element: <InviteBusinessPartner />,
  },
  { name: PAGES.ADMINISTRATION, role: ROLES.CX_ADMIN, element: <Admin /> },
  {
    name: PAGES.REGISTRATION_REQUESTS,
    role: ROLES.CX_ADMIN,
    element: <RegistrationRequests />,
  },
  {
    name: PAGES.TRANSLATOR,
    role: ROLES.CX_ADMIN,
    element: <Translator />,
  },
  { name: PAGES.HELP, element: <Help /> },
  { name: PAGES.CONTACT, element: <Contact /> },
  { name: PAGES.IMPRINT, element: <Imprint /> },
  { name: PAGES.PRIVACY, element: <Privacy /> },
  { name: PAGES.TERMS, element: <Terms /> },
  { name: PAGES.COOKIE_POLICY, element: <CookiePolicy /> },
  { name: PAGES.THIRD_PARTY_LICENSES, element: <ThirdPartyLicenses /> },
  { name: PAGES.LOGOUT, element: <Logout /> },
]

/**
 * mainMenuFull
 *
 * lists all the entries that are visible in the main menu for a user with maximum permissions.
 * it will be restricted by personal user permissions
 */
const mainMenuFull = [
  PAGES.HOME,
  PAGES.APP_MARKETPLACE,
  PAGES.DATACATALOG,
  PAGES.DIGITALTWIN,
  PAGES.SEMANTICHUB,
  PAGES.DEVELOPERHUB,
  PAGES.CONNECTOR,
]

/**
 * userMenuFull
 *
 * lists all the entries that are visible in the user menu for a user with maximum permissions
 * it will be restricted by personal user permissions
 */
const userMenuFull = [
  PAGES.ACCOUNT,
  PAGES.NOTIFICATIONS,
  PAGES.ORGANIZATION,
  PAGES.PARTNER_NETWORK,
  PAGES.USER_MANAGEMENT,
  PAGES.INVITE,
  PAGES.ADMINISTRATION,
  PAGES.REGISTRATION_REQUESTS,
  PAGES.LOGOUT,
]

/**
 * footerMenuFull
 *
 * lists all the entries that are visible in the footer menu for a user with maximum permissions.
 * it will be restricted by personal user permissions
 */
const footerMenuFull = [
  PAGES.HELP,
  PAGES.CONTACT,
  PAGES.IMPRINT,
  PAGES.PRIVACY,
  PAGES.TERMS,
  PAGES.COOKIE_POLICY,
  PAGES.THIRD_PARTY_LICENSES,
]

let pageMap: { [page: string]: IPage }

const hasAccess = (page: string): boolean => {
  const fullPage = pageMap[page]
  if (!fullPage) return false // page doesn't exist
  const role = fullPage.role
  if (!role) return true // no permission required for this page
  return UserService.hasRole(role) // check if user has the required permission
}

const accessToMenu = (menu: string[]) =>
  menu.filter((page: string) => hasAccess(page))

const mainMenu = () => accessToMenu(mainMenuFull)

const userMenu = () => accessToMenu(userMenuFull)

const footerMenu = () => accessToMenu(footerMenuFull)

const permittedRoutes = () =>
  ALL_PAGES.filter((page: IPage) => hasAccess(page.name)).map((p) => p.element)

function init() {
  // from the list of pages set up a map for easier access and create default routes
  pageMap = ALL_PAGES.reduce((map: { [page: string]: IPage }, page: IPage) => {
    map[page.name] = page
    if (page.element.type.name !== 'Route') {
      page.element = (
        <Route key={page.name} path={page.name} element={page.element} />
      )
    }
    return map
  }, {})
}

const AccessService = {
  init,
  hasAccess,
  permittedRoutes,
  mainMenu,
  userMenu,
  footerMenu,
}

export default AccessService<|MERGE_RESOLUTION|>--- conflicted
+++ resolved
@@ -43,19 +43,6 @@
   { name: PAGES.HOME, element: <Home /> },
   { name: PAGES.REGISTRATION, element: <Registration /> },
   {
-<<<<<<< HEAD
-    name: PAGES.APPSTORE,
-    role: ROLES.APPSTORE_VIEW,
-    element: (
-      <Route key={PAGES.APPSTORE} path={PAGES.APPSTORE} element={<Appstore />}>
-        <Route index element={<></>} />
-        <Route path=":appId" element={<AppstoreDetail />} />
-      </Route>
-    ),
-  },
-  {
-=======
->>>>>>> 3b3fbff0
     name: PAGES.APP_MARKETPLACE,
     role: ROLES.APPSTORE_VIEW,
     element: <AppMarketplace />,
