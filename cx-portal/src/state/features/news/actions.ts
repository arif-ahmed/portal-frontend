--- conflicted
+++ resolved
@@ -1,9 +1,5 @@
 import { createAsyncThunk } from '@reduxjs/toolkit'
-<<<<<<< HEAD
-import { NewsApi } from './api'
-=======
 import { NewsApi } from './apiTestdata'
->>>>>>> 09ef0449
 
 const fetchItems = createAsyncThunk('news/fetchItems', async () => {
   try {
