import { createAsyncThunk } from '@reduxjs/toolkit'
import { AppMarketplaceApi as Api } from './api'
import { AppMarketplaceApi as ApiMock } from './apiTestdata'

const fetchItems = createAsyncThunk('apps/fetchItems', async () => {
  try {
    return await Api.getInstance().getItems()
  } catch (error: unknown) {
    console.error('api call error:', error)
    throw Error('fetchItems api call error')
  }
})

<<<<<<< HEAD
const fetchSubscribed = createAsyncThunk('apps/fetchSubscribed', async () => {
  try {
    return await ApiMock.getInstance().getSubscribed()
  } catch (error: unknown) {
    console.error('api call error:', error)
    throw Error('fetchItems api call error')
=======
const fetchSubscribed = createAsyncThunk(
  'appMarketplace/fetchSubscribed',
  async (all?: boolean) => {
    try {
      return await ApiMock.getInstance().getSubscribed(all)
    } catch (error: unknown) {
      console.error('api call error:', error)
      throw Error('fetchItems api call error')
    }
>>>>>>> e7af45ab
  }
})

export { fetchItems, fetchSubscribed }<|MERGE_RESOLUTION|>--- conflicted
+++ resolved
@@ -11,14 +11,6 @@
   }
 })
 
-<<<<<<< HEAD
-const fetchSubscribed = createAsyncThunk('apps/fetchSubscribed', async () => {
-  try {
-    return await ApiMock.getInstance().getSubscribed()
-  } catch (error: unknown) {
-    console.error('api call error:', error)
-    throw Error('fetchItems api call error')
-=======
 const fetchSubscribed = createAsyncThunk(
   'appMarketplace/fetchSubscribed',
   async (all?: boolean) => {
@@ -28,8 +20,7 @@
       console.error('api call error:', error)
       throw Error('fetchItems api call error')
     }
->>>>>>> e7af45ab
   }
-})
+)
 
 export { fetchItems, fetchSubscribed }