import { CardItems } from 'cx-portal-shared-components'
import { getAssetBase } from 'services/EnvironmentService'
import { AppMarketplaceApp } from './types'

const baseAssets = getAssetBase()

export const appToCard = (app: AppMarketplaceApp): CardItems => ({
  ...app,
  subtitle: app.provider,
  description: app.shortDescription === 'ERROR' ? '' : app.shortDescription,
  price: app.price === 'ERROR' ? '' : app.price,
  image: {
    src:
<<<<<<< HEAD
      app.leadPictureUri === 'ERROR'
        ? ''
        : `https://portal-dev.demo.catena-x.net/assets/images/apps/${app.id}/${app.leadPictureUri}`,
=======
      !app.leadPictureUri || app.leadPictureUri === 'ERROR'
        ? ''
        : app.leadPictureUri.startsWith('https://')
        ? app.leadPictureUri
        : `${baseAssets}/images/apps/${app.id}/${app.leadPictureUri}`,
>>>>>>> b0eabccd
    alt: app.title,
  },
  onClick: app.link
    ? () => {
        // same tab
        // document.location.href = app.link || '/notfound'
        // new tab
        window.open(app.link, '_blank')?.focus()
      }
    : undefined,
})<|MERGE_RESOLUTION|>--- conflicted
+++ resolved
@@ -11,17 +11,11 @@
   price: app.price === 'ERROR' ? '' : app.price,
   image: {
     src:
-<<<<<<< HEAD
-      app.leadPictureUri === 'ERROR'
-        ? ''
-        : `https://portal-dev.demo.catena-x.net/assets/images/apps/${app.id}/${app.leadPictureUri}`,
-=======
       !app.leadPictureUri || app.leadPictureUri === 'ERROR'
         ? ''
         : app.leadPictureUri.startsWith('https://')
         ? app.leadPictureUri
         : `${baseAssets}/images/apps/${app.id}/${app.leadPictureUri}`,
->>>>>>> b0eabccd
     alt: app.title,
   },
   onClick: app.link
