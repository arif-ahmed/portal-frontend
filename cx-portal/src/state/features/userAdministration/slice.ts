--- conflicted
+++ resolved
@@ -7,15 +7,10 @@
   UserAdministrationState,
 } from './types'
 import {
-<<<<<<< HEAD
   addTenantUsers,
   fetchTenantUsers,
   fetchRegistrationRequests,
-=======
-  fetchTenantUsers,
-  fetchRegistrationRequests,
   fetchCompanyDetail,
->>>>>>> 6e4b7c85
 } from './actions'
 import { mapRegistrationRequestResponseToDataGrid } from 'utils/dataMapper'
 import { RootState } from 'state/store'
@@ -23,19 +18,15 @@
 const initialState: UserAdministrationState = {
   tenantUsers: [],
   registrationRequests: [],
-<<<<<<< HEAD
+  companyDetail: {} as CompanyDetail,
+  addUserOpen: false,
   loading: false,
-=======
-  companyDetail: {} as CompanyDetail,
-  loading: true,
   detailLoading: false,
->>>>>>> 6e4b7c85
   error: '',
-  addUserOpen: false,
 }
 
 const userAdministrationSlice = createSlice({
-  name: 'userAdministration',
+  name: 'admin/user',
   initialState,
   reducers: {
     openAddUser: (state) => ({
