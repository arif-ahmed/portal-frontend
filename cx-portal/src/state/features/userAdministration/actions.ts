import { createAction, createAsyncThunk } from '@reduxjs/toolkit'
import RegistrationRequests from 'utils/mockDataSet/registrationRequests.json'
import { UserAdministrationApi } from './api'
import { AddUser, RegistrationRequestAPIResponse } from './types'

const openAddUser = createAction('userAdministration/openAddUser')
const closeAddUser = createAction('userAdministration/closeAddUser')

const addTenantUsers = createAsyncThunk(
  'userAdministration/addTenantUsers',
  async (users: AddUser[]) => {
    try {
      return await UserAdministrationApi.getInstance().addTenantUsers(users)
    } catch (error: unknown) {
      console.error('api call error:', error)
      throw Error('fetchTenantUsers api call error')
    }
  }
)

const fetchTenantUsers = createAsyncThunk(
  'userAdministration/fetchTenantUsers',
  async () => {
    try {
      return await UserAdministrationApi.getInstance().getTenantUsers()
    } catch (error: unknown) {
      console.error('api call error:', error)
      throw Error('fetchTenantUsers api call error')
    }
  }
)

const fetchRegistrationRequests = createAsyncThunk(
  'userAdministration/fetchRegistrationRequests',
  async () => {
    try {
      // Currently implementation uses mock data
      // This action will change when API endpoint get ready
      return RegistrationRequests as unknown as Array<RegistrationRequestAPIResponse>
    } catch (error: unknown) {
      console.error('api call error:', error)
      throw Error('fetchRegistrationRequests api call error')
    }
  }
)

<<<<<<< HEAD
export {
  openAddUser,
  closeAddUser,
  fetchTenantUsers,
  addTenantUsers,
  fetchRegistrationRequests,
}
=======
const fetchCompanyDetail = createAsyncThunk(
  'userAdministration/fetchCompanyDetail',
  async (applicationId: string) => {
    try {
      // Currently implementation uses mock data
      return await UserAdministrationApi.getInstance().getCompanyDetail(
        applicationId
      )
    } catch (error: unknown) {
      console.error('api call error:', error)
      throw Error('fetchCompanyDetail api call error')
    }
  }
)

export { fetchTenantUsers, fetchRegistrationRequests, fetchCompanyDetail }
>>>>>>> 6e4b7c85
<|MERGE_RESOLUTION|>--- conflicted
+++ resolved
@@ -3,11 +3,11 @@
 import { UserAdministrationApi } from './api'
 import { AddUser, RegistrationRequestAPIResponse } from './types'
 
-const openAddUser = createAction('userAdministration/openAddUser')
-const closeAddUser = createAction('userAdministration/closeAddUser')
+const openAddUser = createAction('admin/user/openAddUser')
+const closeAddUser = createAction('admin/user/closeAddUser')
 
 const addTenantUsers = createAsyncThunk(
-  'userAdministration/addTenantUsers',
+  'admin/user/addTenantUsers',
   async (users: AddUser[]) => {
     try {
       return await UserAdministrationApi.getInstance().addTenantUsers(users)
@@ -19,7 +19,7 @@
 )
 
 const fetchTenantUsers = createAsyncThunk(
-  'userAdministration/fetchTenantUsers',
+  'admin/user/fetchTenantUsers',
   async () => {
     try {
       return await UserAdministrationApi.getInstance().getTenantUsers()
@@ -31,7 +31,7 @@
 )
 
 const fetchRegistrationRequests = createAsyncThunk(
-  'userAdministration/fetchRegistrationRequests',
+  'admin/user/fetchRegistrationRequests',
   async () => {
     try {
       // Currently implementation uses mock data
@@ -44,17 +44,8 @@
   }
 )
 
-<<<<<<< HEAD
-export {
-  openAddUser,
-  closeAddUser,
-  fetchTenantUsers,
-  addTenantUsers,
-  fetchRegistrationRequests,
-}
-=======
 const fetchCompanyDetail = createAsyncThunk(
-  'userAdministration/fetchCompanyDetail',
+  'admin/user/fetchCompanyDetail',
   async (applicationId: string) => {
     try {
       // Currently implementation uses mock data
@@ -68,5 +59,11 @@
   }
 )
 
-export { fetchTenantUsers, fetchRegistrationRequests, fetchCompanyDetail }
->>>>>>> 6e4b7c85
+export {
+  openAddUser,
+  closeAddUser,
+  addTenantUsers,
+  fetchCompanyDetail,
+  fetchTenantUsers,
+  fetchRegistrationRequests,
+}