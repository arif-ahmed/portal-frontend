import { combineReducers } from 'redux'
import userSlice from 'state/features/user/slice'
import partnerNetworkSlice from 'state/features/partnerNetwork/slice'
import userAdministrationSlice from 'state/features/userAdministration/slice'
import appMarketplaceSlice from 'state/features/appMarketplace/slice'
import newsSlice from './news/slice'
import appDetailsSlice from './appDetails/slice'
import licensesSlice from './licenses/slice'

// Reducers need separate export for testing library
export const reducers = {
<<<<<<< HEAD
  apps: appsSlice.reducer,
  appDetails: appDetailsSlice.reducer,
=======
>>>>>>> 3b3fbff0
  user: userSlice,
  news: newsSlice.reducer,
  licenses: licensesSlice.reducer,
  partnerNetwork: partnerNetworkSlice.reducer,
  appMarketplace: appMarketplaceSlice.reducer,
  userAdministration: userAdministrationSlice.reducer,
}

const rootReducer = combineReducers(reducers)

export default rootReducer<|MERGE_RESOLUTION|>--- conflicted
+++ resolved
@@ -9,11 +9,6 @@
 
 // Reducers need separate export for testing library
 export const reducers = {
-<<<<<<< HEAD
-  apps: appsSlice.reducer,
-  appDetails: appDetailsSlice.reducer,
-=======
->>>>>>> 3b3fbff0
   user: userSlice,
   news: newsSlice.reducer,
   licenses: licensesSlice.reducer,
