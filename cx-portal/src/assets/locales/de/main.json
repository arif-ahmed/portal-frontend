--- conflicted
+++ resolved
@@ -281,13 +281,8 @@
       "further": "Wenn Sie denken, dass hier etwas sein sollte kontaktieren Sie bitte Ihren Administrator."
     },
     "appdetail": {
-<<<<<<< HEAD
-      "usecase": "Use Cases",
+      "usecase": "Use Case",
       "language": "Verfügbare App Sprachen",
-      "subscribe": "Abonnieren"
-=======
-      "usecase": "Use Case",
-      "language": "Sprache",
       "subscribe": "Abonnieren",
       "privacy": {
         "heading": "Datenschutz",
@@ -305,7 +300,6 @@
         "email": "Email",
         "phone": "Telefon"
       }
->>>>>>> b7226f7c
     }
   },
   "global": {
