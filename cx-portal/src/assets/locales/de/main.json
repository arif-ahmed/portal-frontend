--- conflicted
+++ resolved
@@ -435,12 +435,8 @@
       "details": "Details",
       "close": "Schließen",
       "back": "Zurück",
-<<<<<<< HEAD
-      "delete": "Löschen"
-=======
-      "breadcrumbBack": "Zurück",
+      "delete": "Löschen",
       "pleaseSelect": "Bitte auswählen"
->>>>>>> 5e77ff6e
     },
     "userRoles": {
       "itAdmin": "IT Admin",
