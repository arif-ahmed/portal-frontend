--- conflicted
+++ resolved
@@ -11,15 +11,10 @@
     "semantichub": "Semantischer Hub",
     "digitaltwin": "Digitale Zwillinge",
     "developerhub": "Entwickler Hub",
-<<<<<<< HEAD
     "connector": "Konnektor",
-    "account": "Mein Konto",
-=======
     "partnernetwork": "Partner Network",
-    "connector": "Connector",
     "account": "Mein CX Account",
     "organization": "Meine Organisation",
->>>>>>> ca69c1eb
     "notifications": "Benachrichtigungen",
     "usermanagement": "Benutzerverwaltung",
     "technicalsetup": "Technische Integration",
