{
  "title": "Catena-X Portal",
  "pages": {
    "home": "Startseite",
    "registration": "Onboarding Registrierung",
    "swagger": "Swagger OpenAPI Definition",
    "storybook": "Storybook Shared Component Library",
    "appmarketplace": "App Marketplace",
    "appdetails": "App Details",
    "datamanagement": "Datenmanagement",
    "datacatalog": "Datenkatalog",
    "semantichub": "Semantische Modelle",
    "digitaltwin": "Digitale Zwillinge",
    "developerhub": "Entwickler Hub",
    "connector": "Konnektor",
    "partnernetwork": "Partner Network",
    "account": "Mein CX Account",
    "organization": "Meine Organisation",
    "notifications": "Benachrichtigungen",
    "usermanagement": "Benutzerverwaltung",
    "technicalsetup": "Technische Integration",
    "applicationrequests": "Beitrittsanträge",
    "admin": "Verwaltung",
    "developer": "Entwicklung",
    "invite": "Einladung CX Teilnehmer",
    "help": "Hilfe",
    "contact": "Kontakt",
    "imprint": "Impressum",
    "privacy": "Privatsphäre",
    "terms": "Nutzungsbedingungen",
    "cookiepolicy": "Cookies",
    "3rdpartylicenses": "Drittanbieterlizenzen",
    "logout": "Abmelden",
    "notfound": "Seite nicht gefunden",
    "appmanagement": "App Management",
    "appoverview": "App Overview",
    "appreleaseprocess": "App Release Process"
  },
  "overlays": {
    "INVITE": "Neuen Geschäftspartner einladen",
    "ADD_USER": "Neuen Benutzer hinzu fügen"
  },
  "actions": {
    "SignOut": "Abmelden",
    "Lang_de": "Sprache auf Deutsch stellen",
    "Lang_en": "Sprache auf Englisch stellen"
  },
  "content": {
    "admin": {
      "registration-requests": {
        "columns": {
          "request": "Anfrage",
          "requestDescription": "ID der Benutzeranfrage",
          "date": "Datum",
          "companyinfo": "Bewerbungsinformationen des Unternehmens",
          "documents": "Unterlagen",
          "details": "Einzelheiten",
          "state": "Zustand"
        },
        "headertitle": "Anfragen zur Benutzerregistrierung",
        "pagetitle": "Übersicht über Anfragen",
        "tabletitle": "Registrierungsanfragen",
        "pending": "anstehend",
        "buttonconfirm": "bestätigen",
        "buttondecline": "ablehnen",
        "cellconfirmed": "bestätigt",
        "celldeclined": "abgelehnt",
        "overlay": {
          "title": "Firmendetails",
          "companydatatitle": "Firmendaten",
          "taxid": "Steuernummer"
        }
      }
    },
    "news": {
      "title": "Neuigkeiten"
    },
    "home": {
      "stage": {
        "title": "Catena-X",
        "subtitle": "der Eintritt in das digital automobile Netzwerk",
        "cxButton": "Mein CX",
        "appButton": "Meine Apps"
      },
      "searchSection": {
        "inputPlaceholder": "Suche in Catena-X"
      },
      "businessApplications": {
        "title": "Meine Applications"
      },
      "appStoreSection": {
        "title": "Neue Apps"
      }
    },
    "appstore": {
      "stage": {
        "title": "Catena-X App Store",
        "subtitle": "Ein skalierendes und erweiterbares Ökosystem",
        "appButton": "App Übersicht"
      },
      "favoriteSection": {
        "title": "Meine Favoriten"
      },
      "appOverviewSection": {
        "title": "App Übersicht",
        "categoryViews": {
          "all": "Alle",
          "useCases": "Anwendungsbereiche"
        },
        "categories": {
          "none": "Nicht kategorisiert",
          "businesspartnermanagement": "Geschäftspartner Datenmanagement",
          "circulareconomy": "Kreislaufwirtschaft",
          "quality&demandmanagement": "Bedarfs- & Qualitätsmanagement",
          "demandandcapacitymanagement": "Bedarfs- & Kapazitätsmanagement",
          "traceability": "Rückverfolgbarkeit"
        }
      }
    },
    "semantichub": {
      "title": "Semantische Datenmodelle",
      "introText_0": "Semantische Modelle dienen zur Strukturierung von Daten. Als Konzept ermöglichen sie es, Daten und ihren Beziehungen eine grundlegende Bedeutung zu verleihen. Im Rahmen der Datenmodellierung und Datenorganisation realisieren sie die einfache Entwicklung von Anwendungen wie auch die Aufrechterhaltung von Datenkonsistenz.",
      "introText_1": "In Catena-X werden semantische Datenmodelle in einem geeigneten Publikationssystem, dem sogenannten Semantic Hub, bereitgestellt. Für Daten bzw. Service Anbieter stellt der Semantic Hub  eine Grundlage für die Nutzung und Wiederverwendung von semantischen Modellen. Aus diesem Grund erfolgt die Veröffentlichung eines semantischen Datenmodells unter der Angabe einer Version. Dies fördert Transparenz wie auch Kontrolle über alle semantischen Modelle und deren Freigabestatus.",
      "addModel": "Neues Model anlegen",
      "alerts": {
        "alertSuccessTitle": "Erfolg!",
        "alertErrorTitle": "Fehler!",
        "uploadSuccess": "Modell wurde erfolgreich hochgeladen.",
        "deleteSuccess": "Modell wurde erfolgreich gelöscht."
      },
      "table": {
        "title": "Semantische Datenmodelle",
        "columns": {
          "name": "Name",
          "status": "Status",
          "type": "Sprache",
          "version": "Version",
          "src": "Quelle",
          "details": "Details"
        },
        "load_button": "Mehr laden"
      },
      "importDialog": {
        "title": "Modell importieren",
        "buttonConfirm": "Hochladen",
        "buttonCancel": "Abbrechen"
      },
      "deleteDialog": {
        "title": "Aspekt Modell löschen",
        "subtitle": "Bist du sicher, dass du das aktuelle Modell löschen möchtest?",
        "info": "Notiz: Falls das Modell gelöscht wird, kann es später nicht wieder hergestellt werden.",
        "buttonConfirm": "Löschen",
        "buttonCancel": "Abbrechen"
      },
      "detail": {
        "deleteButton": "Modell löschen",
        "diagramTitle": "UML Diagramm des Aspekts",
        "urnLabel": "Aspekt-Modell URN",
        "imgAlt": "Modelldiagram",
        "downloads": {
          "ttl": "TTL",
          "docu": "Dokumentation",
          "json": "JSON Schema",
          "payload": "Beispiel Payload JSON"
        },
        "fileError": "Fehler: Die Datei konnte nicht geladen werden.",
        "ttlTooltip": "Das runtergeladene Turtle-Dokument sieht anders aus, ist jedoch semantisch das gleiche im Vergleich zum hochgeladenen Aspekt Turtle-Dokument. Um bestehende Aspekte weiterzuentwickeln, beziehen Sie sich auf die Turtle-Quelldateien (z. B. im Catena-X BAMM Model GitHub Repository).",
        "downloadTitle": "Download-Optionen für das Aspekt-Modell",
        "openApi": {
          "inputLabel": "Gebe eine URL ein, um den Basis-Pfad der Open API URL zu ändern.",
          "inputPlaceholder": "Default URL",
          "buttonText": "Neue URL speichern",
          "buttonTitle": "Open API JSON generieren"
        },
        "nomodelTitle": "Oooops! Kein Modell gefunden!",
        "nomodelText": "Die verwendete URN ist entweder falsch, oder das Modell existiert noch nicht."
      }
    },
    "digitaltwin": {
      "table": {
        "title": "Übersicht Digitale Zwillinge",
        "columns": {
          "idShort": "Name",
          "sm_count": "Anzahl Submodelle",
          "asset_count": "Anzahl Assets"
        },
        "load_button": "Mehr laden"
      },
      "detail": {
        "error": "FEHLER: Es gibt keine Details zu diesem Asset.",
        "no_description": "Dieses Asset hat keine Beschreibung.",
        "assetId": "Specific Asset IDs",
        "submodel_endpoints": "Submodell Endpunkte:",
        "semanticid": "Semantic ID:",
        "key": "Schlüssel:",
        "value": "Wert:",
        "endpoints": "Endpunkte:",
        "interface": "Schnittstelle:",
        "protocol": "Protokoll:",
        "protocol_version": "Protokoll Version:"
      }
    },
    "datamanagement": {
      "message": "Inhalte vom Datenmanagement"
    },
    "datacatalog": {
      "message": "Inhalte vom Datenkatalog"
    },
    "developerhub": {
      "message": "Inhalte vom Entwickler Hub"
    },
    "appoverview": {
      "message": "App Overview Message"
    },
    "appreleaseprocess": {
      "message": "App Release Process Message"
    },
    "connector": {
      "message": "Contents of connector"
    },
    "edcconnector": {
      "columns": {
        "name": "Konnektorname",
        "id": "Konnektor-ID",
        "type": "Steckertyp",
        "details": "Einzelheiten"
      },
      "headertitle": "Technische Integration - Connector & IDPs",
      "subheadertitle": "Connector",
      "tabletitle": "Onboarded Connectors",
      "imagetext": "Connectoren kombiniert die Vorteile von IDS-Konnektoren (sichere und standardisierte Kommunikation, Kontrolle der Datennutzung) mit der Interoperabilität.",
      "addconnectorbutton": "Connector registrieren",
      "modal": {
        "title": "Company Connector",
        "intro": "Registrierung eines Company Connectoren welcher im eigenen Firmennetz implementiert ist.",
        "companyconnectorlabel": "Verbinden Sie den Unternehmenskonnektor",
        "connectorasaservice": "Connector-as-a-service",
        "insertform": {
          "name": {
            "label": "Connector Name*",
            "placeholder": "Konnektorname",
            "error": "Connector Name ist erforderlich"
          },
          "id": {
            "label": "Connector ID*",
            "placeholder": "Connector ID",
            "error": "Connector ID ist erforderlich."
          },
          "url": {
            "label": "Konnektor URL*",
            "placeholder": "Konnektor URL",
            "error": "Dieses Feld muss eine gültige URL sein, zb: https://catena-x.net"
          }
        }
      }
    },
    "partnernetwork": {
      "headertitle": "Partnernetzwerk",
      "tabletitle": "Geschäftspartnerdaten",
      "columns": {
        "bpn": "BPN",
        "name": "Firmenname",
        "country": "Land",
        "street": "Straße",
        "zipcode": "PLZ",
        "city": "Stadt",
        "cxparticipant": "CX Zertifiziert"
      },
      "filters": {
        "germany": "Deutschland",
        "others": "Andere"
      },
      "message": "Inhalte vom Partner Netzwerk",
      "loadmore": "Mehr Laden",
      "bpnsearchplaceholder": "Bitte geben Sie die BPN-Nummer des Unternehmens ein",
      "bpnsearchlabel": "BPN Nummer",
      "companynamesearchplaceholder": "Bitte geben Sie den Firmennamen ein",
      "companynamesearchlabel": "Name der Firma",
      "searchbuttonlabel": "Suche",
      "overlay": {
        "title": "Firmendetails",
        "companydatatitle": "Firmen Data",
        "legalform": "Rechtsform"
      }
    },
    "invite": {
      "title": "Einladung CX Teilnehmer",
      "send": "Einladung absenden",
      "success": "Einladung erfolgreich",
      "failure": "Die Verarbeitung der Einladung ist fehlgeschlagen"
    },
    "provisionIdp": {
      "title": "Verbinden Sie Ihren IDP",
      "send": "IDP Provisionierung absenden",
      "field": {
        "organization": "Ihre Organisation",
        "metadata": "Metadaten URL des IDP (well-known)",
        "clientId": "Client ID des IDP",
        "clientSecret": "Client secret des IDP",
        "clientAuthMethod": "Authentisierung des Client"
      },
      "success": "Ihr Identitätsprovider wurde erfolgreich eingerichtet",
      "failure": "Die Verarbeitung Ihrer Anfrage ist fehlgeschlagen"
    },
    "usermanagement": {
      "apparea": {
        "headline": "App Zugriffsmanagement"
      },
      "table": {
        "headline": "Benutzerkontenverwaltung",
        "title": "User Liste",
        "details": "Details",
        "add": "User hinzufügen"
      },
      "appUserDetails": {
        "headline": "App Zugriffsmanagement - <1>App-Title</1>",
        "header": {
          "title": "App Rollen",
          "subtitle": "Für die App stehen folgende Rollen zur Verfügung. Über das Feld 'Rollenbeschreibung' können sie detailierte Informationen zu den Rechten der Rollen erhalten. Um eine Rolle einem User hinzuzufügen, nutzen Sie bitte den Button 'Add Role' unter den Rollenbeschreibungen"
        },
        "table": {
          "headline": "Benutzermanagement",
          "title": "Benutzer Liste",
          "add": "Benutzerrolle hinzufügen"
        }
      },
      "technicalUser": {
        "create": "Technischen Nutzer anlegen",
        "delete": "Technischen Nutzer entfernen",
        "headline": "Technical user management COMPANY_NAME",
        "descriptionHeader": "Technical user management COMPANY_NAME",
        "descriptionText": "Lorem Ipsum is simply dummy text of the printing and typesetting industry. Lorem Ipsum has been the industry's standard .Lorem Ipsum is simply dummy text of the printing and typesetting industry. Lorem Ipsum has been the industry's standard.",
        "tableHeader": "Technischen Benutzerlist",
        "detailsHeader": "Technischer Benutzer: USER_NAME",
        "detailsPage": {
          "userDetails": "Benutzer Details",
          "description": "Beschreibung",
          "spoc": "SPOC",
          "permission": "Berechtigungen"
        },
        "confirmDeleteUser": "Sind Sie sicher, dass Sie OBJECT_NAME löschen möchten?",
        "noteDeleteUser": "Hinweis: Fügen Sie hier beliebige Notizen hinzu!",
        "confirmDeleteNotificationTitle": "Das Löschen des Benutzers war erfolgreich.",
        "confirmDeleteNotificationDescription": "Die Aktion kann nicht rückgängig gemacht werden. Bitte erstellen Sie einen neuen Benutzer, falls dies erforderlich ist"
      }
    },
    "addUser": {
      "headline": "Erstelle einen neuen User",
      "subheadline": "tbd",
      "singleUser": "Einzel-Upload",
      "multipleUser": "Massen-Upload",
      "multipleUserHeadline": "Mehrere Benutzer per Datei-Upload hinzufügen:",
      "multipleUserSubheadline": "Bitte verwenden Sie dieses <1>Upload-Vorlage</1>, um mehrere Benutzer per Datei hinzuzufügen",
      "technicalUserHeadline": "Technischen Nutzer anfragen",
      "technicalUserSubheadline": "Bitte geben Sie die erforderlichen Informationen ein:",
      "technicalUserSubheadlineSuccess": "Der technische Benutzer wurde mit den folgenden Daten angelegt:",
      "chooseUserRole": "Benutzer-Rolle für den Portalzugriff auswählen",
      "helperText": "Please enter all required information before proceeding.",
      "technicalUser": {
        "addOverlay": {
          "service": "Dienst*",
          "description": "Beschreibung*",
          "spocHeadline": "Single Point of Contact (SPoC):",
          "error": {
            "select": "Bitte wählen Sie einen Wert.",
            "description": "Bitte geben Sie eine Beschreibung ein."
          }
        }
      },
      "userUpload": {
        "title": "Dateien hierher ziehen",
        "subtitle": "oder wähle eine Datei direkt aus.",
        "uploadStatus": {
          "rejected_file_type": "Fehler - falscher Dateityp.",
          "rejected_max_files": "Fehler - Dateigröße zu groß.",
          "preparing": "vorbereiten",
          "error_file_size": "Fehler (file_size)",
          "error_validation": "Fehler (validation)",
          "ready": "Fertig",
          "started": "started",
          "getting_upload_params": "getting (upload_params)",
          "error_upload_params": "error (upload_params)",
          "uploading": "hochladen",
          "exception_upload": "exception_upload",
          "aborted": "aborted",
          "restarted": "restarted",
          "removed": "removed",
          "error_upload": "upload error",
          "headers_received": "headers received",
          "done": "done"
        }
      }
    },
    "addUserRight": {
      "headline": "Benutzer hinzufügen",
      "subheadline": "Auswählen und hinzufügen von Benutzern"
    },
    "help": {
      "message": "Fügen Sie hier Inhalte hinzu"
    },
    "contact": {
      "message": "Fügen Sie hier Inhalte hinzu"
    },
    "imprint": {
      "directors": "Vertretungsberechtigter Vorstand",
      "ceo": "Vorstandsvorsitzender",
      "deputyCeo": "Stellvertretender Vorstandsvorsitzender",
      "treasurer": "Schatzmeister",
      "address": "Anschrift",
      "contact&support": "Kontakt & Support",
      "contact&supportDesc": "Auf unserer Supportseite finden Sie Antworten zu vielen Fragen. Sollte Ihre Frage nicht beantwortet werden, verwenden Sie bitte unsere Kontaktformular. Alternativ können Sie uns auch per E-Mail an info@catena-x.net kontaktieren.",
      "privacy": "Datenschutz",
      "privacyDesc": "Für Fragen zum Thema Datenschutz und der Information, welche Daten von Ihnen erhoben werden, finden Sie alle Details unter folgendem Link:"
    },
    "privacy": {
      "message": "Fügen Sie hier Inhalte hinzu"
    },
    "terms": {
      "message": "Fügen Sie hier Inhalte hinzu"
    },
    "cookiepolicy": {
      "description1": "A cookie is a small piece of data (text file) that a website - when visited by a user - asks your browser to store on your device in order to remember information about you, such as your language preference or login information.",
      "description2": "More specially, we use cookies for the following purposes:",
      "description2_first": "Assisting you in navigation;",
      "description2_second": "Assisting in login;",
      "description2_third": "Remember your preferences and settings;",
      "description2_fourth": "Detect the size of your screen;",
      "description2_fifth": "Showing you personlised products / services;",
      "description3": "Below is a detailed list of the cookies we use on our Website.",
      "description3_first": "Strictly Necessary Cookies",
      "description3_second": "Functional Cookies",
      "description3_third": "Targetting Cookies"
    },
    "thirdpartylicenses": {
      "message": "Diese Pakete werden aktuell vom Catena-X Portal eingesetzt."
    },
    "account": {
      "userAccount": "Benutzer Konto",
      "token": "DEV only: Aktuelles Authentisierungstoken",
      "copy_to_clipboard": "Token in die Zwischenablage kopieren",
      "deleteAccount": "Benutzer löschen",
      "suspendAccount": "Benutzer aussetzen",
      "resetPswrdAccount": "Passwort zurücksetzen",
      "appPermissionTable": {
        "title": "Nutzerbrechtigungen pro Applikation",
        "appName": "App Name",
        "appProvider": "App Anbieter"
      }
    },
    "footer": {
      "copyright": "Copyright © Catena-X Automotive Network"
    },
    "logout": {
      "message": "Wir melden Sie nun ab... Wir freuen uns Sie bald wieder hier zu sehen!"
    },
    "notfound": {
      "message": "Der Inhalt wurde nicht gefunden. Dies kann verschiedene Ursachen haben - entweder",
      "reason": {
        "nopermission": "Sie haben keine Berechtigung diesen Inhalt zu sehen oder",
        "notexisting": "die Seite existiert im Catena-X Portal nicht oder",
        "notimplemented": "sie wurde noch nicht implementiert."
      },
      "further": "Wenn Sie denken, dass hier etwas sein sollte kontaktieren Sie bitte Ihren Administrator."
    },
    "appdetail": {
      "usecase": "Use Case",
      "language": "Verfügbare App Sprachen",
      "subscribe": "Abonnieren",
      "privacy": {
        "heading": "Datenschutz",
        "message": "Die Datenschutzerklärung gibt an, welche Daten die Geschäftsanwendungen erheben, handhaben und verarbeiten. Die nachstehenden Details zeigen explizit, welche Unternehmens-/Benutzerinformationen gesammelt/gespeichert werden."
      },
      "howtouse": {
        "heading": "Nutzungsbedingungen",
        "message": "Die Nutzungsbedingungen regeln das Verhältnis zwischen App Interessenten und App Anbieter. Die Nutzungsbedingungen, sowie die Datenmodelle und weitere Informationen können durch Anklicken der Hyperlinks eingesehen werden."
      },
      "providerInformation": {
        "heading": "Anbieterinformationen",
        "message": "Folgend finden Sie alle notwendigen Informationen zum direkten Kontakt zum Anbieter.",
        "appProvider": "App Anbieter",
        "website": "Webseite",
        "email": "E-Mail",
        "phone": "Telefon"
      }
    }
  },
  "navigation": {
    "subNavigation": {
      "buttonLabel": "Technical User Management",
      "link1Label": "Access Management",
      "link2Label": "Identity User Management"
    }
  },
  "global": {
    "field": {
      "first": "Name",
      "last": "Nachname",
      "email": "E-Mail",
      "company": "Firmenname",
      "status": "Status",
      "role": "Rolle",
      "active": "Aktiv",
      "inactive": "Inaktiv",
      "name": "Name",
      "details": "Details",
      "userName": "Benutzername",
      "clientId": "Client ID",
      "authType": "Auth Type"
    },
    "actions": {
      "cancel": "Abbrechen",
      "confirm": "Bestätigen",
      "more": "Mehr",
      "details": "Details",
      "close": "Schließen",
      "back": "Zurück",
      "delete": "Löschen",
      "pleaseSelect": "Bitte auswählen",
      "reload": "Seite neuladen",
      "homepage": "Startseite"
    },
    "search": {
      "category": {
        "USECASE": "Anwendungsfälle",
        "APP": "Apps",
        "USER": "Benutzer",
        "PARTNER": "Geschäftspartner",
        "PAGE": "Seiten",
<<<<<<< HEAD
=======
        "OVERLAY": "Aktionen",
        "ACTION": "Einstellungen",
>>>>>>> 80162d90
        "NEWS": "Neuigkeiten"
      }
    },
    "userRoles": {
      "itAdmin": "IT Admin",
      "businessAdmin": "Business Admin",
      "cxUser": "CX Teilnehmer",
      "dataSpecialist": "Data Spezialist",
      "appDeveloper": "App Entwickler",
      "appAdmin": "App Administrator"
    },
    "errors": {
      "title": "Oops, Etwas ist schief gelaufen.",
      "description": "Der Server hat einen internen Fehler oder eine Fehlkonfiguration festgestellt und konnte Ihre Anfrage nicht abschließen.",
      "additionalDescription": "Bitte wenden Sie sich an Ihren Administrator."
    }
  }
}<|MERGE_RESOLUTION|>--- conflicted
+++ resolved
@@ -526,11 +526,8 @@
         "USER": "Benutzer",
         "PARTNER": "Geschäftspartner",
         "PAGE": "Seiten",
-<<<<<<< HEAD
-=======
         "OVERLAY": "Aktionen",
         "ACTION": "Einstellungen",
->>>>>>> 80162d90
         "NEWS": "Neuigkeiten"
       }
     },
