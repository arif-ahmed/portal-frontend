{
  "headerTitle": "Service Release Process",
  "descHeading": "Veröffentlichen Sie Ihre Service auf dem Catena-X Marktplatz",
  "descMessage": "Registrieren Sie Ihren Service und Ihre Metadaten, um auf dem Marktplatz veröffentlicht zu werden. Wenn Sie nach unten scrollen, finden Sie einen ersten Überblick zu dem Service-Freigabeprozess.",
  "startCreatingButton": "Beginnen Sie mit der Registrierung Ihres Serviceangebots",
  "registerButton": "Registrieren Sie Ihre Serviceangebot",
  "overviewButton": "Service Übersicht",
  "stepHeading": "Der Prozess führt Sie durch die folgenden Schritte:",
  "dividerText": "Beginnen wir mit der Veröffentlichung Ihres Dienstes...",
  "marketplaceHeading": "Anforderungen für anstehende Einreichungen im Service Marketplace",
  "requiredButton": "Neu",
  "requiredtitle": "Requirement Lorem ipsum",
  "requiredExplaination": "Erläuterung der Anforderung",
  "consultanceService": "Beratungsleistung",
  "dataspaceService": "Tool/Service",
  "loadmore": "Mehr laden",
  "stepper": {
    "marketCard": "Offer Card",
    "servicePage": "Offer Page Details",
    "contractAndConsent": "Contract & Consent",
    "validateAndPublish": "Verify & Submit"
  },
  "step1": {
<<<<<<< HEAD
    "headerTitle": "Create Service",
    "headerDescription": "The following input fields and uploads are used to create your service 'Service Card' which will be placed inside the marketplace. The service card is the first touchpoint with the customer.",
    "defaultCardServiceImageAlt": "Part Chain",
    "defaultCardServiceProvider": "Catena-X",
    "defaultCardServiceTitle": "This is the service title",
    "defaultCardShortDescriptionEN": "[short description EN] this section will get replaced with your service short description",
=======
    "headerTitle": "Service Card Erstellen",
    "headerDescription": "Die folgenden Eingabefelder und Uploads werden verwendet, um Ihre Service-'Service Card' zu erstellen, die auf dem Marktplatz platziert wird. Die Servicekarte ist der erste Berührungspunkt mit dem Kunden.",
>>>>>>> 591904c9
    "serviceName": "Service Name*",
    "serviceType": "Service Type*",
    "serviceTypePlaceholder": "Wählen Sie den Servicetyp aus",
    "shortDescriptionEN": "Kurzbeschreibung (en)*",
    "shortDescriptionDE": "Kurzbeschreibung (de)*",
    "serviceLeadImageUpload": "Service Card Bild"
  },
  "step2": {
    "headerTitle": "Service Details",
    "headerDescription": "Lorem Ipsum is simply dummy text of the printing and typesetting industry. Lorem Ipsum has been the industry's standard .Lorem Ipsum is simply dummy text of the printing and typesetting industry. Lorem Ipsum has been the industry's standard .",
    "longDescriptionEN": "Service Beschreibung (en)*",
    "longDescriptionDE": "Service Beschreibun (de)*",
    "doc": "Supporting Material",
    "note": "Info:",
    "providerDetails": "Provider Details",
    "providerHomePage": "Provider Homepage",
    "providerContactEmail": "Customer Contact E-Mail",
    "pleaseEnterValidHomePageURL": "Bitte geben Sie eine gültige URL ein - eg: https://catena-x.net",
    "pleaseEnterValidEmail": "Bitte geben Sie eine gültige Email an"
  },
  "step3": {
    "headerTitle": "Agreements and Consent",
    "headerDescription": "Um Ihren Service auf dem Marktplatz zu veröffentlichen, müssen Sie eine Reihe von Catena-X-spezifischen Vereinbarungen unterzeichnen. Bitte sehen Sie sich die genannten Vereinbarungen an und stimmen Sie diesen über die Checkliste Genehmigung zu."
  },
  "step4": {
    "headerTitle": "Validate & Publish",
    "headerDescription": "Lorem Ipsum is simply dummy text of the printing and typesetting industry. Lorem Ipsum has been the industry's standard .Lorem Ipsum is simply dummy text of the printing and typesetting industry. Lorem Ipsum has been the industry's standard ",
    "appDetails": "Service Details",
    "documents": "Documents",
    "providerInformation": "Provider Information",
    "consent": "Consent",
    "longDescriptionTitleEN": "[Long Description - EN] ",
    "longDescriptionTitleDE": "[Long Description - DE] "
  },
  "serviceReleaseForm": {
    "headerTitle": "Create Service",
    "addMore": "Add More",
    "noItemsSelected": "No Items Selected",
    "note": "Note:",
    "OnlyOneFileAllowed": "Only one file for upload allowed",
    "max1Images": "Only one file is supported",
    "minimum": "Minimum",
    "charactersRequired": " characters required",
    "maximum": "Maximum",
    "charactersAllowed": " characters allowed",
    "validCharactersIncludes": "Valid characters includes: ",
    "isMandatory": " is mandatory",
    "fileUploadIsMandatory": "File upload is mandatory",
    "error": {
      "title": "Die Übermittlung war nicht erfolgreich.",
      "message": "Bitte versuchen Sie es erneut oder kommen Sie später wieder."
    },
    "dataSavedSuccessMessage": "Data saved successfully",
    "roleDeleteSuccessMessage": "Role deleted successfully",
    "rolesDeleteSuccessMessage": "Roles deleted successfully",
    "errormessage": "Error! Something went wrong"
  },
  "footerButtons": {
    "help": "Help",
    "saveAndProceed": "Save & proceed",
    "save": "Save",
    "submit": "Submit",
    "proceed": "Proceed"
  },
  "submit": {
    "headerTitle": "Service erfolgreich eingereicht!",
    "headerDescription": "Nach einer Überprüfung durch einen Catena-X-Administrator erhalten Sie",
    "headerDescriptionComplete": "weitere Informationen zur Servicefreigabe",
    "yourCatenaXTeam": "Dein Catena-X team",
    "overview": "Zu meiner Service Übersicht"
  },
  "defaultValues": {
    "conformityDocumentsDescription": "Lorem ipsum dolor sit amet, consectetur adipiscing elit, sed do eiusmod tempor incididunt ut labore et dolore magna aliqua. Ut enim ad minim veniam, quis nostrud exercitation ullamco laboris nisi ut aliquip ex ea commodo consequat.",
    "documentsDescription": "Lorem ipsum dolor sit amet, consectetur adipiscing elit, sed do eiusmod tempor incididunt ut labore et dolore magna aliqua. Ut enim ad minim veniam, quis nostrud exercitation ullamco laboris nisi ut aliquip ex ea commodo consequat."
  },
  "serviceoverview": {
    "filter": {
      "all": "Alle",
      "active": "Aktiv",
      "inactive": "Inaktiv",
      "wip": "In Arbeit"
    },
    "headerTitle": "Service Overview - Own managed service offers",
    "inputPlaceholder": "Suchen Sie nach Services",
    "addbtn": "Registrieren Sie Ihre Services"
  },
  "servicedetails": {
    "headerTitle": "Service Details"
  },
  "serviceSubscription": {
    "headline": "Service Subscription",
    "subHeading": "Manage customer subscriptons",
    "description": "Do you wan't to rather use the autosetup; connect your service to automate marketplace subscription build",
    "readMore": "Read More",
    "registerURL": "RegisterURL",
    "search": "...search by entering the service name here.",
    "noDataMessage": "No data available",
    "subscriptionHeading": ">> there are already active subscriptions for the service {serviceName}",
    "subscribeSuccessMsg": "Subscribed Successfully",
    "newServices": "New Services",
    "recommendations": "Recommendations",
    "allServices": "All Services",
    "activateBtn": "Activate",
    "pleaseEnterValidURL": "Please enter a valid URL",
    "tabs": {
      "request": "Request",
      "active": "Active"
    },
    "sortOptions": {
      "customer": "By Customer A-Z",
      "offer": "By Offer"
    },
    "document": {
      "heading": "Relevant Documents",
      "message": "The terms of use, as well as the data models and further information can be viewed by clicking on the documents shared below."
    },
    "register": {
      "heading": "Autosetup URL",
      "message": "Enter your autosetup url in the input field below to store the autosetup endpoint. The endpoint will get triggered by CX as soon as a interested company is hitting the 'Subscribe' button in the marketplace.",
      "endpointConfigured": "Current Endpoint",
      "autosetupURL": "AutoSetup URL",
      "providerErrorMessage": "Something went wrong! Please try it later again.",
      "providerSuccessMessage": "Service Provider Details added successfully."
    },
    "activation": {
      "heading": "Activate Service Subscription",
      "description": "Activate the service subscription request of the customer by adding your customer specific service endpoint/url in the input field below. We will use the url to register/activate the service authentication with the CX idp. Additionally you will receive a technical user which can get used to connect the service tenant/connector to the centryl CX components/services (where needed).",
      "successDescription": "The technical user has been created with the following data:",
      "clientId": "Client Id",
      "clientSecret": "Client Secret"
    }
  },
  "adminBoard": {
    "headerTitle": "Service request management",
    "search": "search company name/service title",
    "noDataMessage": "No data available",
    "successApproveMsg": "Service wurde aktiviert",
    "errorApproveMsg": "Service-Aktivierung fehlgeschlagen.",
    "successDeclineMsg": "Service wurde declined & provider informiert",
    "errorDeclineMsg": "Ablehnung der Service-Aktivierung fehlgeschlagen.",
    "tabs": {
      "open": "Open",
      "all": "All"
    },
    "sortOptions": {
      "newFirst": "Newest First",
      "AppTitle": "Service Title (A-Z)"
    },
    "declineModal": {
      "title": "Reject Service Release Request {appName}",
      "subheading": "Are you sure you want to reject the service release request ?",
      "declineReason": "The rejection will",
      "declineReason1Label": "Create a notification & email message to inform the service provider/manager about the rejection",
      "declineReason2Label": "An individual message with additional details can get shared by adding the details into the input field below",
      "declineReason3Label": "The service will get set back to the status “in progress“",
      "inputLabel": "Cancellation Message",
      "confirm": "Confirm",
      "close": "Close"
    }
  },
  "adminboardDetail": {
    "action": {
      "back": "Back"
    },
    "longDescriptionTitleEN": "Description - English",
    "longDescriptionTitleDE": "Description - German",
    "backToBoard": "Back to Admin Board",
    "documents": {
      "heading": "Documents",
      "message": "In the following section additional documents/information are shared by the app provider. Click on the document name to download them. "
    },
    "provider": {
      "heading": "Provider Information",
      "message": "If you have any question, want to get in contact or visit the provider website, you can find all necessary information below."
    }
  },
  "retryOverlay": {
    "title": "Something went wrong",
    "description": "The data could not get loaded, please try it again or go back to the previous page."
  }
}<|MERGE_RESOLUTION|>--- conflicted
+++ resolved
@@ -21,17 +21,8 @@
     "validateAndPublish": "Verify & Submit"
   },
   "step1": {
-<<<<<<< HEAD
-    "headerTitle": "Create Service",
-    "headerDescription": "The following input fields and uploads are used to create your service 'Service Card' which will be placed inside the marketplace. The service card is the first touchpoint with the customer.",
-    "defaultCardServiceImageAlt": "Part Chain",
-    "defaultCardServiceProvider": "Catena-X",
-    "defaultCardServiceTitle": "This is the service title",
-    "defaultCardShortDescriptionEN": "[short description EN] this section will get replaced with your service short description",
-=======
     "headerTitle": "Service Card Erstellen",
     "headerDescription": "Die folgenden Eingabefelder und Uploads werden verwendet, um Ihre Service-'Service Card' zu erstellen, die auf dem Marktplatz platziert wird. Die Servicekarte ist der erste Berührungspunkt mit dem Kunden.",
->>>>>>> 591904c9
     "serviceName": "Service Name*",
     "serviceType": "Service Type*",
     "serviceTypePlaceholder": "Wählen Sie den Servicetyp aus",
@@ -43,7 +34,7 @@
     "headerTitle": "Service Details",
     "headerDescription": "Lorem Ipsum is simply dummy text of the printing and typesetting industry. Lorem Ipsum has been the industry's standard .Lorem Ipsum is simply dummy text of the printing and typesetting industry. Lorem Ipsum has been the industry's standard .",
     "longDescriptionEN": "Service Beschreibung (en)*",
-    "longDescriptionDE": "Service Beschreibun (de)*",
+    "longDescriptionDE": "Service Beschreibung (de)*",
     "doc": "Supporting Material",
     "note": "Info:",
     "providerDetails": "Provider Details",
