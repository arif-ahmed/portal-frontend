--- conflicted
+++ resolved
@@ -22,14 +22,7 @@
   },
   "step1": {
     "headerTitle": "Service Card Erstellen",
-    "headerDescription": "Die folgenden Eingabefelder und Uploads werden verwendet, um Ihre Service-'Service Card' zu erstellen, die auf dem Marktplatz platziert wird. Die Servicekarte ist der erste Berührungspunkt mit dem Kunden. Während Sie die Daten unten eingeben, werfen Sie einen Blick auf die Servicekarte auf der linken Seite, die basierend auf Ihrer Eingabe automatisch aktualisiert wird.",
-<<<<<<< HEAD
-=======
-    "defaultCardServiceImageAlt": "Part Chain",
-    "defaultCardServiceProvider": "Catena-X",
-    "defaultCardServiceTitle": "Dies ist der Service Titel",
-    "defaultCardShortDescriptionEN": "[Kurzbeschreibung EN] Dieser Abschnitt wird durch Ihre Service-Kurzbeschreibung ersetzt",
->>>>>>> a70f8071
+    "headerDescription": "Die folgenden Eingabefelder und Uploads werden verwendet, um Ihre Service-'Service Card' zu erstellen, die auf dem Marktplatz platziert wird. Die Servicekarte ist der erste Berührungspunkt mit dem Kunden.",
     "serviceName": "Service Name*",
     "serviceType": "Service Type*",
     "serviceTypePlaceholder": "Wählen Sie den Servicetyp aus",
@@ -52,25 +45,12 @@
   },
   "step3": {
     "headerTitle": "Agreements and Consent",
-<<<<<<< HEAD
     "headerDescription": "Um Ihren Service auf dem Marktplatz zu veröffentlichen, müssen Sie eine Reihe von Catena-X-spezifischen Vereinbarungen unterzeichnen. Bitte sehen Sie sich die genannten Vereinbarungen an und stimmen Sie diesen über die Checkliste Genehmigung zu."
-=======
-    "headerDescription": "Um Ihren Service auf dem Marktplatz zu veröffentlichen, müssen Sie eine Reihe von Catena-X-spezifischen Vereinbarungen unterzeichnen. Bitte sehen Sie sich die genannten Vereinbarungen an und stimmen Sie diesen über die Checkliste Genehmigung zu.",
-    "allAgreementsMandatory": "Alle Terms & Conditions sind mandatory",
-    "uploadImageConformity": "Laden Sie hier das Conformity Zertifikat als PDF hoch."
->>>>>>> a70f8071
   },
   "step4": {
     "headerTitle": "Validate & Publish",
     "headerDescription": "Lorem Ipsum is simply dummy text of the printing and typesetting industry. Lorem Ipsum has been the industry's standard .Lorem Ipsum is simply dummy text of the printing and typesetting industry. Lorem Ipsum has been the industry's standard ",
     "appDetails": "Service Details",
-<<<<<<< HEAD
-=======
-    "language": "Language :  ",
-    "useCase": "Use Case :  ",
-    "price": "Preis :  ",
-    "conformityDocument": "Conformity Document",
->>>>>>> a70f8071
     "documents": "Documents",
     "providerInformation": "Provider Information",
     "consent": "Consent",
