import {
  Button,
  DialogActions,
  DialogContent,
  DialogHeader,
  Input,
} from 'cx-portal-shared-components'
import {
  fetchAny,
  putBusinessPartnerNumber,
} from 'features/admin/userOwn/actions'
import { ownUserSelector } from 'features/admin/userOwn/slice'
import { show } from 'features/control/overlay/actions'
import { Overlay } from 'features/control/overlay/types'
import { useEffect, useState } from 'react'
import { useDispatch, useSelector } from 'react-redux'
import DeleteIcon from '@mui/icons-material/DeleteOutlineOutlined'
import './style.scss'

<<<<<<< HEAD
export default function AddBPN({ id }: { id: string }) {
  const { t } = useTranslation()
=======
export default function AddBPN({ companyUserId }: { companyUserId: string }) {
>>>>>>> cc0bf657
  const dispatch = useDispatch()
  const userInfo = useSelector(ownUserSelector)
  const [bpnValues, setBpnValues] = useState([''])
  const [inputBPN, setInputBPN] = useState('')
  const [bpnErrorMsg, setBpnErrorMessage] = useState('')

  useEffect(() => {
    dispatch(fetchAny(id))
  }, [dispatch, id])

  useEffect(() => {
    setBpnValues(userInfo.bpn)
  }, [userInfo])

  const addInputBPN = (value: string) => {
    const bpnPattern = /^BPNL[a-z0-9]{12}$/i
    if (!bpnPattern.test(value.trim())) {
      setBpnErrorMessage('Invalid BPN Number. Please enter a valid number.')
    } else {
      setBpnErrorMessage('')
      setInputBPN(value)
    }
  }

  const addBPN = () => {
    if (!bpnErrorMsg) {
      dispatch(putBusinessPartnerNumber({ companyUserId: id, inputBPN }))
      setBpnValues([...bpnValues, inputBPN])
    }
  }

  return (
    <>
      <DialogHeader
        {...{
          title: 'Manage BPNs',
          closeWithIcon: true,
          onCloseWithIcon: () => dispatch(show(Overlay.NONE, '')),
        }}
      />

      <DialogContent>
<<<<<<< HEAD
        {bpnValues.map((bpn, i) => {
          return (
            <li key={i}>
              {bpn} <a href="a#">Delete</a>
            </li>
          )
        })}
        <Input
          name="bpn"
          label="Add a new BPN"
          placeholder="Placeholder Text"
          onChange={(e) => addInputBPN(e.target.value)}
          onKeyPress={(event) => {
            if (event.key === 'Enter') {
              addBPN()
            }
          }}
        />
        <p style={{ color: 'red' }}>{bpnErrorMsg}</p>
=======
        <div className="manageBPN">
          <ul className="bpnListing">
            {bpnValues.map((bpn, i) => {
              return (
                <li key={i}>
                  <p>{bpn}</p> <DeleteIcon className="deleteIcon" />
                </li>
              )
            })}
          </ul>
          <div className="bpnInput">
            <Input
              name="bpn"
              label="Add a new BPN"
              placeholder="Placeholder Text"
              onChange={(e) => addInputBPN(e.target.value)}
              onKeyPress={(event) => {
                if (event.key === 'Enter') {
                  addBPN()
                }
              }}
            />
            <p style={{ color: 'red' }}>{bpnErrorMsg}</p>
          </div>
        </div>
>>>>>>> cc0bf657
      </DialogContent>

      <DialogActions>
        <Button
          variant="outlined"
          onClick={() => dispatch(show(Overlay.NONE, ''))}
        >
          Close
        </Button>
      </DialogActions>
    </>
  )
}<|MERGE_RESOLUTION|>--- conflicted
+++ resolved
@@ -17,12 +17,7 @@
 import DeleteIcon from '@mui/icons-material/DeleteOutlineOutlined'
 import './style.scss'
 
-<<<<<<< HEAD
 export default function AddBPN({ id }: { id: string }) {
-  const { t } = useTranslation()
-=======
-export default function AddBPN({ companyUserId }: { companyUserId: string }) {
->>>>>>> cc0bf657
   const dispatch = useDispatch()
   const userInfo = useSelector(ownUserSelector)
   const [bpnValues, setBpnValues] = useState([''])
@@ -65,7 +60,7 @@
       />
 
       <DialogContent>
-<<<<<<< HEAD
+        {/*
         {bpnValues.map((bpn, i) => {
           return (
             <li key={i}>
@@ -85,7 +80,7 @@
           }}
         />
         <p style={{ color: 'red' }}>{bpnErrorMsg}</p>
-=======
+        */}
         <div className="manageBPN">
           <ul className="bpnListing">
             {bpnValues.map((bpn, i) => {
@@ -111,7 +106,6 @@
             <p style={{ color: 'red' }}>{bpnErrorMsg}</p>
           </div>
         </div>
->>>>>>> cc0bf657
       </DialogContent>
 
       <DialogActions>
