import { Dialog } from 'cx-portal-shared-components'
import { stateSelector } from 'features/control/overlay/slice'
import { Overlay, OverlayState } from 'features/control/overlay/types'
import { useEffect } from 'react'
import { useSelector } from 'react-redux'
import { useNavigate } from 'react-router-dom'
import AddBPN from './overlays/AddBPN'

const getOverlay = (overlay: OverlayState) => {
  switch (overlay.type) {
    case Overlay.ADD_BPN:
      return <AddBPN companyUserId={overlay.id} />
  }
}

const getOverlay = (overlay: OverlayState) => {
  switch (overlay.type) {
    case Overlay.INVITE:
      return <InviteForm />
    case Overlay.COMPANY:
      return <BusinessPartnerDetail id={overlay.id} />
    case Overlay.APP:
      return <AppDetailContent id={overlay.id} />
    default:
      return <></>
  }
}

export default function MainOverlay() {
  const overlay = useSelector(stateSelector)
  const navigate = useNavigate()

  useEffect(() => {
    navigate({
      search:
        overlay.type === Overlay.NONE
          ? ''
          : `?overlay=${overlay.type}${overlay.id ? ':' + overlay.id : ''}`,
    })
  }, [navigate, overlay])

  return (
<<<<<<< HEAD
    <Dialog open={overlay.type !== Overlay.NONE}>
      <DialogHeader
        {...{
          title: t(getOverlayTitle(overlay.type)),
          closeWithIcon: true,
          onCloseWithIcon: () => dispatch(show(Overlay.NONE, '')),
        }}
      />
      <DialogContent>
        {getOverlay(overlay)}
      </DialogContent>
    </Dialog>
=======
    <Dialog open={overlay.type !== Overlay.NONE}>{getOverlay(overlay)}</Dialog>
>>>>>>> 27cd2027
  )
}<|MERGE_RESOLUTION|>--- conflicted
+++ resolved
@@ -5,22 +5,26 @@
 import { useSelector } from 'react-redux'
 import { useNavigate } from 'react-router-dom'
 import AddBPN from './overlays/AddBPN'
+import { AddUser } from './overlays/AddUser'
+import AppDetail from './overlays/AppDetail'
+import InviteForm from './overlays/InviteForm'
+import UserInfo from './overlays/UserInfo'
+import BusinessPartnerDetail from './pages/PartnerNetwork/BusinessPartnerDetailOverlay/BusinessPartnerDetail'
 
 const getOverlay = (overlay: OverlayState) => {
   switch (overlay.type) {
+    case Overlay.ADD_USER:
+      return <AddUser  />
+    case Overlay.USER:
+      return <UserInfo id={overlay.id} />
     case Overlay.ADD_BPN:
       return <AddBPN companyUserId={overlay.id} />
-  }
-}
-
-const getOverlay = (overlay: OverlayState) => {
-  switch (overlay.type) {
     case Overlay.INVITE:
       return <InviteForm />
     case Overlay.COMPANY:
       return <BusinessPartnerDetail id={overlay.id} />
     case Overlay.APP:
-      return <AppDetailContent id={overlay.id} />
+      return <AppDetail id={overlay.id} />
     default:
       return <></>
   }
@@ -40,21 +44,6 @@
   }, [navigate, overlay])
 
   return (
-<<<<<<< HEAD
-    <Dialog open={overlay.type !== Overlay.NONE}>
-      <DialogHeader
-        {...{
-          title: t(getOverlayTitle(overlay.type)),
-          closeWithIcon: true,
-          onCloseWithIcon: () => dispatch(show(Overlay.NONE, '')),
-        }}
-      />
-      <DialogContent>
-        {getOverlay(overlay)}
-      </DialogContent>
-    </Dialog>
-=======
     <Dialog open={overlay.type !== Overlay.NONE}>{getOverlay(overlay)}</Dialog>
->>>>>>> 27cd2027
   )
 }