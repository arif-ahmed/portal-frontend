--- conflicted
+++ resolved
@@ -3,24 +3,8 @@
 import { useEffect } from 'react'
 import { useSelector } from 'react-redux'
 import { useNavigate } from 'react-router-dom'
-<<<<<<< HEAD
-import AppDetailContent from './pages/AppDetail/AppDetailContent'
-import BusinessPartnerDetail from './pages/PartnerNetwork/BusinessPartnerDetailOverlay/BusinessPartnerDetail'
-
-const getOverlayTitle = (type: Overlay) => {
-  switch (type) {
-    case Overlay.COMPANY:
-      return 'content.partnernetwork.overlay.title'
-    case Overlay.APP:
-      return '' //no title or pages.appdetails
-    default:
-      return ''
-  }
-}
-=======
 import { getAction, getOverlay } from 'services/AccessService'
 import { OVERLAYS } from 'types/Constants'
->>>>>>> de3b796f
 
 export default function MainOverlay() {
   const overlay = useSelector(stateSelector)
@@ -36,23 +20,6 @@
   }, [navigate, overlay])
 
   return (
-<<<<<<< HEAD
-    <Dialog open={overlay.type !== Overlay.NONE}>
-      <DialogHeader
-        {...{
-          title: t(getOverlayTitle(overlay.type)),
-          closeWithIcon: true,
-          onCloseWithIcon: () => dispatch(show(Overlay.NONE, '')),
-        }}
-      />
-      <DialogContent>
-        {overlay.type === Overlay.COMPANY && (
-          <BusinessPartnerDetail id={overlay.id} />
-        )}
-        {overlay.type === Overlay.APP && <AppDetailContent id={overlay.id} />}
-      </DialogContent>
-    </Dialog>
-=======
     <>
       {overlay.type === OVERLAYS.NONE && getAction(overlay.id) ? (
         getAction(overlay.id)?.element
@@ -62,6 +29,5 @@
         </Dialog>
       )}
     </>
->>>>>>> de3b796f
   )
 }