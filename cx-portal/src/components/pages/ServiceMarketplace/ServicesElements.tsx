/********************************************************************************
 * Copyright (c) 2021,2022 BMW Group AG
 * Copyright (c) 2021,2022 Contributors to the CatenaX (ng) GitHub Organisation.
 *
 * See the NOTICE file(s) distributed with this work for additional
 * information regarding copyright ownership.
 *
 * This program and the accompanying materials are made available under the
 * terms of the Apache License, Version 2.0 which is available at
 * https://www.apache.org/licenses/LICENSE-2.0.
 *
 * Unless required by applicable law or agreed to in writing, software
 * distributed under the License is distributed on an "AS IS" BASIS, WITHOUT
 * WARRANTIES OR CONDITIONS OF ANY KIND, either express or implied. See the
 * License for the specific language governing permissions and limitations
 * under the License.
 *
 * SPDX-License-Identifier: Apache-2.0
 ********************************************************************************/

import { CardHorizontal, PageNotifications } from 'cx-portal-shared-components'
<<<<<<< HEAD
import { Box, Grid, useTheme, CircularProgress } from '@mui/material'
=======
import { Grid, useTheme, CircularProgress } from '@mui/material'
>>>>>>> f00ca631
import { useTranslation } from 'react-i18next'
import { useNavigate } from 'react-router-dom'
import { useFetchServicesQuery } from 'features/serviceMarketplace/serviceApiSlice'
import './style.scss'

export default function ServicesElements() {
  const { t } = useTranslation()
  const navigate = useNavigate()
  const theme = useTheme()

  const { data } = useFetchServicesQuery(0)
  const services = data && data.content

  const handleClick = (id: string) => {
    navigate(`/servicemarketplacedetail/${id}`)
  }

  if (services && services.length === 0) {
    return (
      <div className="marketplace-section">
        <PageNotifications
          description={t('content.serviceMarketplace.noDataMessage')}
          onCloseNotification={function noRefCheck() {}}
          open
          severity="error"
          showIcon
          title="Error"
        />
      </div>
    )
  }

  return (
    <div className="marketplace-section">
      {services && services.length ? (
<<<<<<< HEAD
        <Box>
          <Grid
            container
            spacing={{ xs: 2, md: 3 }}
            columns={{ xs: 4, sm: 8, md: 12 }}
          >
            {services.map((service: any) => (
              <Grid item xs={4} key={service.id}>
                <CardHorizontal
                  borderRadius={0}
                  imageAlt="App Card"
                  imagePath={service.leadPictureUri}
                  label={service.provider}
                  buttonText="Details"
                  onBtnClick={() => handleClick(service.id)}
                  title={service.title}
                  backgroundColor="#f7f7f7"
                />
              </Grid>
            ))}
          </Grid>
        </Box>
=======
        <Grid container spacing={2}>
          {services.map((service: any) => (
            <Grid item xs={12} sm={6} md={4} key={service.id}>
              <CardHorizontal
                borderRadius={0}
                imageAlt="App Card"
                imagePath={service.leadPictureUri}
                label={service.provider}
                buttonText="Details"
                onBtnClick={() => handleClick(service.id)}
                title={service.title}
                backgroundColor="#f7f7f7"
              />
            </Grid>
          ))}
        </Grid>
>>>>>>> f00ca631
      ) : (
        <div className="service-progress">
          <CircularProgress
            size={50}
            sx={{
              color: theme.palette.primary.main,
            }}
          />
        </div>
      )}
    </div>
  )
}<|MERGE_RESOLUTION|>--- conflicted
+++ resolved
@@ -19,11 +19,7 @@
  ********************************************************************************/
 
 import { CardHorizontal, PageNotifications } from 'cx-portal-shared-components'
-<<<<<<< HEAD
-import { Box, Grid, useTheme, CircularProgress } from '@mui/material'
-=======
 import { Grid, useTheme, CircularProgress } from '@mui/material'
->>>>>>> f00ca631
 import { useTranslation } from 'react-i18next'
 import { useNavigate } from 'react-router-dom'
 import { useFetchServicesQuery } from 'features/serviceMarketplace/serviceApiSlice'
@@ -59,30 +55,6 @@
   return (
     <div className="marketplace-section">
       {services && services.length ? (
-<<<<<<< HEAD
-        <Box>
-          <Grid
-            container
-            spacing={{ xs: 2, md: 3 }}
-            columns={{ xs: 4, sm: 8, md: 12 }}
-          >
-            {services.map((service: any) => (
-              <Grid item xs={4} key={service.id}>
-                <CardHorizontal
-                  borderRadius={0}
-                  imageAlt="App Card"
-                  imagePath={service.leadPictureUri}
-                  label={service.provider}
-                  buttonText="Details"
-                  onBtnClick={() => handleClick(service.id)}
-                  title={service.title}
-                  backgroundColor="#f7f7f7"
-                />
-              </Grid>
-            ))}
-          </Grid>
-        </Box>
-=======
         <Grid container spacing={2}>
           {services.map((service: any) => (
             <Grid item xs={12} sm={6} md={4} key={service.id}>
@@ -99,7 +71,6 @@
             </Grid>
           ))}
         </Grid>
->>>>>>> f00ca631
       ) : (
         <div className="service-progress">
           <CircularProgress
