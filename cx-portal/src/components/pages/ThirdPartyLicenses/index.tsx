--- conflicted
+++ resolved
@@ -4,33 +4,18 @@
 import { useDispatch, useSelector } from 'react-redux'
 import { fetchItems } from 'state/features/licenses/actions'
 import { licensesSelector } from 'state/features/licenses/slice'
-<<<<<<< HEAD
-import { selectorUser } from 'state/features/user/userSlice'
-=======
->>>>>>> 09ef0449
 import debounce from 'lodash.debounce'
 
 export default function ThirdPartyLicenses() {
   const { t } = useTranslation('footer', { keyPrefix: 'licenses' })
   const dispatch = useDispatch()
-<<<<<<< HEAD
-  const { token } = useSelector(selectorUser)
-=======
->>>>>>> 09ef0449
   const [filterExpr, setFilterExpr] = useState<string>('')
   const [filter, setFilter] = useState<RegExp>(/./)
   const { items } = useSelector(licensesSelector)
 
   useEffect(() => {
-<<<<<<< HEAD
-    if (token) {
-      dispatch(fetchItems())
-    }
-  }, [token, dispatch])
-=======
     dispatch(fetchItems())
   }, [dispatch])
->>>>>>> 09ef0449
 
   const debouncedFilter = useMemo(
     () =>
