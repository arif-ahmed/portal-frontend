--- conflicted
+++ resolved
@@ -27,16 +27,10 @@
   const dispatch = useDispatch()
   const invitesData = useSelector(itemsSelector)
   const [failureOverlayOpen, setFailureOverlayOpen] = useState<boolean>(false)
-<<<<<<< HEAD
   const [successOverlayOpen, setSuccessOverlayOpen] = useState<boolean>(false)
   const [invitesTableData, setInvitesTableData] = useState(
     invitesData as InvitesDataGrid[]
   )
-=======
-  const [inviteOverlayOpen, setInviteOverlayOpen] = useState<boolean>(false)
-  const [invitesTableData, setInvitesTableData] = useState([] as InvitesDataGrid[])
-  const [processing, setProcessing] = useState<string>('input')
-  const [successOverlayOpen, setSuccessOverlayOpen] = useState<boolean>(false)
 
   useEffect(() => {
     // Adding "firstAndLastName" column to the invites table data
@@ -44,7 +38,6 @@
       { ...item, firstAndLastName: `${item.firstName} ${item.lastName}`, key: index }
     )))
   }, [invitesData])
->>>>>>> 70510bcc
 
   useEffect(() => {
     dispatch(fetchPage(0))
@@ -207,11 +200,7 @@
             },
           ]}
           rows={invitesTableData}
-<<<<<<< HEAD
           getRowId={(row: { [key: string]: string }) => row.dateCreated}
-=======
-          getRowId={(row: { [key: string]: string }) => row.key}
->>>>>>> 70510bcc
           sx={{ marginTop: '80px' }}
           disableColumnMenu
           hideFooter
