import { Button, Input, Typography } from 'cx-portal-shared-components'
import debounce from 'lodash.debounce'
import { useCallback, useMemo, useState } from 'react'
import { useTranslation } from 'react-i18next'
<<<<<<< HEAD
import { InviteData } from 'state/features/adminRegistration/types'
=======
import { InviteData } from 'state/features/userAdministration/types'
import Patterns from 'types/Patterns'
>>>>>>> e7af45ab
import './InviteForm.scss'

export const InviteForm = ({
  state,
  onSubmit,
}: {
  state: string
  onSubmit: (data: InviteData) => void
}) => {
  const { t } = useTranslation()
  const [inpExpr, setInpExpr] = useState<string[]>(['', '', '', ''])
  const [inpValid, setInpValid] = useState<boolean[]>([
    false,
    false,
    false,
    false,
    true,
  ])

  const debouncedValidation = useMemo(
    () =>
      debounce((expr: string[]) => {
        console.log('x')
        const check = [
          Patterns.MAIL,
          /^.{2,60}$/i,
          Patterns.NAME,
          Patterns.NAME,
        ].map((p, i) => !p.test(expr[i]))
        check.push(check.reduce((all, valid) => all || valid))
        setInpValid(check)
      }, 300),
    [setInpValid]
  )

  const doValidate = useCallback(
    (index: number, value: string) => {
      const data = inpExpr
      data[index] = value
      setInpExpr(data.slice())
      debouncedValidation(data)
    },
    [debouncedValidation, inpExpr]
  )

  const doSubmit = () =>
    onSubmit({
      userName: inpExpr[0].trim(),
      firstName: inpExpr[2].trim(),
      lastName: inpExpr[3].trim(),
      email: inpExpr[0].trim(),
      organisationName: inpExpr[1].trim(),
    })

  return (
    <>
      <form className="InviteForm">
        <Typography variant="h4">{t('content.invite.title')}</Typography>
        {['email', 'company', 'first', 'last'].map((value, i) => (
          <Input
            key={i}
            name={value}
            placeholder={t(`global.field.${value}`)}
            value={inpExpr[i]}
            error={inpValid[i]}
            onChange={(e) => doValidate(i, e.target.value)}
          ></Input>
        ))}
        <Button
          name="send"
          size="medium"
          disabled={inpValid[4]}
          onClick={doSubmit}
        >{`${t('content.invite.send')}`}</Button>
      </form>
      <div className={`InviteFormOverlay ${state}`}>
        {state === 'busy' ? (
          <div className="loader" />
        ) : (
          t(`content.invite.${state}`)
        )}
      </div>
    </>
  )
}<|MERGE_RESOLUTION|>--- conflicted
+++ resolved
@@ -2,12 +2,8 @@
 import debounce from 'lodash.debounce'
 import { useCallback, useMemo, useState } from 'react'
 import { useTranslation } from 'react-i18next'
-<<<<<<< HEAD
 import { InviteData } from 'state/features/adminRegistration/types'
-=======
-import { InviteData } from 'state/features/userAdministration/types'
 import Patterns from 'types/Patterns'
->>>>>>> e7af45ab
 import './InviteForm.scss'
 
 export const InviteForm = ({
