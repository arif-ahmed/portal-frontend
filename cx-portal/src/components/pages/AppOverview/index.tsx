--- conflicted
+++ resolved
@@ -32,12 +32,9 @@
 import { appCardStatus, appCardRecentlyApps } from 'features/apps/mapper'
 import { Box } from '@mui/material'
 import './AppOverview.scss'
-<<<<<<< HEAD
 import { useFetchProvidedAppsQuery } from 'features/apps/apiSlice'
 import uniqueId from 'lodash/uniqueId'
-=======
 import { useFetchProvidedAppsQuery, AppInfo } from 'features/apps/apiSlice'
->>>>>>> f9f8f2d5
 import { useDispatch } from 'react-redux'
 import debounce from 'lodash.debounce'
 import { OVERLAYS, PAGES } from 'types/Constants'
