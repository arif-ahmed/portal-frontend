import React, { useState, useEffect, ChangeEvent } from 'react'
import { useSelector, useDispatch } from 'react-redux'
import partnerNetworkSlice, {
  partnerNetworkSelector,
} from 'state/features/partnerNetwork/slice'
import {
  fetchBusinessPartners,
  getOneBusinessPartner,
} from 'state/features/partnerNetwork/actions'
import { Table, Button } from 'cx-portal-shared-components'
import 'components/pages/PartnerNetwork/PartnerNetwork.scss'
import { useTranslation } from 'react-i18next'
import { PartnerNetworksTableColumns } from 'components/pages/PartnerNetwork/partnerNetworkTableColumns'
import PartnerNetworkSearchForm from './components/PartnerNetworkSearchForm'
import BusinessPartnerDetailOverlay from './BusinessPartnerDetailOverlay'
import { GridCellParams } from '@mui/x-data-grid'
import { PartnerNetworkDataGrid } from 'state/features/partnerNetwork/types'
import UserService from 'services/UserService'
<<<<<<< HEAD
import PageHeader from 'components/shared/frame/PageHeader'
=======
import StageHeader from 'components/shared/frame/StageHeader'
>>>>>>> 9ef7bde7

const PartnerNetwork = () => {
  const { t } = useTranslation()
  const columns = PartnerNetworksTableColumns(useTranslation)
  const dispatch = useDispatch()
  const [bpnValue, setBpnValue] = useState<string>('')
  const [companyName, setCompanyName] = useState<string>('')
  const [currentPage, setCurrentPage] = useState<number>(0)
  const [pageSize] = useState<number>(100)
  const [overlayOpen, setOverlayOpen] = useState<boolean>(false)
  const [selectedBPN, setSelectedBPN] = useState<PartnerNetworkDataGrid>(
    {} as PartnerNetworkDataGrid
  )

  const token = UserService.getToken()
  const { mappedPartnerList, loading, paginationData } = useSelector(
    partnerNetworkSelector
  )

  useEffect(() => {
    if (token) {
      const params = {
        ...{ size: pageSize, page: currentPage },
        ...(companyName !== '' && { name: companyName }),
      }

      dispatch(fetchBusinessPartners({ params, token }))
    }
    // eslint-disable-next-line react-hooks/exhaustive-deps
  }, [dispatch, pageSize, currentPage])

  // Reset store data when page init
  useEffect(() => {
    dispatch(partnerNetworkSlice.actions.resetPartnerNetworkState())
  }, [dispatch])

  const onBpnFieldChange = (e: ChangeEvent) => {
    const inputElem = e.target as HTMLInputElement
    setBpnValue(inputElem.value)
  }

  const onCompanyNameChange = (e: ChangeEvent) => {
    const inputElem = e.target as HTMLInputElement
    setCompanyName(inputElem.value)
  }

  const onSearchClick = () => {
    // Reset previous data set before loading search results
    dispatch(partnerNetworkSlice.actions.resetPartnerNetworkState())

    // There is two different endpoint for BPN search and for the field search
    // Detect which api call to make a request
    if (bpnValue !== '')
      dispatch(getOneBusinessPartner({ bpn: bpnValue, token }))
    // Reset current page to default everytime user search some term
    else {
      const params = {
        ...{ size: pageSize, page: currentPage },
        ...(companyName !== '' && { name: companyName }),
      }
      dispatch(
        fetchBusinessPartners({
          params,
          token,
        })
      )
    }
  }

  const onTableCellClick = (params: GridCellParams) => {
    // Show overlay only when detail field clicked
    if (params.field === 'detail') {
      setSelectedBPN(params.row as PartnerNetworkDataGrid)
      setOverlayOpen(true)
    }
  }

  return (
    <main className="partner-network-page-container">
      <BusinessPartnerDetailOverlay
        {...{
          selectedRowBPN: selectedBPN,
          openDialog: overlayOpen,
          handleOverlayClose: () => setOverlayOpen(false),
        }}
      />
<<<<<<< HEAD
      <PageHeader translationKey={'content.partnernetwork.headertitle'} />
=======
      <StageHeader title={t('content.partnernetwork.headertitle')} />
>>>>>>> 9ef7bde7
      <PartnerNetworkSearchForm
        {...{
          onBpnFieldChange,
          onCompanyNameChange,
          onSearchClick,
          bpnValue,
          companyName,
        }}
      />
      <div className="partner-network-table-container">
        <Table
          {...{
            rows: mappedPartnerList,
            rowsCount: paginationData.totalElements,
            columns: columns,
            title: t('content.partnernetwork.tabletitle'),
            rowHeight: 100,
            hideFooter: true,
            disableColumnFilter: true,
            disableColumnMenu: true,
            disableColumnSelector: true,
            disableDensitySelector: true,
            disableSelectionOnClick: true,
            onCellClick: (params: GridCellParams) => onTableCellClick(params),
            toolbar: {
              onFilter: () => {},
              filter: [
                {
                  name: 'country',
                  values: [
                    {
                      value: 'DE',
                      label: t('content.partnernetwork.filters.germany'),
                    },
                    {
                      value: 'Others',
                      label: t('content.partnernetwork.filters.others'),
                    },
                  ],
                },
              ],
            },
            loading,
          }}
          getRowId={(row) => row.bpn}
        />
      </div>
      <div className="load-more-button-container">
        {paginationData.totalElements > pageSize * currentPage &&
          paginationData.totalElements! > pageSize && (
            <Button
              size="medium"
              onClick={() => setCurrentPage((prevState) => prevState + 1)}
            >
              {t('content.partnernetwork.loadmore')}
            </Button>
          )}
      </div>
    </main>
  )
}

export default PartnerNetwork<|MERGE_RESOLUTION|>--- conflicted
+++ resolved
@@ -16,11 +16,7 @@
 import { GridCellParams } from '@mui/x-data-grid'
 import { PartnerNetworkDataGrid } from 'state/features/partnerNetwork/types'
 import UserService from 'services/UserService'
-<<<<<<< HEAD
-import PageHeader from 'components/shared/frame/PageHeader'
-=======
 import StageHeader from 'components/shared/frame/StageHeader'
->>>>>>> 9ef7bde7
 
 const PartnerNetwork = () => {
   const { t } = useTranslation()
@@ -107,11 +103,7 @@
           handleOverlayClose: () => setOverlayOpen(false),
         }}
       />
-<<<<<<< HEAD
-      <PageHeader translationKey={'content.partnernetwork.headertitle'} />
-=======
       <StageHeader title={t('content.partnernetwork.headertitle')} />
->>>>>>> 9ef7bde7
       <PartnerNetworkSearchForm
         {...{
           onBpnFieldChange,
