/********************************************************************************
 * Copyright (c) 2021,2022 BMW Group AG
 * Copyright (c) 2021,2022 Contributors to the CatenaX (ng) GitHub Organisation.
 *
 * See the NOTICE file(s) distributed with this work for additional
 * information regarding copyright ownership.
 *
 * This program and the accompanying materials are made available under the
 * terms of the Apache License, Version 2.0 which is available at
 * https://www.apache.org/licenses/LICENSE-2.0.
 *
 * Unless required by applicable law or agreed to in writing, software
 * distributed under the License is distributed on an "AS IS" BASIS, WITHOUT
 * WARRANTIES OR CONDITIONS OF ANY KIND, either express or implied. See the
 * License for the specific language governing permissions and limitations
 * under the License.
 *
 * SPDX-License-Identifier: Apache-2.0
 ********************************************************************************/

import { PageHeader, StaticTable, TableType } from 'cx-portal-shared-components'
import { useTranslation } from 'react-i18next'
import CompanyDetails from './CompanyDetails'
import AppSubscriptions from './AppSubscriptions'
import { useDispatch } from 'react-redux'
import { show } from 'features/control/overlay/actions'
import './Organization.scss'
import { OVERLAYS } from 'types/Constants'
import {
  useFetchActiveAppsQuery,
  useFetchSubscriptionStatusQuery,
} from 'features/apps/apiSlice'
import { appToStatus } from 'features/apps/mapper'
import { useFetchOwnCompanyDetailsQuery } from 'features/admin/userApiSlice'
import LoadingError from './LoadingError'
import { companyDetailsToCards } from 'features/admin/mapper'

export default function Organization() {
  const { t } = useTranslation()
  const dispatch = useDispatch()
  const {
    data: subscriptionStatus,
    isError,
    isLoading,
  } = useFetchSubscriptionStatusQuery()
  const { data } = useFetchActiveAppsQuery()
  const appSubscribedData =
<<<<<<< HEAD
    subscriptionStatus && appToStatus(data!, subscriptionStatus!)
  const {
    data: companyDetails,
    isError: companyDetailsError,
    isLoading: companyDetailsLoading,
  } = useFetchOwnCompanyDetailsQuery()
  const companyDetailsData =
    companyDetails && companyDetailsToCards(companyDetails)

=======
    data && subscriptionStatus && appToStatus(data, subscriptionStatus)
>>>>>>> ea3d3b7a
  const handleClick = (id: string | undefined) => {
    dispatch(show(OVERLAYS.APP, id, t('content.organization.company.title')))
  }

  const companyDetailsTableBody =
    companyDetailsData?.map((details) => [
      () => <CompanyDetails head={t(details.head)} data={details.data} />,
    ]) || []

  const organizationTableData: TableType = {
    head: [t('content.organization.company.title')],
    body: companyDetailsTableBody,
  }

  const appSubscriptionsTableBody =
    appSubscribedData?.map((app) => [
      () => (
        <AppSubscriptions
          image={app.image}
          onButtonClick={() => handleClick(app.id)}
          name={app.title}
          provider={app.provider}
          status={app.status}
        />
      ),
    ]) || []

  const appSubscriptionsTableData: TableType = {
    head: [t('content.organization.subscriptions.title')],
    body: appSubscriptionsTableBody,
  }

  return (
    <main>
      <PageHeader
        title={t('pages.organization')}
        topPage={false}
        headerHeight={200}
      />
      <div className="organization-main">
        <div className="organization-content">
          <StaticTable data={organizationTableData} horizontal={false} />
          <LoadingError
            isLoading={companyDetailsLoading}
            isError={companyDetailsError}
            errorText={t('content.organization.company.error')}
          />
        </div>
        <div className="organization-content">
          <StaticTable data={appSubscriptionsTableData} horizontal={false} />
          <LoadingError
            isLoading={isLoading}
            isError={isError}
            errorText={t('content.organization.subscriptions.error')}
          />
        </div>
      </div>
    </main>
  )
}<|MERGE_RESOLUTION|>--- conflicted
+++ resolved
@@ -45,8 +45,7 @@
   } = useFetchSubscriptionStatusQuery()
   const { data } = useFetchActiveAppsQuery()
   const appSubscribedData =
-<<<<<<< HEAD
-    subscriptionStatus && appToStatus(data!, subscriptionStatus!)
+    data && subscriptionStatus && appToStatus(data, subscriptionStatus)
   const {
     data: companyDetails,
     isError: companyDetailsError,
@@ -55,9 +54,6 @@
   const companyDetailsData =
     companyDetails && companyDetailsToCards(companyDetails)
 
-=======
-    data && subscriptionStatus && appToStatus(data, subscriptionStatus)
->>>>>>> ea3d3b7a
   const handleClick = (id: string | undefined) => {
     dispatch(show(OVERLAYS.APP, id, t('content.organization.company.title')))
   }
