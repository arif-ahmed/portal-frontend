--- conflicted
+++ resolved
@@ -1,9 +1,6 @@
 import { Button, Rating } from 'cx-portal-shared-components'
 import { useTranslation } from 'react-i18next'
-<<<<<<< HEAD
 import UserService from 'services/UserService'
-=======
->>>>>>> 09ef0449
 import { AppDetails } from 'state/features/appDetails/types'
 import './AppDetailHeader.scss'
 
@@ -12,15 +9,13 @@
 }
 
 export default function AppDetailHeader({ item }: AppDetailHeaderProps) {
-<<<<<<< HEAD
-  console.log('item', item)
   const { t } = useTranslation()
 
   return (
     <div className="container">
       <div className="row">
         <div className="lead-image">
-          <img src={item.leadPictureURI} alt={item.name} />
+          <img src={item.leadPictureUri} alt={item.name} />
         </div>
         <div className="content">
           <p className="provider">{item.provider}</p>
@@ -48,31 +43,6 @@
             {t('content.appdetail.subscribe')}
           </Button>
         </div>
-=======
-  const { t } = useTranslation()
-
-  return (
-    <div className="appdetail-header">
-      <img src={item.leadPictureUri} alt={item.name} />
-      <div className="content">
-        <p className="provider">{item.provider}</p>
-        <h2 className="heading">{item.name}</h2>
-        <Rating defaultRating={item.rating} />
-        <p className="price">{item.price}</p>
-        <p className="usecase">
-          <b>{t('content.appdetail.usecase')}:</b>{' '}
-          {item.useCases.map((useCase) => (
-            <span key={useCase}> {useCase} </span>
-          ))}
-        </p>
-        <p className="language">
-          <b>{t('content.appdetail.language')}:</b>{' '}
-          {item.languages.map((lang) => (
-            <span key={lang}> {lang} </span>
-          ))}
-        </p>
-        <Button>{t('content.appdetail.subscribe')}</Button>
->>>>>>> 09ef0449
       </div>
     </div>
   )
