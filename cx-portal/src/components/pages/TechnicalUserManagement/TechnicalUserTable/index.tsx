--- conflicted
+++ resolved
@@ -21,74 +21,80 @@
 import { IconButton, PageLoadingTable } from 'cx-portal-shared-components'
 import { useTranslation } from 'react-i18next'
 import ArrowForwardIcon from '@mui/icons-material/ArrowForward'
-<<<<<<< HEAD
-//import { useNavigate } from 'react-router-dom'
+import DeleteForeverIcon from '@mui/icons-material/DeleteForever'
 import {
   ServiceAccountListEntry,
   useFetchServiceAccountListQuery,
-} from 'features/admin/service/apiSlice'
-import { useDispatch } from 'react-redux'
+  useRemoveServiceAccountMutation,
+} from 'features/admin/serviceApiSlice'
+import { useDispatch, useSelector } from 'react-redux'
 import { OVERLAYS } from 'types/Constants'
 import { show } from 'features/control/overlay/actions'
-=======
-import { useNavigate } from 'react-router-dom'
-import { fetchPage } from 'features/admin/service/actions'
-import { itemsSelector } from 'features/admin/service/slist'
-import { ServiceAccount } from 'features/admin/service/types'
-import uniqueId from 'lodash/uniqueId'
->>>>>>> a97e8055
+import {
+  updateData,
+  UPDATES,
+  updateTechuserSelector,
+} from 'features/control/updatesSlice'
 
 export const TechnicalUserTable = () => {
   const { t } = useTranslation()
-  //const navigate = useNavigate()
   const dispatch = useDispatch()
+  const update = useSelector(updateTechuserSelector)
+  const [removeServiceAccount] = useRemoveServiceAccountMutation()
 
-  const onDetailsClick = (userId: string, name: string) => {
-    //navigate(`/technicaluser/userdetails/${userId}`, { state: { name }, })
-    dispatch(show(OVERLAYS.TECHUSER, userId))
+  const handleRemove = async (id: string) => {
+    try {
+      await removeServiceAccount(id).unwrap()
+      dispatch(updateData(UPDATES.TECHUSER_LIST))
+    } catch (err) {
+      console.log(err)
+    }
   }
 
   return (
     <div style={{ paddingTop: '30px' }}>
       <PageLoadingTable<ServiceAccountListEntry>
         title={t('content.usermanagement.technicalUser.tableHeader')}
-        loadLabel={t('global.more')}
-        fetch={useFetchServiceAccountListQuery}
+        loadLabel={t('global.actions.more')}
+        fetchHook={useFetchServiceAccountListQuery}
+        fetchHookRefresh={update}
         getRowId={(row: { [key: string]: string }) => row.serviceAccountId}
         columns={[
           {
             field: 'name',
             headerName: t('global.field.userName'),
-            flex: 2,
+            flex: 3,
           },
           {
             field: 'clientId',
             headerName: t('global.field.clientId'),
-            flex: 1,
+            flex: 2,
           },
           {
             field: 'details',
             headerName: t('global.field.details'),
             flex: 1,
             renderCell: ({ row }: { row: ServiceAccountListEntry }) => (
-              <IconButton
-                color="secondary"
-                onClick={() => onDetailsClick(row.serviceAccountId, row.name)}
-              >
-                <ArrowForwardIcon />
-              </IconButton>
+              <>
+                <IconButton
+                  sx={{ marginRight: '8px' }}
+                  color="secondary"
+                  onClick={() =>
+                    dispatch(show(OVERLAYS.TECHUSER, row.serviceAccountId))
+                  }
+                >
+                  <ArrowForwardIcon />
+                </IconButton>
+                <IconButton
+                  color="secondary"
+                  onClick={() => handleRemove(row.serviceAccountId)}
+                >
+                  <DeleteForeverIcon />
+                </IconButton>
+              </>
             ),
           },
         ]}
-<<<<<<< HEAD
-=======
-        rows={serviceAccounts}
-        getRowId={(row: { [key: string]: string }) =>
-          uniqueId(row.serviceAccountId)
-        }
-        disableColumnMenu
-        hideFooter
->>>>>>> a97e8055
       />
     </div>
   )
