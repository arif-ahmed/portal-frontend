import { IconButton, Table } from 'cx-portal-shared-components'
import { useEffect } from 'react'
import { useTranslation } from 'react-i18next'
import { useDispatch, useSelector } from 'react-redux'
import ArrowForwardIcon from '@mui/icons-material/ArrowForward'
import { useNavigate } from 'react-router-dom'
import { fetchPage } from 'features/admin/service/actions'
import { itemsSelector } from 'features/admin/service/slist'
import { ServiceAccount } from 'features/admin/service/types'

export const TechnicalUserTable = () => {
  const { t } = useTranslation()
  const dispatch = useDispatch()
  const navigate = useNavigate()
  const serviceAccounts = useSelector(itemsSelector)
<<<<<<< HEAD
=======

>>>>>>> 26ec09a5
  useEffect(() => {
    dispatch(fetchPage(0))
  }, [dispatch])

  const onUserDetailsClick = (userId: string, name: string) => {
    navigate('/usermanagement/technicaluser/userdetails/' + userId, {
      state: { name: name },
    })
  }

  return (
    <div style={{ paddingTop: '30px' }}>
      <Table
        title={t('content.usermanagement.technicalUser.tableHeader')}
        toolbar={{
          onSearch: () => {
            console.log('search function')
          },
        }}
        columns={[
          {
            field: 'name',
            headerName: t('global.field.userName'),
            flex: 2,
          },
          {
            field: 'clientId',
            headerName: t('global.field.clientId'),
            flex: 1,
          },
          {
            field: 'details',
            headerName: t('global.field.details'),
            flex: 1,
            renderCell: ({ row }: { row: ServiceAccount }) => (
              <IconButton
                color="secondary"
                onClick={() =>
                  onUserDetailsClick(row.serviceAccountId, row.name)
                }
              >
                <ArrowForwardIcon />
              </IconButton>
            ),
          },
        ]}
        rows={serviceAccounts}
        getRowId={(row: { [key: string]: string }) => row.serviceAccountId}
        hideFooter
      />
    </div>
  )
}<|MERGE_RESOLUTION|>--- conflicted
+++ resolved
@@ -13,10 +13,7 @@
   const dispatch = useDispatch()
   const navigate = useNavigate()
   const serviceAccounts = useSelector(itemsSelector)
-<<<<<<< HEAD
-=======
 
->>>>>>> 26ec09a5
   useEffect(() => {
     dispatch(fetchPage(0))
   }, [dispatch])
