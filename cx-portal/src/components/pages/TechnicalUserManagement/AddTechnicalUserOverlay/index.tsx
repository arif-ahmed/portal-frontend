--- conflicted
+++ resolved
@@ -11,13 +11,10 @@
 import { stateSelector as createSelector } from 'features/admin/service/screate'
 import { useEffect } from 'react'
 import { useTranslation } from 'react-i18next'
-<<<<<<< HEAD
 import { useForm } from 'react-hook-form'
 import { TechnicalUserAddForm } from './components/TechnicalUserAddForm'
-=======
 import { useDispatch, useSelector } from 'react-redux'
 import { RequestState } from 'types/MainTypes'
->>>>>>> 2f6112f3
 
 interface AddTechnicalUserOverlayProps {
   dialogOpen: boolean
@@ -31,7 +28,6 @@
   handleConfirm,
 }: AddTechnicalUserOverlayProps) => {
   const { t } = useTranslation()
-<<<<<<< HEAD
   const userDetailsData = [
     {
       cardCategory: 'Single Point of Contact (SPoC):',
@@ -47,6 +43,16 @@
     TechnicalUserService: 'none',
     TechnicalUserDescription: '',
   }
+  const dispatch = useDispatch()
+  const createResult = useSelector(createSelector)
+  console.log(createResult)
+
+  useEffect(() => {
+    //reload the data after successful create
+    if (createResult.request === RequestState.OK) {
+      dispatch(fetchPage(0))
+    }
+  }, [dispatch, createResult])
 
   const {
     handleSubmit,
@@ -68,32 +74,19 @@
     if (validateFields) {
       handleConfirm()
     }
-=======
-  const dispatch = useDispatch()
-  const createResult = useSelector(createSelector)
-  console.log(createResult)
-
-  useEffect(() => {
-    //reload the data after successful create
-    if (createResult.request === RequestState.OK) {
-      dispatch(fetchPage(0))
-    }
-  }, [dispatch, createResult])
-
-  const handleConfirm = () => {
-    // TODO:
-    // read data from form
-    // (fields should be validated while entering data and
-    // confirm button should be disabled as long as data is invalid
-    // so we don't need another check here
-    dispatch(
-      addItem({
-        name: `testaccount-${Date.now()}`,
-        description: 'another test account',
-        authenticationType: 'SECRET',
-      })
-    )
->>>>>>> 2f6112f3
+  // const handleConfirm = () => {
+  //   // TODO:
+  //   // read data from form
+  //   // (fields should be validated while entering data and
+  //   // confirm button should be disabled as long as data is invalid
+  //   // so we don't need another check here
+  //   dispatch(
+  //     addItem({
+  //       name: `testaccount-${Date.now()}`,
+  //       description: 'another test account',
+  //       authenticationType: 'SECRET',
+  //     })
+  //   )
   }
 
   return (
@@ -119,15 +112,12 @@
           <Button variant="outlined" onClick={handleClose}>
             {`${t('global.actions.cancel')}`}
           </Button>
-<<<<<<< HEAD
           <Button variant="contained" onClick={onFormSubmit}>
-=======
-          <Button
-            variant="contained"
-            onClick={handleConfirm}
-            disabled={false /* true as long as data is invalid */}
-          >
->>>>>>> 2f6112f3
+          {/*<Button*/}
+          {/*  variant="contained"*/}
+          {/*  onClick={handleConfirm}*/}
+          {/*  disabled={false /* true as long as data is invalid *!/*/}
+          {/*>*/}
             {`${t('global.actions.confirm')}`}
           </Button>
         </DialogActions>
