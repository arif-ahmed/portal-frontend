.container {
  max-width: 1140px;
  margin: 0 auto;
}

.text-center {
  text-align: center;
}

.appoverview-main {
  .desc-section {
    text-align: center;
    margin-top: 112px;

    .desc-heading {
      max-width: 550px;
      margin: 0 auto 34px;
    }

    .desc-message {
      max-width: 733px;
      margin: 0 auto 34px;
    }

    .create-btn {
      margin-right: 16px;
    }

    .overview-btn {
      margin-left: 16px;
    }
  }

  .process-steps {
    margin-top: 112px;
    background-color: #f9f9f9;
    padding: 96px 0;

    .steps-main {
      max-width: 720px;
      margin: 0 auto;

      .step-heading {
        text-align: center;
        margin-bottom: 132px;
      }
      .lr-text-divider {
        margin-top: 104px;
        display: flex;
        align-items: center;
        text-align: center;
      }

      .lr-text-divider::before,
      .lr-text-divider::after {
        content: '';
        flex: 1;
        border-bottom: 1px solid #dcdcdc;
      }

      .lr-text-divider:not(:empty)::before {
        margin-right: 1.25em;
      }

      .lr-text-divider:not(:empty)::after {
        margin-left: 1.25em;
      }

      .create-btn {
        margin-top: 48px;
        text-align: center;
      }
      .marketplace-heading {
        max-width: 690px;
        margin: 158px auto 60px;
      }
      .marketplace-main {
        ul {
          list-style: none;
          margin: 0;
          padding: 0;
          display: flex;
          flex-direction: column;
          align-items: center;
          li {
            display: flex;
            margin-bottom: 30px;
            button {
              margin-right: 36px;
            }
            span {
              flex: 1;
            }
            :last-child {
              margin-bottom: 0;
            }
            .neu-btn {
              height: 36px;
              width: 51px;
              cursor: unset;
            }
          }
        }
      }
    }
  }
<<<<<<< HEAD
=======

  .create-app-section {
    margin-top: 112px;
  }
}

.Footer {
  background: #f9f9f9;
>>>>>>> fcfbcf0b
}<|MERGE_RESOLUTION|>--- conflicted
+++ resolved
@@ -104,15 +104,8 @@
       }
     }
   }
-<<<<<<< HEAD
-=======
 
   .create-app-section {
     margin-top: 112px;
   }
-}
-
-.Footer {
-  background: #f9f9f9;
->>>>>>> fcfbcf0b
 }