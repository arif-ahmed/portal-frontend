--- conflicted
+++ resolved
@@ -289,12 +289,7 @@
             </Typography>
             <Box mb={2}>
               <Divider sx={{ mb: 2, mr: -2, ml: -2 }} />
-<<<<<<< HEAD
-              <Button variant="outlined" sx={{ mr: 1 }}>
-                <HelpOutlineIcon />
-=======
               <Button variant="outlined" sx={{ mr: 1 }} startIcon={<HelpOutlineIcon />}>
->>>>>>> c3024254
                 {t('content.apprelease.appMarketCard.help')}
               </Button>
               <IconButton
