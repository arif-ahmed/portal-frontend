--- conflicted
+++ resolved
@@ -352,10 +352,7 @@
               })
 
             dispatch(setAppId(result))
-<<<<<<< HEAD
             buttonLabel === 'saveAndProceed' && dispatch(increment())
-=======
->>>>>>> f062d783
           }
         })
         .catch(() => {
