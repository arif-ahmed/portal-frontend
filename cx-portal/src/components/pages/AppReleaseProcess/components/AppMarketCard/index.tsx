/********************************************************************************
 * Copyright (c) 2021,2022 BMW Group AG
 * Copyright (c) 2021,2022 Contributors to the CatenaX (ng) GitHub Organisation.
 *
 * See the NOTICE file(s) distributed with this work for additional
 * information regarding copyright ownership.
 *
 * This program and the accompanying materials are made available under the
 * terms of the Apache License, Version 2.0 which is available at
 * https://www.apache.org/licenses/LICENSE-2.0.
 *
 * Unless required by applicable law or agreed to in writing, software
 * distributed under the License is distributed on an "AS IS" BASIS, WITHOUT
 * WARRANTIES OR CONDITIONS OF ANY KIND, either express or implied. See the
 * License for the specific language governing permissions and limitations
 * under the License.
 *
 * SPDX-License-Identifier: Apache-2.0
 ********************************************************************************/

import {
  Button,
  Input,
  Typography,
  IconButton,
  CardHorizontal,
  Card,
  MultiSelectList,
} from 'cx-portal-shared-components'
import { useTranslation } from 'react-i18next'
import { Grid, InputLabel, Divider, Box } from '@mui/material'
import { useState } from 'react'
import KeyboardArrowLeftIcon from '@mui/icons-material/KeyboardArrowLeft'
import HelpOutlineIcon from '@mui/icons-material/HelpOutline'
import {
  useFetchUseCasesQuery,
  useFetchAppLanguagesQuery,
  useCasesItem,
  appLanguagesItem,
} from 'features/appManagement/apiSlice'
import './AppMarketCard.scss'
import { useNavigate } from 'react-router-dom'

type FormDataType = {
  appTitle: string
  appProvider: string
  shortDescriptionEN: string
  shortDescriptionDE: string
  useCaseCategory: useCasesItem[]
  appLanguage: appLanguagesItem[]
  pricingInformation: string
  uploadImage: {
    src: string
    alt: string
  }
}

export default function AppMarketCard() {
  const { t } = useTranslation()
  const navigate = useNavigate()

  const [pageScrolled, setPageScrolled] = useState(false)
  const [shortDescriptionENCount, setShortDescriptionENCount] = useState(0)
  const [shortDescriptionDECount, setShortDescriptionDECount] = useState(0)
  const useCasesList = useFetchUseCasesQuery().data || []
  const appLanguagesList = useFetchAppLanguagesQuery().data || []
  const [formData, setFormData] = useState<FormDataType>({
    appTitle: '',
    appProvider: '',
    shortDescriptionEN: '',
    shortDescriptionDE: '',
    useCaseCategory: [],
    appLanguage: [],
    pricingInformation: '',
    uploadImage: {
      src: '',
      alt: '',
    },
  })
  const cardAppTitle =
    formData.appTitle ||
    t('content.apprelease.appMarketCard.defaultCardAppTitle')

  window.onscroll = () => setPageScrolled(window.scrollY !== 0)

  const handleChange = (event: any) => {
    setFormData({
      ...formData,
      [event.target.name]: event.target.value,
    })
    event.target.name === 'shortDescriptionEN' &&
      setShortDescriptionENCount(event.target.value.length)
    event.target.name === 'shortDescriptionDE' &&
      setShortDescriptionDECount(event.target.value.length)
  }

  const handleUseCaseChange = (event: any[], name: string) => {
    setFormData({
      ...formData,
      [name]: event,
    })
  }

  return (
    <>
      {!pageScrolled && (
        <>
          <Typography variant="h3" mt={10} mb={4} align="center">
            {t('content.apprelease.appMarketCard.headerTitle')}
          </Typography>
          <Typography
            variant="body2"
            className="header-description"
            align="center"
          >
            {t('content.apprelease.appMarketCard.headerDescription')}
          </Typography>
        </>
      )}
      <Grid container spacing={2} sx={{ mt: pageScrolled ? 10 : 0 }}>
        {pageScrolled ? (
          <Grid
            item
            md={3}
            sx={{ mt: 0, mr: 'auto', mb: 10, ml: 'auto' }}
            className={'app-markt-card'}
          >
            <Card
              image={{
                src:
                  formData.uploadImage.src ||
                  'https://catenaxdev003util.blob.core.windows.net/assets/apps/images/Lead-Default.png',
                alt:
                  formData.uploadImage.alt ||
                  t('content.apprelease.appMarketCard.defaultCardAppImageAlt'),
              }}
              title={cardAppTitle}
              subtitle={
                formData.appProvider ||
                t('content.apprelease.appMarketCard.defaultCardAppProvider')
              }
              description={
                formData.shortDescriptionEN ||
                t(
                  'content.apprelease.appMarketCard.defaultCardShortDescriptionEN'
                )
              }
              imageSize="normal"
              imageShape="square"
              variant="text-details"
              expandOnHover={false}
              filledBackground={true}
              buttonText={''}
            />
          </Grid>
        ) : (
          <Grid item md={7} sx={{ mt: 0, mr: 'auto', mb: 10, ml: 'auto' }}>
            <CardHorizontal
              label={
                formData.appProvider ||
                t('content.apprelease.appMarketCard.defaultCardAppProvider')
              }
              title={cardAppTitle}
              imagePath={
                formData.uploadImage.src ||
                'https://catenaxdev003util.blob.core.windows.net/assets/apps/images/Lead-Default.png'
              }
              imageAlt={
                formData.uploadImage.alt ||
                t('content.apprelease.appMarketCard.defaultCardAppImageAlt')
              }
              borderRadius={0}
              description={
                formData.shortDescriptionEN ||
                t(
                  'content.apprelease.appMarketCard.defaultCardShortDescriptionEN'
                )
              }
              backgroundColor="#F3F3F3"
            />
          </Grid>
        )}
        <Grid
          item
          md={pageScrolled ? 9 : 8}
          sx={{ mt: 0, mr: 'auto', mb: 0, ml: 'auto' }}
        >
          <form>
            <Input
              label={t('content.apprelease.appMarketCard.appTitle')}
              name={'appTitle'}
              placeholder={t(
                'content.apprelease.appMarketCard.appTitlePlaceholder'
              )}
              value={formData.appTitle}
              onChange={handleChange}
              className="form-field"
            />
            <Input
              label={t('content.apprelease.appMarketCard.appProvider')}
              name={'appProvider'}
              placeholder={t(
                'content.apprelease.appMarketCard.appProviderPlaceholder'
              )}
              value={formData.appProvider}
              className="form-field"
              onChange={handleChange}
            />
            <InputLabel>
              {t('content.apprelease.appMarketCard.shortDescriptionEN')}
            </InputLabel>
            <textarea
              name="shortDescriptionEN"
              value={formData.shortDescriptionEN}
              rows={4}
              maxLength={255}
              className="text-area"
              style={{ fontFamily: 'LibreFranklin-Light' }}
              onChange={handleChange}
            />
            <Typography variant="body2" className="form-field" align="right">
              {`${shortDescriptionENCount}/255`}
            </Typography>

            <InputLabel>
              {t('content.apprelease.appMarketCard.shortDescriptionDE')}
            </InputLabel>
            <textarea
              name="shortDescriptionDE"
              value={formData.shortDescriptionDE}
              rows={4}
              maxLength={255}
              className="text-area"
              style={{ fontFamily: 'LibreFranklin-Light' }}
              onChange={handleChange}
            />
            <Typography variant="body2" className="form-field" align="right">
              {`${shortDescriptionDECount}/255`}
            </Typography>
            <div className="form-field">
              <MultiSelectList
                items={useCasesList}
                label={t('content.apprelease.appMarketCard.useCaseCategory')}
                placeholder={t(
                  'content.apprelease.appMarketCard.useCaseCategoryPlaceholder'
                )}
                keyTitle="name"
                buttonAddMore={t('content.apprelease.appMarketCard.addMore')}
                notItemsText={t(
                  'content.apprelease.appMarketCard.noItemsSelected'
                )}
                onAddItem={(items: useCasesItem[]) =>
                  handleUseCaseChange(items, 'useCaseCategory')
                }
<<<<<<< HEAD
=======
                tagSize="small"
                margin="none"
>>>>>>> bc93cc54
              />
            </div>
            <div className="form-field">
              <MultiSelectList
                items={appLanguagesList}
                label={t('content.apprelease.appMarketCard.appLanguage')}
                placeholder={t(
                  'content.apprelease.appMarketCard.appLanguagePlaceholder'
                )}
                onAddItem={(items: appLanguagesItem[]) =>
                  handleUseCaseChange(items, 'appLanguage')
                }
                keyTitle="languageShortName"
                buttonAddMore={t('content.apprelease.appMarketCard.addMore')}
                notItemsText={t(
                  'content.apprelease.appMarketCard.noItemsSelected'
                )}
<<<<<<< HEAD
=======
                tagSize="small"
                margin="none"
>>>>>>> bc93cc54
              />
            </div>
            <Input
              label={t('content.apprelease.appMarketCard.pricingInformation')}
              name={'pricingInformation'}
              placeholder={t(
                'content.apprelease.appMarketCard.pricingInformationPlaceholder'
              )}
              value={formData.pricingInformation}
              className="form-field"
              onChange={handleChange}
            />
            <Typography variant="body2" mt={3} sx={{ fontWeight: 'bold' }}>
              {t('content.apprelease.appMarketCard.note')}
            </Typography>
            <Typography variant="body2" mb={3}>
              {t('content.apprelease.appMarketCard.OnlyOneFileAllowed')}
            </Typography>
            <Box mb={2}>
              <Divider sx={{ mb: 2, mr: -2, ml: -2 }} />
              <Button variant="outlined" sx={{ mr: 1 }} startIcon={<HelpOutlineIcon />}>
                {t('content.apprelease.appMarketCard.help')}
              </Button>
              <IconButton
                color="secondary"
                onClick={() => navigate('/appmanagement')}
              >
                <KeyboardArrowLeftIcon />
              </IconButton>
              <Button
                variant="outlined"
                disabled={true}
                sx={{ float: 'right' }}
              >
                {t('content.apprelease.appMarketCard.saveAndProceed')}
              </Button>
              <Button
                variant="outlined"
                name="send"
                className={'form-buttons'}
                sx={{ float: 'right', mr: 1 }}
              >
                {t('content.apprelease.appMarketCard.save')}
              </Button>
            </Box>
          </form>
        </Grid>
      </Grid>
    </>
  )
}<|MERGE_RESOLUTION|>--- conflicted
+++ resolved
@@ -252,11 +252,8 @@
                 onAddItem={(items: useCasesItem[]) =>
                   handleUseCaseChange(items, 'useCaseCategory')
                 }
-<<<<<<< HEAD
-=======
                 tagSize="small"
                 margin="none"
->>>>>>> bc93cc54
               />
             </div>
             <div className="form-field">
@@ -274,11 +271,8 @@
                 notItemsText={t(
                   'content.apprelease.appMarketCard.noItemsSelected'
                 )}
-<<<<<<< HEAD
-=======
                 tagSize="small"
                 margin="none"
->>>>>>> bc93cc54
               />
             </div>
             <Input
@@ -299,7 +293,11 @@
             </Typography>
             <Box mb={2}>
               <Divider sx={{ mb: 2, mr: -2, ml: -2 }} />
-              <Button variant="outlined" sx={{ mr: 1 }} startIcon={<HelpOutlineIcon />}>
+              <Button
+                variant="outlined"
+                sx={{ mr: 1 }}
+                startIcon={<HelpOutlineIcon />}
+              >
                 {t('content.apprelease.appMarketCard.help')}
               </Button>
               <IconButton
