/********************************************************************************
 * Copyright (c) 2021,2022 BMW Group AG
 * Copyright (c) 2021,2022 Contributors to the CatenaX (ng) GitHub Organisation.
 *
 * See the NOTICE file(s) distributed with this work for additional
 * information regarding copyright ownership.
 *
 * This program and the accompanying materials are made available under the
 * terms of the Apache License, Version 2.0 which is available at
 * https://www.apache.org/licenses/LICENSE-2.0.
 *
 * Unless required by applicable law or agreed to in writing, software
 * distributed under the License is distributed on an "AS IS" BASIS, WITHOUT
 * WARRANTIES OR CONDITIONS OF ANY KIND, either express or implied. See the
 * License for the specific language governing permissions and limitations
 * under the License.
 *
 * SPDX-License-Identifier: Apache-2.0
 ********************************************************************************/

import {
  Button,
  Typography,
  IconButton,
  PageNotifications,
} from 'cx-portal-shared-components'
import { useTranslation } from 'react-i18next'
import { Divider, Box, InputLabel } from '@mui/material'
import KeyboardArrowLeftIcon from '@mui/icons-material/KeyboardArrowLeft'
import HelpOutlineIcon from '@mui/icons-material/HelpOutline'
import { Controller, useForm } from 'react-hook-form'
import { Dropzone } from 'components/shared/basic/Dropzone'
import Patterns from 'types/Patterns'
import { ConnectorFormInputField } from '../AppMarketCard'
import { useState } from 'react'
import '../ReleaseProcessSteps.scss'
import { useDispatch } from 'react-redux'
import { decrement, increment } from 'features/appManagement/slice'

type FormDataType = {
  longDescriptionEN: string
  longDescriptionDE: string
  images: string
  uploadDataPrerequisits: string
  uploadTechnicalGuide: string
  uploadDataContract: string
  uploadAppContract: string
  providerHomePage: string
  providerContactEmail: string
  providerPhoneContact: string
}

export default function AppPage() {
  const { t } = useTranslation()
  const [appPageNotification, setAppPageNotification] = useState(false)
  const dispatch = useDispatch()

  const defaultValues = {
    longDescriptionEN: '',
    longDescriptionDE: '',
    images: '',
    uploadDataPrerequisits: '',
    uploadTechnicalGuide: '',
    uploadDataContract: '',
    uploadAppContract: '',
    providerHomePage: '',
    providerContactEmail: '',
    providerPhoneContact: '',
  }

  const {
    handleSubmit,
    getValues,
    control,
    trigger,
    formState: { errors, isValid },
  } = useForm({
    defaultValues: defaultValues,
    mode: 'onChange',
  })

  const onAppPageSubmit = async (data: FormDataType) => {
    const validateFields = await trigger([
      'longDescriptionEN',
      'longDescriptionDE',
      'images',
      'uploadDataPrerequisits',
      'uploadTechnicalGuide',
      'uploadDataContract',
      'uploadAppContract',
      'providerHomePage',
      'providerContactEmail',
      'providerPhoneContact',
    ])
    if (validateFields) {
      handleSave(data)
    }
  }

  const handleSave = async (data: FormDataType) => {
    dispatch(increment())
    setAppPageNotification(true)
  }

  return (
    <div className="app-page">
      <Typography variant="h3" mt={10} mb={4} align="center">
        {t('content.apprelease.appPage.headerTitle')}
      </Typography>
      <Typography variant="body2" className="header-description" align="center">
        {t('content.apprelease.appPage.headerDescription')}
      </Typography>

      <form className="header-description">
        <div className="form-field">
          {['longDescriptionEN', 'longDescriptionDE'].map((item: string) => (
            <>
              <ConnectorFormInputField
                {...{
                  control,
                  trigger,
                  errors,
                  name: item,
                  label: (
                    <>
                      {t(`content.apprelease.appPage.${item}`) + ' *'}
                      <IconButton sx={{ color: '#939393' }} size="small">
                        <HelpOutlineIcon />
                      </IconButton>
                    </>
                  ),
                  placeholder: t(`content.apprelease.appPage.${item}`),
                  type: 'input',
                  textarea: true,
                  rules: {
                    required: {
                      value: true,
<<<<<<< HEAD
                      message: `${t(`content.apprelease.appPage.${item}`)} ${t(
                        'content.apprelease.appReleaseForm.isMandatory'
                      )}`,
=======
                      message:
                        t(`content.apprelease.appPage.${item}`) +
                        t('content.apprelease.appReleaseForm.isMandatory'),
>>>>>>> ff96a642
                    },
                    minLength: {
                      value: 10,
                      message: `${t(
                        'content.apprelease.appReleaseForm.minimum'
                      )} 10 ${t(
                        'content.apprelease.appReleaseForm.charactersRequired'
                      )}`,
                    },
                    pattern: {
                      value: /^([A-Za-z.:@0-9&_ -]){10,200}$/,
                      message: `${t(
                        'content.apprelease.appReleaseForm.validCharactersIncludes'
                      )} A-Za-z0-9.: @&`,
                    },
                    maxLength: {
                      value: 200,
                      message: `${t(
                        'content.apprelease.appReleaseForm.maximum'
                      )} 200 ${t(
                        'content.apprelease.appReleaseForm.charactersAllowed'
                      )}`,
                    },
                  },
                }}
              />
              <Typography variant="body2" className="form-field" align="right">
                {(item === 'longDescriptionEN'
                  ? getValues().longDescriptionEN.length
                  : getValues().longDescriptionDE.length) + `/200`}
              </Typography>
            </>
          ))}
        </div>

        <Divider sx={{ mb: 2, mr: -2, ml: -2 }} />
        <div className="form-field">
          <InputLabel sx={{ mb: 3, mt: 3 }}>
            {t('content.apprelease.appPage.images') + ' *'}
          </InputLabel>
          <Controller
            name={'images'}
            control={control}
            rules={{
              required: true,
            }}
            render={({ field: { onChange, value } }) => (
              <Dropzone
                onFileDrop={(files: File[]) => {
                  onChange(files[0].name)
                  trigger('images')
                }}
              />
            )}
          />
          {errors?.images?.type === 'required' && (
            <p className="file-error-msg">
              {t('content.apprelease.appReleaseForm.fileUploadIsMandatory')}
            </p>
          )}
          <Typography variant="body2" mt={3} sx={{ fontWeight: 'bold' }}>
            {t('content.apprelease.appReleaseForm.note')}
          </Typography>
          <Typography variant="body2" mb={3}>
            {t('content.apprelease.appReleaseForm.max3Images')}
          </Typography>
        </div>

        {[
          'uploadDataPrerequisits',
          'uploadTechnicalGuide',
          'uploadDataContract',
          'uploadAppContract',
        ].map((item: string) => (
          <>
            <Divider sx={{ mb: 2, mr: -2, ml: -2 }} />
            <div className="form-field">
              <InputLabel sx={{ mb: 3, mt: 3 }}>
                {t(`content.apprelease.appPage.${item}`) + ' *'}
              </InputLabel>
              <ConnectorFormInputField
                {...{
                  control,
                  trigger,
                  errors,
                  name: item,
                  type: 'dropzone',
                  rules: {
                    required: {
                      value: true,
                    },
                  },
                }}
              />
              {item === 'uploadDataPrerequisits' &&
                errors?.uploadDataPrerequisits?.type === 'required' && (
                  <p className="file-error-msg">
                    {t(
                      'content.apprelease.appReleaseForm.fileUploadIsMandatory'
                    )}
                  </p>
                )}
              {item === 'uploadTechnicalGuide' &&
                errors?.uploadTechnicalGuide?.type === 'required' && (
                  <p className="file-error-msg">
                    {t(
                      'content.apprelease.appReleaseForm.fileUploadIsMandatory'
                    )}
                  </p>
                )}
              {item === 'uploadDataContract' &&
                errors?.uploadDataContract?.type === 'required' && (
                  <p className="file-error-msg">
                    {t(
                      'content.apprelease.appReleaseForm.fileUploadIsMandatory'
                    )}
                  </p>
                )}
              {item === 'uploadAppContract' &&
                errors?.uploadAppContract?.type === 'required' && (
                  <p className="file-error-msg">
                    {t(
                      'content.apprelease.appReleaseForm.fileUploadIsMandatory'
                    )}
                  </p>
                )}
            </div>
          </>
        ))}

        <Divider sx={{ mb: 2, mr: -2, ml: -2 }} />
        <InputLabel sx={{ mb: 3 }}>
          {t('content.apprelease.appPage.providerDetails')}
        </InputLabel>
        <div className="form-field">
          <ConnectorFormInputField
            {...{
              control,
              trigger,
              errors,
              name: 'providerHomePage',
              label: t('content.apprelease.appPage.providerHomePage') + ' *',
              placeholder: t('content.apprelease.appPage.providerHomePage'),
              type: 'input',
              rules: {
                required: {
                  value: true,
                  message: `${t(
                    'content.apprelease.appPage.providerHomePage'
                  )} ${t('content.apprelease.appReleaseForm.isMandatory')}`,
                },
                pattern: {
                  value: /^([A-Za-z.:@&0-9 !])+$/,
                  message: `${t(
                    'content.apprelease.appReleaseForm.validCharactersIncludes'
                  )} A-Za-z.:@&0-9 !`,
                },
              },
            }}
          />
        </div>

        <div className="form-field">
          <ConnectorFormInputField
            {...{
              control,
              trigger,
              errors,
              name: 'providerContactEmail',
              label:
                t('content.apprelease.appPage.providerContactEmail') + ' *',
              placeholder: t('content.apprelease.appPage.providerContactEmail'),
              type: 'input',
              rules: {
                required: {
                  value: true,
                  message: `${t(
                    'content.apprelease.appPage.providerContactEmail'
                  )} ${t('content.apprelease.appReleaseForm.isMandatory')}`,
                },
                pattern: {
                  value: Patterns.MAIL,
                  message: t(
                    'content.apprelease.appPage.pleaseEnterValidEmail'
                  ),
                },
              },
            }}
          />
        </div>

        <div className="form-field">
          <ConnectorFormInputField
            {...{
              control,
              trigger,
              errors,
              name: 'providerPhoneContact',
              label:
                t('content.apprelease.appPage.providerPhoneContact') + ' *',
              placeholder: t(
                'content.apprelease.appPage.providerPhoneContactPlaceholder'
              ),
              type: 'input',
              rules: {
                required: {
                  value: true,
                  message: `${t(
                    'content.apprelease.appPage.providerPhoneContact'
                  )} ${t('content.apprelease.appReleaseForm.isMandatory')}`,
                },
                pattern: {
                  value: /^\+(\d{2})+(\(\s\d{3}\))?\s?\d{9,50}$/,
                  message: t(
                    'content.apprelease.appPage.pleaseEnterValidContact'
                  ),
                },
              },
            }}
          />
        </div>
      </form>
      <Box mb={2}>
        <Divider sx={{ mb: 2, mr: -2, ml: -2 }} />
        <Button
          sx={{ mr: 1 }}
          variant="outlined"
          startIcon={<HelpOutlineIcon />}
        >
          {t('content.apprelease.footerButtons.help')}
        </Button>
        <IconButton onClick={() => dispatch(decrement())} color="secondary">
          <KeyboardArrowLeftIcon />
        </IconButton>
        <Button
          sx={{ float: 'right' }}
          variant="contained"
          disabled={!isValid}
          onClick={handleSubmit(onAppPageSubmit)}
        >
          {t('content.apprelease.footerButtons.saveAndProceed')}
        </Button>
        <Button
          variant="outlined"
          name="send"
          sx={{ float: 'right', mr: 1 }}
          onClick={handleSubmit(onAppPageSubmit)}
        >
          {t('content.apprelease.footerButtons.save')}
        </Button>
      </Box>
      {appPageNotification && (
        <div className="errorMsg">
          <PageNotifications
            title={t('content.apprelease.appReleaseForm.error.title')}
            description={t('content.apprelease.appReleaseForm.error.message')}
            open
            severity="error"
          />
        </div>
      )}
    </div>
  )
}<|MERGE_RESOLUTION|>--- conflicted
+++ resolved
@@ -135,15 +135,9 @@
                   rules: {
                     required: {
                       value: true,
-<<<<<<< HEAD
-                      message: `${t(`content.apprelease.appPage.${item}`)} ${t(
-                        'content.apprelease.appReleaseForm.isMandatory'
-                      )}`,
-=======
                       message:
                         t(`content.apprelease.appPage.${item}`) +
                         t('content.apprelease.appReleaseForm.isMandatory'),
->>>>>>> ff96a642
                     },
                     minLength: {
                       value: 10,
