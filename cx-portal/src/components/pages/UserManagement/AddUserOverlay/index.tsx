import { useState } from 'react'
import { useTranslation } from 'react-i18next'
import {
  Dialog,
  DialogActions,
  DialogContent,
  DialogHeader,
  Button,
  Tab,
  Tabs,
  TabPanel,
} from 'cx-portal-shared-components'
import { MultipleUserContent } from './MultipleUserContent'
import { SingleUserContent } from './SingleUserContent'
import { UserRoles } from './UserRoles'
import GroupOutlinedIcon from '@mui/icons-material/GroupOutlined'
import PersonOutlinedIcon from '@mui/icons-material/PersonOutlined'
<<<<<<< HEAD
import {
  addOpenSelector,
  usersToAddSelector,
} from 'state/features/adminUser/slice'
import { useDispatch, useSelector } from 'react-redux'
import { closeAdd } from 'state/features/adminUser/actions'
import { AddUser } from 'state/features/adminUser/types'
=======
import './AddUserOverlay.scss'
>>>>>>> e7af45ab

export type AddUserCallback = (users: AddUser[]) => void

export const AddUserOverlay = () => {
  const { t } = useTranslation()
  const dispatch = useDispatch()
  const addOpen = useSelector(addOpenSelector)
  const usersToAdd = useSelector(usersToAddSelector)
  const [activeTab, setActiveTab] = useState(0)

  const handleConfirm = () => {
    console.log('confirmed')
    //dispatch(addTenantUsers(users))
  }

  const handleTabSwitch = (
    event: React.ChangeEvent<unknown>,
    newValue: number
  ) => {
    setActiveTab(newValue)
  }

  return (
    <div className={'add-user-overlay'}>
      <Dialog open={addOpen}>
        <DialogHeader
          title={t('content.addUser.headline')}
          intro={t('content.addUser.subheadline')}
        />

        <DialogContent className="w-100">
          <Tabs
            value={activeTab}
            onChange={handleTabSwitch}
            aria-label="basic tabs usage"
          >
            <Tab
              sx={{ minWidth: '50%' }}
              label={t('content.addUser.singleUser')}
              icon={<PersonOutlinedIcon />}
              iconPosition="start"
            />
            <Tab
              sx={{ minWidth: '50%' }}
              label={t('content.addUser.multipleUser')}
              icon={<GroupOutlinedIcon />}
              iconPosition="start"
            />
          </Tabs>
          <TabPanel value={activeTab} index={0}>
            <SingleUserContent />
          </TabPanel>
          <TabPanel value={activeTab} index={1}>
            <MultipleUserContent />
          </TabPanel>
          <UserRoles headline="content.addUser.chooseUserRole" />
        </DialogContent>

        <DialogActions helperText={t('content.addUser.helperText')}>
          <Button variant="outlined" onClick={() => dispatch(closeAdd())}>
            {`${t('global.actions.cancel')}`}
          </Button>
          <Button
            variant="contained"
            disabled={usersToAdd.length === 0}
            onClick={handleConfirm}
          >
            {`${t('global.actions.confirm')}`}
          </Button>
        </DialogActions>
      </Dialog>
    </div>
  )
}<|MERGE_RESOLUTION|>--- conflicted
+++ resolved
@@ -15,7 +15,6 @@
 import { UserRoles } from './UserRoles'
 import GroupOutlinedIcon from '@mui/icons-material/GroupOutlined'
 import PersonOutlinedIcon from '@mui/icons-material/PersonOutlined'
-<<<<<<< HEAD
 import {
   addOpenSelector,
   usersToAddSelector,
@@ -23,9 +22,7 @@
 import { useDispatch, useSelector } from 'react-redux'
 import { closeAdd } from 'state/features/adminUser/actions'
 import { AddUser } from 'state/features/adminUser/types'
-=======
 import './AddUserOverlay.scss'
->>>>>>> e7af45ab
 
 export type AddUserCallback = (users: AddUser[]) => void
 
