import {
  IconButton,
  StatusTag,
  Table,
  Button,
} from 'cx-portal-shared-components'
import { useEffect } from 'react'
import { useTranslation } from 'react-i18next'
import { useDispatch, useSelector } from 'react-redux'
import ArrowForwardIcon from '@mui/icons-material/ArrowForward'
import { fetchTenantUsers } from 'state/features/adminUser/actions'
<<<<<<< HEAD
=======
import { tenantUsersSelector } from 'state/features/adminUser/slice'
import { TenantUser } from 'state/features/adminUser/types'
>>>>>>> 7bfefb17
import SubHeaderTitle from 'components/shared/frame/SubHeaderTitle'
import './AppUserDetailsTable.scss'
import { useNavigate } from 'react-router-dom'

interface ActiveUserTableProps {
  onAddUserButtonClick?: () => void
}

export const AppUserDetailsTable = ({
  onAddUserButtonClick,
}: ActiveUserTableProps) => {
  const { t } = useTranslation()
  const dispatch = useDispatch()
<<<<<<< HEAD
  const navigate = useNavigate()
=======
  const tenantUsers = useSelector(tenantUsersSelector)
>>>>>>> 7bfefb17

  const onUserDetailsClick = (userId: string) => {
    navigate('/usermanagement/userdetails/' + userId)
  }

  useEffect(() => {
    dispatch(fetchTenantUsers())
  }, [dispatch])

  return (
    <>
      <section style={{ paddingTop: '100px' }}>
        <SubHeaderTitle
          title="content.usermanagement.appUserDetails.table.headline"
          variant="h3"
        />

        <Table
          title={t('content.usermanagement.appUserDetails.table.title')}
          toolbar={{
            onSearch: () => {
              console.log('search function')
            },
            buttonLabel: t('content.usermanagement.appUserDetails.table.add'),
            onButtonClick: onAddUserButtonClick,
          }}
          columns={[
            { field: 'name', headerName: t('global.field.name'), flex: 2 },
            { field: 'email', headerName: t('global.field.email'), flex: 2 },
            {
              field: 'enabled',
              headerName: t('global.field.status'),
              flex: 1,
              renderCell: ({ value: enabled }) => {
                const label = enabled ? 'active' : 'inactive'
                return (
                  <StatusTag color="label" label={t(`global.field.${label}`)} />
                )
              },
            },
            { field: 'role', headerName: t('global.field.role'), flex: 1 },
            {
              field: 'details',
              headerName: t('global.field.details'),
              flex: 1,
              renderCell: ({ row }) => (
                <IconButton
                  color="secondary"
<<<<<<< HEAD
                  onClick={() => onUserDetailsClick(row.id)}
=======
                  onClick={() => onUserDetailsClick(row.userEntityId)}
>>>>>>> 7bfefb17
                >
                  <ArrowForwardIcon />
                </IconButton>
              ),
            },
          ]}
          rows={tenantUsers}
          getRowId={(row: { [key: string]: string }) => row.userEntityId}
          hideFooter
        />
      </section>

      <div className="load-more-button-container">
        <Button
          size="medium"
          onClick={() => {
            console.log('load more')
          }}
        >
          {t('content.partnernetwork.loadmore')}
        </Button>
      </div>
    </>
  )
}<|MERGE_RESOLUTION|>--- conflicted
+++ resolved
@@ -9,11 +9,8 @@
 import { useDispatch, useSelector } from 'react-redux'
 import ArrowForwardIcon from '@mui/icons-material/ArrowForward'
 import { fetchTenantUsers } from 'state/features/adminUser/actions'
-<<<<<<< HEAD
-=======
 import { tenantUsersSelector } from 'state/features/adminUser/slice'
 import { TenantUser } from 'state/features/adminUser/types'
->>>>>>> 7bfefb17
 import SubHeaderTitle from 'components/shared/frame/SubHeaderTitle'
 import './AppUserDetailsTable.scss'
 import { useNavigate } from 'react-router-dom'
@@ -27,11 +24,8 @@
 }: ActiveUserTableProps) => {
   const { t } = useTranslation()
   const dispatch = useDispatch()
-<<<<<<< HEAD
+  const tenantUsers = useSelector(tenantUsersSelector)
   const navigate = useNavigate()
-=======
-  const tenantUsers = useSelector(tenantUsersSelector)
->>>>>>> 7bfefb17
 
   const onUserDetailsClick = (userId: string) => {
     navigate('/usermanagement/userdetails/' + userId)
@@ -77,14 +71,10 @@
               field: 'details',
               headerName: t('global.field.details'),
               flex: 1,
-              renderCell: ({ row }) => (
+              renderCell: ({ row }: { row: TenantUser }) => (
                 <IconButton
                   color="secondary"
-<<<<<<< HEAD
-                  onClick={() => onUserDetailsClick(row.id)}
-=======
                   onClick={() => onUserDetailsClick(row.userEntityId)}
->>>>>>> 7bfefb17
                 >
                   <ArrowForwardIcon />
                 </IconButton>
