/********************************************************************************
 * Copyright (c) 2021,2022 BMW Group AG
 * Copyright (c) 2021,2022 Contributors to the CatenaX (ng) GitHub Organisation.
 *
 * See the NOTICE file(s) distributed with this work for additional
 * information regarding copyright ownership.
 *
 * This program and the accompanying materials are made available under the
 * terms of the Apache License, Version 2.0 which is available at
 * https://www.apache.org/licenses/LICENSE-2.0.
 *
 * Unless required by applicable law or agreed to in writing, software
 * distributed under the License is distributed on an "AS IS" BASIS, WITHOUT
 * WARRANTIES OR CONDITIONS OF ANY KIND, either express or implied. See the
 * License for the specific language governing permissions and limitations
 * under the License.
 *
 * SPDX-License-Identifier: Apache-2.0
 ********************************************************************************/

import { useState } from 'react'
import { useTranslation } from 'react-i18next'
import {
  Typography,
  PageHeader,
  PageSnackbar,
} from 'cx-portal-shared-components'
import { useDispatch } from 'react-redux'
import { fetchCompanyDetail } from 'features/admin/registration/actions'
import './RegistrationRequests.scss'
import { GridCellParams } from '@mui/x-data-grid'
import CompanyDetailOverlay from './CompanyDetailOverlay'
import ConfirmationOverlay from './ConfirmationOverlay/ConfirmationOverlay'
import {
  useApproveRequestMutation,
  useDeclineRequestMutation,
  useFetchCompanySearchQuery,
  useFetchDocumentByIdMutation,
} from 'features/admin/applicationRequestApiSlice'
import { RequestList } from './components/RequestList'
import { download } from 'utils/downloadUtils'

export default function RegistrationRequests() {
  const { t } = useTranslation()

  const dispatch = useDispatch()

  const [overlayOpen, setOverlayOpen] = useState<boolean>(false)

  const [confirmModalOpen, setConfirmModalOpen] = useState<boolean>(false)

  const [selectedRequestId, setSelectedRequestId] = useState<string>()
  const [actionType, setActionType] = useState<string>('approve')

  const [expr, setExpr] = useState<string>('')

  const [approveRequest] = useApproveRequestMutation()
  const [declineRequest] = useDeclineRequestMutation()
  const [getDocumentById] = useFetchDocumentByIdMutation()

  const [isLoading, setIsLoading] = useState<boolean>(false)

  const [showErrorAlert, setShowErrorAlert] = useState<string>('')

  const [loaded, setLoaded] = useState<number>(0)

  const onTableCellClick = (params: GridCellParams) => {
    // Show overlay only when detail field clicked
    if (params.field === 'detail') {
      dispatch(fetchCompanyDetail(params.row.applicationId))
      setOverlayOpen(true)
    }
  }

  const onApproveClick = (id: string) => {
    setConfirmModalOpen(true)
    setSelectedRequestId(id)
  }

  const onDeclineClick = (id: string) => {
    setConfirmModalOpen(true)
    setActionType('decline')
    setSelectedRequestId(id)
  }

  const onErrorAlertClose = () => {
    setShowErrorAlert('')
  }

  const makeActionSelectedRequest = async () => {
    setIsLoading(true)
    setConfirmModalOpen(false)
    if (actionType === 'approve' && selectedRequestId) {
      await approveRequest(selectedRequestId)
        .unwrap()
        .then((payload) => console.log('fulfilled', payload))
        .catch((error) => setShowErrorAlert(error.data.title))
    } else if (actionType === 'decline' && selectedRequestId) {
      await declineRequest(selectedRequestId)
        .unwrap()
        .then((payload) => console.log('fulfilled', payload))
        .catch((error) => setShowErrorAlert(error.data.title))
    }
    setLoaded(Date.now())
    setIsLoading(false)
  }

  const handleDownloadClick = async (
    documentId: string,
    documentType: string
  ) => {
    try {
      const response = await getDocumentById(documentId).unwrap()

      const fileType = response.headers.get('content-type')
      const file = response.data

      return download(file, fileType, documentType)
    } catch (error) {
      console.error(error, 'ERROR WHILE FETCHING DOCUMENT')
    }
  }

  return (
    <main className="page-main-container">
      <PageSnackbar
        open={showErrorAlert !== ''}
        onCloseNotification={onErrorAlertClose}
        severity="error"
        title={t('content.semantichub.alerts.alertErrorTitle')}
        description={showErrorAlert}
        showIcon={true}
        vertical={'bottom'}
        horizontal={'left'}
      />
      <CompanyDetailOverlay
        {...{
          openDialog: overlayOpen,
          handleOverlayClose: () => setOverlayOpen(false),
        }}
      />
      <ConfirmationOverlay
        openDialog={confirmModalOpen}
        handleOverlayClose={() => {
          setIsLoading(false)
          setConfirmModalOpen(false)
        }}
        handleConfirmClick={() => makeActionSelectedRequest()}
      />

      {/* Page header title and background color */}
      <PageHeader
        title={t('content.admin.registration-requests.headertitle')}
        topPage={false}
        headerHeight={200}
      />

      {/* Adding additional text to introduce the page function */}
      <div className={'padding-r-80'}>
        <Typography variant="body2" mt={3} align="center">
          {t('content.admin.registration-requests.introText1')}
        </Typography>
        <Typography variant="body2" mb={3} align="center">
          {t('content.admin.registration-requests.introText2')}
        </Typography>
      </div>

      {/* Table component */}
      <div className={'table-container'}>
        <RequestList
          fetchHook={useFetchCompanySearchQuery}
          fetchHookArgs={{ expr }}
          onSearch={setExpr}
          onApproveClick={onApproveClick}
          onDeclineClick={onDeclineClick}
          isLoading={isLoading}
          onTableCellClick={onTableCellClick}
          loaded={loaded}
<<<<<<< HEAD
          handleDownloadDocument={handleDownloadClick}
=======
          searchExpr={expr}
>>>>>>> 538dc884
        />
      </div>
    </main>
  )
}<|MERGE_RESOLUTION|>--- conflicted
+++ resolved
@@ -176,11 +176,8 @@
           isLoading={isLoading}
           onTableCellClick={onTableCellClick}
           loaded={loaded}
-<<<<<<< HEAD
           handleDownloadDocument={handleDownloadClick}
-=======
           searchExpr={expr}
->>>>>>> 538dc884
         />
       </div>
     </main>
