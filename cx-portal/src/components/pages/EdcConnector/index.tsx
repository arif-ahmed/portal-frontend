--- conflicted
+++ resolved
@@ -4,12 +4,7 @@
 import { ConnectorTableColumns } from 'components/pages/EdcConnector/edcConnectorTableColumns'
 import { GridCellParams } from '@mui/x-data-grid'
 import UserService from 'services/UserService'
-<<<<<<< HEAD
-import SubHeader from 'components/shared/frame/SubHeader'
-import { Button, Table, PageSnackbar } from 'cx-portal-shared-components'
-=======
-import { Table, PageHeader } from 'cx-portal-shared-components'
->>>>>>> f687f93b
+import { Button, Table, PageHeader,PageSnackbar } from 'cx-portal-shared-components'
 import connectorSlice, { connectorSelector } from 'features/connector/slice'
 import {
   createConnector,
@@ -20,12 +15,10 @@
 import PictureWithText from 'components/shared/frame/PictureWithText'
 import AddConnectorOverlay from './AddConnectorOverlay'
 import { FormFieldsType } from 'components/pages/EdcConnector/AddConnectorOverlay'
-<<<<<<< HEAD
+import './EdcConnector.scss'
 import { ConnectorContentAPIResponse } from 'features/connector/types'
 import DeleteConfirmationOverlay from './DeleteConfirmationOverlay/DeleteConfirmationOverlay'
-=======
-import './EdcConnector.scss'
->>>>>>> f687f93b
+
 
 const EdcConnector = () => {
   const { t } = useTranslation()
@@ -78,6 +71,7 @@
       setDeleteConnectorConfirmModalOpen(true)
     }
   }
+
 
   const onConfirmClick = () => {
     setAddConnectorOverlayCurrentStep((prevState) => {
@@ -154,7 +148,7 @@
         title={t('content.edcconnector.headertitle')}
         topPage={false}
         headerHeight={200}
-      ></PageHeader>
+      />
 
       <section>
         <SubHeaderTitle title={'content.edcconnector.subheadertitle'} />
