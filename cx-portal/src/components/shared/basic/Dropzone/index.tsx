--- conflicted
+++ resolved
@@ -70,10 +70,7 @@
     maxFiles: maxFilesToUpload,
     accept: acceptFormat,
     multiple: false,
-<<<<<<< HEAD
-=======
     maxSize: maxFileSize,
->>>>>>> 6f7b60cc
   })
 
   return (
