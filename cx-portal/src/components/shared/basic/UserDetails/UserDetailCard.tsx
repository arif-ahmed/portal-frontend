--- conflicted
+++ resolved
@@ -52,36 +52,8 @@
     param: string,
     value: UserItemsTranslation | undefined
   ) => {
-<<<<<<< HEAD
-    switch (param) {
-      case 'status':
-        return (
-          <>
-            <span style={{ marginRight: '10px' }}>{value?.label} :</span>
-            <Chip
-              color="secondary"
-              label={value?.value}
-              type="plain"
-              variant="filled"
-              withIcon={false}
-            />
-          </>
-        )
-      default:
-        return (
-          <>
-            <span>{value?.label}:</span>&nbsp;
-            <span style={{ marginLeft: variant === 'wide' ? 'auto' : '' }}>
-              {value?.value}
-            </span>
-            <a href="a#" onClick={openEditOverlay}>
-              {value?.label === 'BPN' ? 'Edit' : ''}
-            </a>
-          </>
-        )
-=======
-    if (param === 'status') {
-      return (
+    return (param === 'status')
+      ? (
         <>
           <span style={{ marginRight: '10px' }}>{value?.label} :</span>
           <Chip
@@ -93,8 +65,7 @@
           />
         </>
       )
-    } else {
-      return (
+    : (
         <>
           <span>{value?.label}:</span>&nbsp;
           <span style={{ marginLeft: variant === 'wide' ? 'auto' : '' }}>
@@ -112,8 +83,6 @@
           </span>
         </>
       )
->>>>>>> cc0bf657
-    }
   }
 
   return (
