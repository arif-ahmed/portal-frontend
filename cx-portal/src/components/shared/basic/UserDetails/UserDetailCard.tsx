--- conflicted
+++ resolved
@@ -22,10 +22,6 @@
   cardAction?: React.MouseEventHandler
   cardCategory?: string
   cardContentItems: UserItems
-<<<<<<< HEAD
-  userInfo?: UserDetail
-=======
->>>>>>> 737b88dd
   variant?: 'wide'
 }
 
