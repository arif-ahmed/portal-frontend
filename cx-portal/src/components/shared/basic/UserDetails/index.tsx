import uniqueId from 'lodash/uniqueId'
import { Box, useTheme } from '@mui/material'
import { UserCardProps, UserDetailCard } from './UserDetailCard'
<<<<<<< HEAD
import { UserDetail } from 'features/admin/userOwn/types'
=======
>>>>>>> 737b88dd

interface UserDetailsProps {
  columns?: number
  userDetailsCards: UserCardProps[]
<<<<<<< HEAD
  userInfo?: UserDetail
=======
>>>>>>> 737b88dd
  variant?: 'wide'
}

export const UserDetails = ({
  columns = 6,
  userDetailsCards,
  variant,
}: UserDetailsProps) => {
  const { spacing } = useTheme()

  return (
    <Box
      sx={{
        display: 'grid',
        gap: spacing(8, 3),
        gridTemplateColumns: `repeat(${columns}, 1fr)`,
      }}
    >
      {userDetailsCards.map((card) => (
        <UserDetailCard
          cardAction={card.cardAction}
          cardCategory={card.cardCategory}
          cardContentItems={card.cardContentItems}
          variant={variant}
          key={uniqueId('UserDetails')}
        />
      ))}
    </Box>
  )
}<|MERGE_RESOLUTION|>--- conflicted
+++ resolved
@@ -1,18 +1,10 @@
 import uniqueId from 'lodash/uniqueId'
 import { Box, useTheme } from '@mui/material'
 import { UserCardProps, UserDetailCard } from './UserDetailCard'
-<<<<<<< HEAD
-import { UserDetail } from 'features/admin/userOwn/types'
-=======
->>>>>>> 737b88dd
 
 interface UserDetailsProps {
   columns?: number
   userDetailsCards: UserCardProps[]
-<<<<<<< HEAD
-  userInfo?: UserDetail
-=======
->>>>>>> 737b88dd
   variant?: 'wide'
 }
 
