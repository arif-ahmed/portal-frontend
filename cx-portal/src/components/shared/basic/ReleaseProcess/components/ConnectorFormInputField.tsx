--- conflicted
+++ resolved
@@ -50,58 +50,6 @@
   defaultValues,
   enableDeleteIcon,
   handleDownload,
-<<<<<<< HEAD
-  handleDelete,
-}: any) => (
-  <Controller
-    name={name}
-    control={control}
-    rules={rules}
-    render={({ field: { onChange, value } }) => {
-      if (type === 'input') {
-        return (
-          <Input
-            label={label}
-            placeholder={placeholder}
-            error={!!errors[name]}
-            helperText={errors && errors[name] && errors[name].message}
-            value={value || ''}
-            onChange={(event) => {
-              trigger(name)
-              onChange(event)
-            }}
-            multiline={textarea}
-            minRows={textarea && 3}
-            maxRows={textarea && 3}
-            sx={
-              textarea && {
-                '.MuiFilledInput-root': { padding: '0px 12px 0px 0px' },
-              }
-            }
-          />
-        )
-      } else if (type === 'dropzone') {
-        return (
-          <Dropzone
-            files={value ? [value] : undefined}
-            onChange={([file]) => {
-              trigger(name)
-              onChange(file)
-            }}
-            handleDownload={handleDownload}
-            handleDelete={handleDelete}
-            acceptFormat={acceptFormat}
-            maxFilesToUpload={maxFilesToUpload}
-            maxFileSize={maxFileSize}
-            enableDeleteIcon={enableDeleteIcon}
-          />
-        )
-      } else if (type === 'checkbox') {
-        return (
-          <>
-            <Checkbox
-              key={name}
-=======
   size,
 }: any) => {
   const renderDropArea = (props: DropAreaProps, size: any) => {
@@ -117,7 +65,6 @@
         if (type === 'input') {
           return (
             <Input
->>>>>>> f3dd893a
               label={label}
               placeholder={placeholder}
               error={!!errors[name]}
