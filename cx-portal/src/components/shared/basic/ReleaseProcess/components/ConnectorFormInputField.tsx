/********************************************************************************
 * Copyright (c) 2021, 2023 Mercedes-Benz Group AG and BMW Group AG
 * Copyright (c) 2021, 2023 Contributors to the Eclipse Foundation
 *
 * See the NOTICE file(s) distributed with this work for additional
 * information regarding copyright ownership.
 *
 * This program and the accompanying materials are made available under the
 * terms of the Apache License, Version 2.0 which is available at
 * https://www.apache.org/licenses/LICENSE-2.0.
 *
 * Unless required by applicable law or agreed to in writing, software
 * distributed under the License is distributed on an "AS IS" BASIS, WITHOUT
 * WARRANTIES OR CONDITIONS OF ANY KIND, either express or implied. See the
 * License for the specific language governing permissions and limitations
 * under the License.
 *
 * SPDX-License-Identifier: Apache-2.0
 ********************************************************************************/

import { Controller } from 'react-hook-form'
import { Dropzone } from 'components/shared/basic/Dropzone'
<<<<<<< HEAD
import { Input, MultiSelectList, Checkbox } from 'cx-portal-shared-components'
=======
import {
  Input,
  Typography,
  MultiSelectList,
  Checkbox,
  DropArea,
  DropAreaProps,
} from 'cx-portal-shared-components'
>>>>>>> b734a706
export const ConnectorFormInputField = ({
  control,
  trigger,
  errors,
  label,
  placeholder,
  name,
  rules,
  type,
  textarea,
  items,
  keyTitle,
  saveKeyTitle,
  notItemsText,
  buttonAddMore,
  filterOptionsArgs,
  acceptFormat,
  maxFilesToUpload,
  maxFileSize,
  defaultValues,
  enableDeleteIcon,
  handleDownload,
  size,
}: any) => {
  const renderDropArea = (props: DropAreaProps, size: any) => {
    return <DropArea {...props} size={size || 'normal'} />
  }

  return (
    <Controller
      name={name}
      control={control}
      rules={rules}
      render={({ field: { onChange, value } }) => {
        if (type === 'input') {
          return (
            <Input
              label={label}
              placeholder={placeholder}
              error={!!errors[name]}
              helperText={errors && errors[name] && errors[name].message}
              value={value || ''}
              onChange={(event) => {
                trigger(name)
                onChange(event)
              }}
              multiline={textarea}
              minRows={textarea && 3}
              maxRows={textarea && 3}
              sx={
                textarea && {
                  '.MuiFilledInput-root': { padding: '0px 12px 0px 0px' },
                }
              }
            />
          )
        } else if (type === 'dropzone') {
          return (
            <Dropzone
              files={value ? [value] : undefined}
              onChange={([file]) => {
                trigger(name)
                onChange(file)
              }}
              handleDownload={handleDownload}
              acceptFormat={acceptFormat}
              maxFilesToUpload={maxFilesToUpload}
              maxFileSize={maxFileSize}
              enableDeleteIcon={enableDeleteIcon}
              DropArea={(props) => renderDropArea(props, size)}
            />
          )
        } else if (type === 'checkbox') {
          return (
            <>
              <Checkbox
                key={name}
                label={label}
                defaultChecked={defaultValues}
                value={defaultValues}
                checked={value}
                onChange={(event) => {
                  trigger(name)
                  onChange(event.target.checked)
                }}
              />
              {!!errors[name] && (
                <Typography variant="body2" className="file-error-msg">
                  {errors[name].message}
                </Typography>
              )}
            </>
          )
        } else
          return (
            <MultiSelectList
              label={label}
              placeholder={placeholder}
              error={!!errors[name]}
              helperText={errors && errors[name] && errors[name].message}
              value={value}
              items={items}
              keyTitle={keyTitle}
              onAddItem={(items: any[]) => {
                trigger(name)
                onChange(items?.map((item) => item[saveKeyTitle]))
              }}
<<<<<<< HEAD
              style={{ width: '100%', right: 0 }}
            />
          </>
        )
      } else
        return (
          <MultiSelectList
            label={label}
            placeholder={placeholder}
            error={!!errors[name]}
            helperText={errors && errors[name] && errors[name].message}
            value={value}
            items={items}
            keyTitle={keyTitle}
            onAddItem={(items: any[]) => {
              trigger(name)
              onChange(items?.map((item) => item[saveKeyTitle]))
            }}
            notItemsText={notItemsText}
            buttonAddMore={buttonAddMore}
            tagSize="small"
            margin="none"
            filterOptionsArgs={filterOptionsArgs}
            defaultValues={defaultValues}
          />
        )
    }}
  />
)
=======
              notItemsText={notItemsText}
              buttonAddMore={buttonAddMore}
              tagSize="small"
              margin="none"
              filterOptionsArgs={filterOptionsArgs}
              defaultValues={defaultValues}
            />
          )
      }}
    />
  )
}
>>>>>>> b734a706
<|MERGE_RESOLUTION|>--- conflicted
+++ resolved
@@ -20,9 +20,7 @@
 
 import { Controller } from 'react-hook-form'
 import { Dropzone } from 'components/shared/basic/Dropzone'
-<<<<<<< HEAD
 import { Input, MultiSelectList, Checkbox } from 'cx-portal-shared-components'
-=======
 import {
   Input,
   Typography,
@@ -31,7 +29,6 @@
   DropArea,
   DropAreaProps,
 } from 'cx-portal-shared-components'
->>>>>>> b734a706
 export const ConnectorFormInputField = ({
   control,
   trigger,
@@ -117,12 +114,8 @@
                   trigger(name)
                   onChange(event.target.checked)
                 }}
+                style={{ width: '100%', right: 0 }}
               />
-              {!!errors[name] && (
-                <Typography variant="body2" className="file-error-msg">
-                  {errors[name].message}
-                </Typography>
-              )}
             </>
           )
         } else
@@ -139,37 +132,6 @@
                 trigger(name)
                 onChange(items?.map((item) => item[saveKeyTitle]))
               }}
-<<<<<<< HEAD
-              style={{ width: '100%', right: 0 }}
-            />
-          </>
-        )
-      } else
-        return (
-          <MultiSelectList
-            label={label}
-            placeholder={placeholder}
-            error={!!errors[name]}
-            helperText={errors && errors[name] && errors[name].message}
-            value={value}
-            items={items}
-            keyTitle={keyTitle}
-            onAddItem={(items: any[]) => {
-              trigger(name)
-              onChange(items?.map((item) => item[saveKeyTitle]))
-            }}
-            notItemsText={notItemsText}
-            buttonAddMore={buttonAddMore}
-            tagSize="small"
-            margin="none"
-            filterOptionsArgs={filterOptionsArgs}
-            defaultValues={defaultValues}
-          />
-        )
-    }}
-  />
-)
-=======
               notItemsText={notItemsText}
               buttonAddMore={buttonAddMore}
               tagSize="small"
@@ -181,5 +143,4 @@
       }}
     />
   )
-}
->>>>>>> b734a706
+}