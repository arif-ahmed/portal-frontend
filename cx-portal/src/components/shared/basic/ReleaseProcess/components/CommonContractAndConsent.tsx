/********************************************************************************
 * Copyright (c) 2021, 2023 BMW Group AG
 * Copyright (c) 2021, 2023 Contributors to the Eclipse Foundation
 *
 * See the NOTICE file(s) distributed with this work for additional
 * information regarding copyright ownership.
 *
 * This program and the accompanying materials are made available under the
 * terms of the Apache License, Version 2.0 which is available at
 * https://www.apache.org/licenses/LICENSE-2.0.
 *
 * Unless required by applicable law or agreed to in writing, software
 * distributed under the License is distributed on an "AS IS" BASIS, WITHOUT
 * WARRANTIES OR CONDITIONS OF ANY KIND, either express or implied. See the
 * License for the specific language governing permissions and limitations
 * under the License.
 *
 * SPDX-License-Identifier: Apache-2.0
 ********************************************************************************/

import { useForm } from 'react-hook-form'
import { useTranslation } from 'react-i18next'
import { useCallback, useEffect, useMemo, useState } from 'react'
import { useDispatch } from 'react-redux'
import { decrement, increment } from 'features/appManagement/slice'
import {
  AgreementStatusType,
  AgreementType,
  ConsentStatusEnum,
  ConsentType,
  DocumentTypeId,
  UpdateAgreementConsentType,
  useDeleteAppReleaseDocumentMutation,
} from 'features/appManagement/apiSlice'
import { setAppStatus } from 'features/appManagement/actions'
import SnackbarNotificationWithButtons from '../components/SnackbarNotificationWithButtons'
import { ConnectorFormInputField } from '../components/ConnectorFormInputField'
import ReleaseStepHeader from '../components/ReleaseStepHeader'
import {
  PageSnackbar,
  Typography,
  UploadFileStatus,
  UploadStatus,
} from 'cx-portal-shared-components'
import ConnectorFormInputFieldImage from '../components/ConnectorFormInputFieldImage'
import { download } from 'utils/downloadUtils'
import { AppStatusDataState } from 'features/appManagement/types'
import { Grid } from '@mui/material'
import { ErrorMessage } from '@hookform/error-message'
import { ServiceStatusDataState } from 'features/serviceManagement/types'
import { ReleaseProcessTypes } from 'features/serviceManagement/apiSlice'
import {
  serviceReleaseStepIncrement,
  serviceReleaseStepDecrement,
} from 'features/serviceManagement/slice'

type AgreementDataType = {
  agreementId: string
  name: string
  consentStatus?: ConsentStatusEnum
  documentId: string
}[]

type CommonConsentType = {
  type: string
  stepperTitle: string
  stepperDescription: string
  checkBoxMandatoryText: string
  imageFieldLabel: string
  pageSnackbarDescription: string
  pageNotificationObject: {
    title: string
    description: string
  }
  imageFieldNoDescription: string
  imageFieldNote: string
  imageFieldRequiredText: string
  id: string
  fetchAgreementData: AgreementType[]
  fetchConsentData?: ConsentType
  updateAgreementConsents?: (obj: UpdateAgreementConsentType) => any
  updateDocumentUpload?: (obj: {
    appId: string
    documentTypeId: DocumentTypeId
    body: {
      file: File
    }
  }) => any
  fetchStatusData: AppStatusDataState | ServiceStatusDataState | undefined
  getDocumentById?: (id: string) => any
}

export default function CommonContractAndConsent({
  type,
  stepperTitle,
  stepperDescription,
  checkBoxMandatoryText,
  imageFieldLabel,
  pageSnackbarDescription,
  pageNotificationObject,
  imageFieldNoDescription,
  imageFieldNote,
  imageFieldRequiredText,
  id,
  fetchAgreementData,
  fetchConsentData,
  updateAgreementConsents,
  updateDocumentUpload,
  fetchStatusData,
  getDocumentById,
}: CommonConsentType) {
  const { t } = useTranslation()
  const [contractNotification, setContractNotification] = useState(false)
  const [contractSnackbar, setContractSnackbar] = useState<boolean>(false)
  const dispatch = useDispatch()
  const [agreementData, setAgreementData] = useState<AgreementDataType>([])
  const [defaultValue, setDefaultValue] = useState<ConsentType>({
    agreements: [],
  })
  const [deleteSuccess, setDeleteSuccess] = useState(false)

  const [deleteAppReleaseDocument, deleteResponse] =
    useDeleteAppReleaseDocumentMutation()

  useEffect(() => {
    deleteResponse.isSuccess && setDeleteSuccess(true)
  }, [deleteResponse])

  const defaultValues = useMemo(() => {
    return {
      agreements: defaultValue,
      uploadImageConformity:
        fetchStatusData?.documents?.CONFORMITY_APPROVAL_BUSINESS_APPS || null,
    }
  }, [fetchStatusData, defaultValue])

  const {
    handleSubmit,
    control,
    trigger,
    formState: { errors, isValid },
    reset,
    getValues,
    setValue,
  } = useForm({
    defaultValues: defaultValues,
    mode: 'onChange',
  })

  const uploadImageConformityValue = getValues().uploadImageConformity
  const defaultuploadImageConformity = useMemo(
    () => defaultValues.uploadImageConformity,
    [defaultValues]
  )

  const setFileStatus = useCallback(
    (fieldName: Parameters<typeof setValue>[0], status: UploadFileStatus) => {
      const value = getValues(fieldName)
      if (value)
        setValue(fieldName, {
          id: value.id,
          name: value.name,
          size: value.size,
          status,
        } as any)
    },
    [getValues, setValue]
  )

  useEffect(() => {
    if (fetchStatusData) dispatch(setAppStatus(fetchStatusData))
  }, [dispatch, fetchStatusData])

  const loadData = useCallback(() => {
    const fetchConsent = fetchConsentData?.agreements.map(
      (item: AgreementStatusType) => ({
        ...item,
        consentStatus: item.consentStatus === ConsentStatusEnum.ACTIVE,
      })
    )

    const consentAgreementData: any =
      fetchAgreementData &&
      fetchConsent &&
      fetchAgreementData?.map((item: AgreementType, index: number) =>
        Object.assign({}, item, fetchConsent[index])
      )

    fetchAgreementData && setAgreementData(consentAgreementData)

    const defaultCheckboxData = consentAgreementData?.reduce(
      (data: ConsentType, item: AgreementStatusType) => {
        return { ...data, [item.agreementId]: item.consentStatus }
      },
      {}
    )

    setDefaultValue({ ...defaultCheckboxData, agreements: agreementData })
    reset({ ...defaultCheckboxData, agreements: agreementData })
  }, [agreementData, fetchAgreementData, fetchConsentData, reset])

  useEffect(() => {
    if (!agreementData || agreementData.length === 0) loadData()
  }, [loadData, agreementData])

  const uploadDocumentApi = useCallback(
    async (documentTypeId: DocumentTypeId, file: File) => {
      const data = {
        appId: id,
        documentTypeId: documentTypeId,
        body: { file },
      }
      if (updateDocumentUpload) await updateDocumentUpload(data).unwrap()
    },
    [id, updateDocumentUpload]
  )

  useEffect(() => {
    if (
      defaultuploadImageConformity &&
      Object.keys(defaultuploadImageConformity).length > 0
    ) {
      setValue('uploadImageConformity', {
        id:
          defaultuploadImageConformity &&
          defaultuploadImageConformity[0]?.documentId,
        name:
          defaultuploadImageConformity &&
          defaultuploadImageConformity[0]?.documentName,
        status: UploadStatus.UPLOAD_SUCCESS,
      })
      setFileStatus('uploadImageConformity', UploadStatus.UPLOAD_SUCCESS)
    }
  }, [defaultuploadImageConformity, setFileStatus, setValue])

  useEffect(() => {
    const value = getValues().uploadImageConformity

    if (Array.isArray(value)) {
      setValue('uploadImageConformity', {
        id:
          defaultuploadImageConformity &&
          defaultuploadImageConformity[0]?.documentId,
        name:
          defaultuploadImageConformity &&
          defaultuploadImageConformity[0]?.documentName,
        status: UploadStatus.UPLOAD_SUCCESS,
      })
      setFileStatus('uploadImageConformity', UploadStatus.UPLOAD_SUCCESS)
    }

    if (value && !Array.isArray(value) && !('status' in value)) {
      setFileStatus('uploadImageConformity', UploadStatus.UPLOADING)

      uploadDocumentApi(
        DocumentTypeId.CONFORMITY_APPROVAL_BUSINESS_APPS,
        uploadImageConformityValue
      )
        .then(() =>
          setFileStatus('uploadImageConformity', UploadStatus.UPLOAD_SUCCESS)
        )
        .catch(() =>
          setFileStatus('uploadImageConformity', UploadStatus.UPLOAD_ERROR)
        )
    }
  }, [
    uploadImageConformityValue,
    setFileStatus,
    setValue,
    uploadDocumentApi,
    defaultuploadImageConformity,
    getValues,
  ])

  const onContractConsentSubmit = async (data: Object, buttonLabel: string) => {
    const validateFields = await trigger([
      'agreements',
      'uploadImageConformity',
    ])
    if (validateFields) {
      handleSave(data, buttonLabel)
    }
  }

  const handleSave = async (data: Object, buttonLabel: string) => {
    const filteredData = Object.fromEntries(
      Object.entries(data).filter(([i, item]) => typeof item === 'boolean')
    )

    const updateAgreementData = Object.entries(filteredData).map((entry) =>
      Object.assign(
        {},
        {
          agreementId: entry[0],
          consentStatus:
            entry[1] === true
              ? ConsentStatusEnum.ACTIVE
              : ConsentStatusEnum.INACTIVE,
        }
      )
    )

    const updateData: UpdateAgreementConsentType = {
      appId: id,
      body: {
        agreements: updateAgreementData,
      },
    }
    if (updateAgreementConsents)
      await updateAgreementConsents(updateData)
        .unwrap()
        .then(() => {
          if (
            buttonLabel === 'saveAndProceed' &&
            type === ReleaseProcessTypes.APP_RELEASE
          ) {
            dispatch(increment())
          } else {
            dispatch(serviceReleaseStepIncrement())
          }
          buttonLabel === 'save' && setContractSnackbar(true)
        })
        .catch(() => {
          setContractNotification(true)
        })
  }

  const onBackIconClick = () => {
    if (fetchStatusData) dispatch(setAppStatus(fetchStatusData))
    if (type === ReleaseProcessTypes.APP_RELEASE) {
      dispatch(decrement())
    } else {
      dispatch(serviceReleaseStepDecrement())
    }
  }

  const handleDownload = async (documentName: string, documentId: string) => {
    if (getDocumentById)
      try {
        const response = await getDocumentById(documentId).unwrap()

        const fileType = response.headers.get('content-type')
        const file = response.data

        return download(file, fileType, documentName)
      } catch (error) {
        console.error(error, 'ERROR WHILE FETCHING DOCUMENT')
      }
  }

  return (
    <div className="contract-consent">
      <ReleaseStepHeader
        title={stepperTitle}
        description={stepperDescription}
      />
      <form className="header-description">
        {agreementData?.map((item) => (
          <div className="form-field" key={item.agreementId}>
            <Grid container spacing={1.5}>
              <Grid md={1}>
                <ConnectorFormInputField
                  {...{
                    control,
                    trigger,
                    errors,
                    name: item.agreementId,
                    defaultValues: item.consentStatus,
                    label: '',
                    type: 'checkbox',
                    rules: {
                      required: {
                        value: true,
                        message: `${item.name} ${checkBoxMandatoryText}`,
                      },
                    },
                  }}
                />
              </Grid>
              <Grid md={11} sx={{ marginTop: '8px' }}>
                {item.documentId ? (
                  <span
                    className={item.documentId ? 'agreement-span' : ''}
                    onClick={() => handleDownload(item.name, item.documentId)}
                  >
                    {item.name}
                  </span>
                ) : (
                  <span>{item.name}</span>
                )}

                <ErrorMessage
                  errors={errors}
                  name={item.agreementId}
                  render={({ message }) => (
                    <Typography variant="body2" className="file-error-msg">
                      {message}
                    </Typography>
                  )}
                />
              </Grid>
            </Grid>
          </div>
        ))}
        <ConnectorFormInputFieldImage
          {...{
            control,
            trigger,
            errors,
          }}
          name="uploadImageConformity"
          acceptFormat={{
            'application/pdf': ['.pdf'],
          }}
          label={imageFieldLabel}
          noteDescription={imageFieldNoDescription}
          note={imageFieldNote}
          requiredText={imageFieldRequiredText}
          handleDownload={handleDownload}
<<<<<<< HEAD
          isRequired={false}
=======
          handleDelete={(documentId: string) => {
            deleteAppReleaseDocument(documentId)
          }}
>>>>>>> 4662758f
        />
      </form>
      <SnackbarNotificationWithButtons
        pageNotification={contractNotification}
        pageSnackbar={contractSnackbar}
        pageSnackBarDescription={pageSnackbarDescription}
        pageNotificationsObject={pageNotificationObject}
        setPageNotification={setContractNotification}
        setPageSnackbar={setContractSnackbar}
        onBackIconClick={onBackIconClick}
        onSave={handleSubmit((data) => onContractConsentSubmit(data, 'save'))}
        onSaveAndProceed={handleSubmit((data) =>
          onContractConsentSubmit(data, 'saveAndProceed')
        )}
        isValid={isValid}
      />
      <PageSnackbar
        autoClose
        description={t(
          'content.apprelease.contractAndConsent.documentDeleteSuccess'
        )}
        open={deleteSuccess}
        severity={'success'}
        showIcon
      />
    </div>
  )
}<|MERGE_RESOLUTION|>--- conflicted
+++ resolved
@@ -417,13 +417,9 @@
           note={imageFieldNote}
           requiredText={imageFieldRequiredText}
           handleDownload={handleDownload}
-<<<<<<< HEAD
-          isRequired={false}
-=======
           handleDelete={(documentId: string) => {
             deleteAppReleaseDocument(documentId)
           }}
->>>>>>> 4662758f
         />
       </form>
       <SnackbarNotificationWithButtons
