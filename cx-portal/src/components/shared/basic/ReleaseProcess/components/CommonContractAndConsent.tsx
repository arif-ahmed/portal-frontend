--- conflicted
+++ resolved
@@ -37,11 +37,8 @@
 import { ConnectorFormInputField } from '../components/ConnectorFormInputField'
 import ReleaseStepHeader from '../components/ReleaseStepHeader'
 import {
-<<<<<<< HEAD
   PageSnackbar,
-=======
   Typography,
->>>>>>> f3dd893a
   UploadFileStatus,
   UploadStatus,
 } from 'cx-portal-shared-components'
