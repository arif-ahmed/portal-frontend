import { configureStore } from '@reduxjs/toolkit'
import { combineReducers } from 'redux'
import userSlice from './user/slice'
import partnerNetworkSlice from './partnerNetwork/slice'
import twinsSlice from './digitalTwins/slice'
import connectorSlice from './connector/slice'
import notificationSlice from './notification/slice'
import ErrorSlice from './error/slice'
import { reducer as admin } from './admin/reducer'
import { reducer as apps } from './apps/reducer'
import { reducer as control } from './control/reducer'
import { reducer as info } from './info/reducer'
import modelsSlice from './semanticModels/slice'
import { apiSlice as userApiSlice } from './admin/user/apiSlice'
import { apiSlice as notificationApiSlice } from './notification/apiSlice'
<<<<<<< HEAD
import { apiSlice as appMarketplaceSlice } from './apps/apiSlice'
import { apiSlice as appRolesSlice } from './admin/approle/apiSlice'
=======
>>>>>>> 4ed5c1ca

export const reducers = {
  admin,
  apps,
  control,
  info,
  semanticModels: modelsSlice.reducer,
  user: userSlice,
  twins: twinsSlice.reducer,
  partnerNetwork: partnerNetworkSlice.reducer,
  connector: connectorSlice.reducer,
  notification: notificationSlice.reducer,
  error: ErrorSlice.reducer,
  [userApiSlice.reducerPath]: userApiSlice.reducer,
  [notificationApiSlice.reducerPath]: notificationApiSlice.reducer,
<<<<<<< HEAD
  [appMarketplaceSlice.reducerPath]: appMarketplaceSlice.reducer,
  [appRolesSlice.reducerPath]: appRolesSlice.reducer,
=======
>>>>>>> 4ed5c1ca
}

export const store = configureStore({
  reducer: combineReducers(reducers),
  middleware: (getDefaultMiddleware) =>
    getDefaultMiddleware()
      .concat(userApiSlice.middleware)
<<<<<<< HEAD
      .concat(notificationApiSlice.middleware)
      .concat(appMarketplaceSlice.middleware)
      .concat(appRolesSlice.middleware),
=======
      .concat(notificationApiSlice.middleware),
>>>>>>> 4ed5c1ca
})

type RootState = ReturnType<typeof store.getState>
type AppDispatch = typeof store.dispatch

export type { RootState, AppDispatch }<|MERGE_RESOLUTION|>--- conflicted
+++ resolved
@@ -13,11 +13,7 @@
 import modelsSlice from './semanticModels/slice'
 import { apiSlice as userApiSlice } from './admin/user/apiSlice'
 import { apiSlice as notificationApiSlice } from './notification/apiSlice'
-<<<<<<< HEAD
-import { apiSlice as appMarketplaceSlice } from './apps/apiSlice'
 import { apiSlice as appRolesSlice } from './admin/approle/apiSlice'
-=======
->>>>>>> 4ed5c1ca
 
 export const reducers = {
   admin,
@@ -33,11 +29,7 @@
   error: ErrorSlice.reducer,
   [userApiSlice.reducerPath]: userApiSlice.reducer,
   [notificationApiSlice.reducerPath]: notificationApiSlice.reducer,
-<<<<<<< HEAD
-  [appMarketplaceSlice.reducerPath]: appMarketplaceSlice.reducer,
   [appRolesSlice.reducerPath]: appRolesSlice.reducer,
-=======
->>>>>>> 4ed5c1ca
 }
 
 export const store = configureStore({
@@ -45,13 +37,8 @@
   middleware: (getDefaultMiddleware) =>
     getDefaultMiddleware()
       .concat(userApiSlice.middleware)
-<<<<<<< HEAD
       .concat(notificationApiSlice.middleware)
-      .concat(appMarketplaceSlice.middleware)
       .concat(appRolesSlice.middleware),
-=======
-      .concat(notificationApiSlice.middleware),
->>>>>>> 4ed5c1ca
 })
 
 type RootState = ReturnType<typeof store.getState>
