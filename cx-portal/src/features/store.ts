--- conflicted
+++ resolved
@@ -41,12 +41,9 @@
 import { apiSlice as appMarketplaceSlice } from './apps/apiSlice'
 import { apiSlice as appMarketplaceSliceTest } from './apps/apiSliceTest'
 import { apiSlice as appManagementSlice } from './appManagement/apiSlice'
-<<<<<<< HEAD
 import { apiSlice as serviceMarketplaceApiSlice } from './serviceMarketplace/serviceApiSlice'
-=======
 import { apiSlice as inviteApiSlice } from './admin/inviteApiSlice'
 import { apiSlice as applicationRequestApiSlice } from './admin/applicationRequestApiSlice'
->>>>>>> 23460d95
 
 export const reducers = {
   admin,
@@ -70,12 +67,9 @@
   [appMarketplaceSlice.reducerPath]: appMarketplaceSlice.reducer,
   [appMarketplaceSliceTest.reducerPath]: appMarketplaceSliceTest.reducer,
   [appManagementSlice.reducerPath]: appManagementSlice.reducer,
-<<<<<<< HEAD
   [serviceMarketplaceApiSlice.reducerPath]: serviceMarketplaceApiSlice.reducer,
-=======
   [inviteApiSlice.reducerPath]: inviteApiSlice.reducer,
   [applicationRequestApiSlice.reducerPath]: applicationRequestApiSlice.reducer,
->>>>>>> 23460d95
 }
 
 export const store = configureStore({
@@ -90,12 +84,9 @@
       .concat(appMarketplaceSlice.middleware)
       .concat(appMarketplaceSliceTest.middleware)
       .concat(appManagementSlice.middleware)
-<<<<<<< HEAD
-      .concat(serviceMarketplaceApiSlice.middleware),
-=======
+      .concat(serviceMarketplaceApiSlice.middleware)
       .concat(inviteApiSlice.middleware)
       .concat(applicationRequestApiSlice.middleware),
->>>>>>> 23460d95
 })
 
 type RootState = ReturnType<typeof store.getState>
