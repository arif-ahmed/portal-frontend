import { createSlice } from '@reduxjs/toolkit'
import {
  CompanyDetail,
  RegistrationRequestAPIResponse,
  RegistrationRequestDataGrid,
  AdminRegistrationState,
  initialState,
  name,
<<<<<<< HEAD
  RegistrationRequest,
=======
  InvitesDataGrid,
>>>>>>> 0041d113
} from './types'
import {
  fetchRegistrationRequests,
  fetchCompanyDetail,
  fetchPage,
} from './actions'
import { initialPaginResult, PaginResult, RequestState } from 'types/MainTypes'
import { mapRegistrationRequestResponseToDataGrid } from 'utils/dataMapper'
import { RootState } from 'features/store'

export const slice = createSlice({
  name,
  initialState,
  reducers: {},
  extraReducers: (builder) => {
    builder.addCase(fetchRegistrationRequests.pending, (state) => {
      state.registrationRequests = []
      state.loading = true
      state.error = ''
    })
    builder.addCase(
      fetchRegistrationRequests.fulfilled,
      (state, { payload }) => {
        const payloadList = payload as unknown as RegistrationRequestAPIResponse
        state.registrationRequests =
          mapRegistrationRequestResponseToDataGrid(payloadList?.content) || []
        //state.registrationRequests = payloadList.content
        state.loading = false
        state.error = ''
      }
    )
    builder.addCase(fetchRegistrationRequests.rejected, (state, action) => {
      state.registrationRequests = []
      state.loading = false
      state.error = action.error.message as string
    })
    builder.addCase(fetchCompanyDetail.pending, (state) => {
      state.detailLoading = true
      state.companyDetail = {} as CompanyDetail
      state.error = ''
    })
    builder.addCase(fetchCompanyDetail.fulfilled, (state, { payload }) => {
      state.companyDetail = payload as CompanyDetail
      state.detailLoading = false
      state.error = ''
    })
    builder.addCase(fetchCompanyDetail.rejected, (state, action) => {
      state.companyDetail = {} as CompanyDetail
      state.detailLoading = false
      state.error = action.error.message as string
    })
    builder.addCase(fetchPage.pending, (state) => {
      state.data = initialPaginResult
      state.request = RequestState.SUBMIT
      state.error = ''
    })
    builder.addCase(fetchPage.fulfilled, (state, { payload }) => {
      state.data = payload
      state.request = RequestState.OK
      state.error = ''
    })
    builder.addCase(fetchPage.rejected, (state, action) => {
      state.data = initialPaginResult
      state.request = RequestState.ERROR
      state.error = action.error.message as string
    })
  },
})

export const adminRegistrationSelector = (
  state: RootState
): AdminRegistrationState => state.admin.registration

<<<<<<< HEAD
=======
export const registrationRequestsSelector = (
  state: RootState
): RegistrationRequestDataGrid[] =>
  state.admin.registration.registrationRequests

export const itemsSelector = (state: RootState): PaginResult<InvitesDataGrid> =>
  state.admin.registration.data

>>>>>>> 0041d113
const Slice = { slice }

export default Slice<|MERGE_RESOLUTION|>--- conflicted
+++ resolved
@@ -6,11 +6,8 @@
   AdminRegistrationState,
   initialState,
   name,
-<<<<<<< HEAD
   RegistrationRequest,
-=======
   InvitesDataGrid,
->>>>>>> 0041d113
 } from './types'
 import {
   fetchRegistrationRequests,
@@ -84,8 +81,6 @@
   state: RootState
 ): AdminRegistrationState => state.admin.registration
 
-<<<<<<< HEAD
-=======
 export const registrationRequestsSelector = (
   state: RootState
 ): RegistrationRequestDataGrid[] =>
@@ -94,7 +89,6 @@
 export const itemsSelector = (state: RootState): PaginResult<InvitesDataGrid> =>
   state.admin.registration.data
 
->>>>>>> 0041d113
 const Slice = { slice }
 
 export default Slice