import { getApiBase } from 'services/EnvironmentService'
import { HttpClient } from 'utils/HttpClient'
import { InviteData, CompanyDetail, InvitesDataGrid } from './types'
import { getHeaders } from 'services/RequestService'
<<<<<<< HEAD
import { SearchParams } from '../../connector/types'
import qs from 'querystring'
=======
import { PAGE_SIZE, PaginResult } from 'types/MainTypes'
>>>>>>> 0041d113

export class Api extends HttpClient {
  private static classInstance?: Api

  public constructor() {
    super(getApiBase())
  }

  public static getInstance() {
    if (!this.classInstance) {
      this.classInstance = new Api()
    }

    return this.classInstance
  }

  public getRegistrationRequests = (filters: SearchParams) =>
    this.instance.get<void>(
      `/api/administration/registration/applications?${qs.stringify(filters)}`,
      getHeaders()
    )

  public postInviteBusinessPartner = (invite: InviteData) =>
    this.instance.post<void>(
      '/api/administration/invitation',
      invite,
      getHeaders()
    )

  public getCompanyDetail = (applicationId: string) =>
    this.instance.get<CompanyDetail>(
      `/api/administration/registration/application/${applicationId}/companyDetailsWithAddress`,
      getHeaders()
    )

<<<<<<< HEAD
  public approveRegistrationRequest = (applicationId: string) =>
    this.instance.put<void>(
      `/api/administration/registration/application/${applicationId}/approveRequest`,
      getHeaders()
    )

  public declineRegistrationRequest = (applicationId: string) =>
    this.instance.put<void>(
      `/api/administration/registration/application/${applicationId}/declineRequest`,
=======
  public getItems = (page: number) =>
    this.instance.get<PaginResult<InvitesDataGrid>>(
      `api/administration/registration/applicationsWithStatus?page=${page}&size=${PAGE_SIZE}`,
>>>>>>> 0041d113
      getHeaders()
    )
}<|MERGE_RESOLUTION|>--- conflicted
+++ resolved
@@ -2,12 +2,9 @@
 import { HttpClient } from 'utils/HttpClient'
 import { InviteData, CompanyDetail, InvitesDataGrid } from './types'
 import { getHeaders } from 'services/RequestService'
-<<<<<<< HEAD
 import { SearchParams } from '../../connector/types'
 import qs from 'querystring'
-=======
 import { PAGE_SIZE, PaginResult } from 'types/MainTypes'
->>>>>>> 0041d113
 
 export class Api extends HttpClient {
   private static classInstance?: Api
@@ -43,7 +40,12 @@
       getHeaders()
     )
 
-<<<<<<< HEAD
+  public getItems = (page: number) =>
+    this.instance.get<PaginResult<InvitesDataGrid>>(
+      `api/administration/registration/applicationsWithStatus?page=${page}&size=${PAGE_SIZE}`,
+      getHeaders()
+    )
+
   public approveRegistrationRequest = (applicationId: string) =>
     this.instance.put<void>(
       `/api/administration/registration/application/${applicationId}/approveRequest`,
@@ -53,11 +55,6 @@
   public declineRegistrationRequest = (applicationId: string) =>
     this.instance.put<void>(
       `/api/administration/registration/application/${applicationId}/declineRequest`,
-=======
-  public getItems = (page: number) =>
-    this.instance.get<PaginResult<InvitesDataGrid>>(
-      `api/administration/registration/applicationsWithStatus?page=${page}&size=${PAGE_SIZE}`,
->>>>>>> 0041d113
       getHeaders()
     )
 }