/********************************************************************************
 * Copyright (c) 2021,2022 BMW Group AG
 * Copyright (c) 2021,2022 Contributors to the CatenaX (ng) GitHub Organisation.
 *
 * See the NOTICE file(s) distributed with this work for additional
 * information regarding copyright ownership.
 *
 * This program and the accompanying materials are made available under the
 * terms of the Apache License, Version 2.0 which is available at
 * https://www.apache.org/licenses/LICENSE-2.0.
 *
 * Unless required by applicable law or agreed to in writing, software
 * distributed under the License is distributed on an "AS IS" BASIS, WITHOUT
 * WARRANTIES OR CONDITIONS OF ANY KIND, either express or implied. See the
 * License for the specific language governing permissions and limitations
 * under the License.
 *
 * SPDX-License-Identifier: Apache-2.0
 ********************************************************************************/

import { combineReducers } from 'redux'
<<<<<<< HEAD
import { slice as approle } from './approle/slice'
=======
import { reducer as service } from './service/reducer'
>>>>>>> a97e8055
import { slice as registration } from './registration/slice'
import { slice as user } from './userDeprecated/slice'
import { slice as userOwn } from './userOwn/slice'

export const reducer = combineReducers({
<<<<<<< HEAD
  approle: approle.reducer,
  registration: registration.reducer,
=======
  service,
>>>>>>> a97e8055
  user: user.reducer,
  registration: registration.reducer,
  userOwn: userOwn.reducer,
})

const Reducer = { reducer }

export default Reducer<|MERGE_RESOLUTION|>--- conflicted
+++ resolved
@@ -19,22 +19,11 @@
  ********************************************************************************/
 
 import { combineReducers } from 'redux'
-<<<<<<< HEAD
-import { slice as approle } from './approle/slice'
-=======
-import { reducer as service } from './service/reducer'
->>>>>>> a97e8055
 import { slice as registration } from './registration/slice'
 import { slice as user } from './userDeprecated/slice'
 import { slice as userOwn } from './userOwn/slice'
 
 export const reducer = combineReducers({
-<<<<<<< HEAD
-  approle: approle.reducer,
-  registration: registration.reducer,
-=======
-  service,
->>>>>>> a97e8055
   user: user.reducer,
   registration: registration.reducer,
   userOwn: userOwn.reducer,
