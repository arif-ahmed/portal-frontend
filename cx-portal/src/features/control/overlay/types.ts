--- conflicted
+++ resolved
@@ -1,16 +1,6 @@
 import { OVERLAYS } from 'types/Constants'
 
-<<<<<<< HEAD
-export enum Overlay {
-  NONE = 'NONE',
-  COMPANY = 'COMPANY',
-  USER = 'USER',
-  TECHUSER = 'TECHUSER',
-  APP = 'APP',
-}
-=======
 export const name = 'control/overlay'
->>>>>>> de3b796f
 
 export type OverlayState = {
   type: OVERLAYS
