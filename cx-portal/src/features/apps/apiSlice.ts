--- conflicted
+++ resolved
@@ -94,11 +94,8 @@
   tags: string[]
   languages: string[]
   leadPictureUri?: ImageType
-<<<<<<< HEAD
   privacyPolicies: string[]
-=======
   roles?: string[]
->>>>>>> 4cc3e3aa
 }
 
 export type Documents = {
