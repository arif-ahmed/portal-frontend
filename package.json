{
  "name": "@catena-x/portal-frontend",
<<<<<<< HEAD
  "version": "v1.6.0-RC5",
=======
  "version": "v1.6.0-RC6",
>>>>>>> bdf4a482
  "description": "Catena-X Portal Frontend",
  "author": "Catena-X Contributors",
  "license": "Apache-2.0",
  "repository": {
    "type": "git",
    "url": "https://github.com/eclipse-tractusx/portal-frontend.git"
  },
  "browserslist": {
    "production": [
      ">0.2%",
      "not dead",
      "not op_mini all"
    ],
    "development": [
      "last 1 chrome version",
      "last 1 firefox version",
      "last 1 safari version"
    ]
  },
  "lint:staged": {
    "**/*.{js,jsx,ts,tsx}": [
      "yarn test:ci"
    ]
  },
  "dependencies": {
<<<<<<< HEAD
    "@catena-x/portal-shared-components": "^2.0.14",
=======
    "@catena-x/portal-shared-components": "^2.0.18",
>>>>>>> bdf4a482
    "@emotion/react": "^11.11.1",
    "@emotion/styled": "^11.11.0",
    "@hookform/error-message": "^2.0.1",
    "@mui/icons-material": "^5.11.16",
    "@mui/material": "^5.13.4",
    "@react-hook/cache": "^1.1.1",
    "@reduxjs/toolkit": "^1.9.5",
    "axios": "^1.4.0",
    "buffer": "^6.0.3",
    "dayjs": "^1.11.8",
    "i18next": "^22.5.1",
    "i18next-browser-languagedetector": "^7.0.2",
    "keycloak-js": "^21.1.1",
    "lodash.debounce": "^4.0.8",
    "lodash.uniq": "^4.5.0",
    "nanoid": "^4.0.2",
    "qs": "^6.11.2",
    "react": "^18.2.0",
    "react-dom": "^18.2.0",
    "react-dropzone": "^14.2.3",
    "react-hook-form": "^7.44.3",
    "react-i18next": "^12.3.1",
    "react-player": "^2.12.0",
    "react-redux": "^8.0.7",
    "react-router-dom": "^6.12.1",
    "sass": "^1.63.3"
  },
  "devDependencies": {
    "@babel/core": "^7.22.5",
    "@babel/plugin-proposal-private-property-in-object": "^7.21.11",
    "@babel/plugin-syntax-flow": "^7.22.5",
    "@babel/plugin-transform-react-jsx": "^7.22.5",
    "@testing-library/dom": "^9.3.0",
    "@testing-library/jest-dom": "^5.14.1",
    "@testing-library/react": "^13.0.0",
    "@testing-library/user-event": "^13.2.1",
    "@types/jest": "^27.0.1",
    "@types/lodash": "^4.14.195",
    "@types/lodash.debounce": "^4.0.7",
    "@types/lodash.uniq": "^4.5.7",
    "@types/node": "^16.7.13",
    "@types/react": "^18.2.11",
    "@types/react-dom": "^18.2.4",
    "@types/react-redux": "^7.1.25",
    "@types/react-slick": "^0.23.10",
    "@typescript-eslint/eslint-plugin": "^5.50.0",
    "@typescript-eslint/parser": "^5.59.9",
    "eslint": "8.37.0",
    "eslint-config-prettier": "^8.8.0",
    "eslint-config-standard-with-typescript": "^35.0.0",
    "eslint-plugin-import": "^2.25.2",
    "eslint-plugin-n": "^15.0.0",
    "eslint-plugin-promise": "^6.0.0",
    "eslint-plugin-react": "^7.32.2",
    "eslint-plugin-react-hooks": "^4.6.0",
    "husky": "^8.0.3",
    "prettier": "^2.8.8",
    "react-scripts": "5.0.1",
    "typescript": "5.0.4"
  },
  "resolutions": {
    "**/nth-check": "^2.1.1"
  },
  "scripts": {
    "prepare": "husky install",
    "build:sources": "zip -r portal-frontend.zip src package.json yarn.lock -x '*.stories.*' -x '*.test.*' -x '*.css' -x '*.scss' -x '*.svg' -x '*.jpg' -x '*.png' -x '*.webp' -x '*.ttf'",
    "pretty": "prettier --write \"**/*.{ts,tsx,js,jsx,json,css,sass,scss,xml,md}\"",
    "lint": "yarn run eslint \"./src/**/*.{ts,tsx}\"",
    "start": "PORT=3001 BROWSER=none GENERATE_SOURCEMAP=false react-scripts start",
    "build": "GENERATE_SOURCEMAP=false react-scripts build",
    "test": "react-scripts test",
    "test:ci": "CI=true react-scripts test",
    "build:docker": "if [ -d \"./build\" ]; then yarn build:docker:prebuilt; else yarn build:docker:full; fi",
    "build:docker:full": "IMAGE=$npm_package_config_image && docker build -t $IMAGE -f .conf/Dockerfile.full --build-arg \"http_proxy=${http_proxy}\" --build-arg \"https_proxy=${https_proxy}\" --build-arg \"no_proxy=${no_proxy}\" .",
    "build:docker:prebuilt": "IMAGE=$npm_package_config_image && docker build -t $IMAGE -f .conf/Dockerfile.prebuilt . && docker tag $IMAGE:latest $IMAGE:$npm_package_version",
    "start:docker": "IMAGE=$npm_package_config_image  && docker run --rm -d -p 3001:8080 --name cx-portal $IMAGE",
    "publish:docker": "IMAGE=$npm_package_config_image && docker tag $IMAGE:latest $IMAGE:$npm_package_version && docker push $IMAGE:$npm_package_version && docker push $IMAGE:latest",
    "build:legal-notice": "bash scripts/legal-notice.sh"
  }
}<|MERGE_RESOLUTION|>--- conflicted
+++ resolved
@@ -1,10 +1,6 @@
 {
   "name": "@catena-x/portal-frontend",
-<<<<<<< HEAD
-  "version": "v1.6.0-RC5",
-=======
   "version": "v1.6.0-RC6",
->>>>>>> bdf4a482
   "description": "Catena-X Portal Frontend",
   "author": "Catena-X Contributors",
   "license": "Apache-2.0",
@@ -30,11 +26,7 @@
     ]
   },
   "dependencies": {
-<<<<<<< HEAD
-    "@catena-x/portal-shared-components": "^2.0.14",
-=======
     "@catena-x/portal-shared-components": "^2.0.18",
->>>>>>> bdf4a482
     "@emotion/react": "^11.11.1",
     "@emotion/styled": "^11.11.0",
     "@hookform/error-message": "^2.0.1",
