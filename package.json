{
<<<<<<< HEAD
  "version": "v1.5.0-RC1",
=======
  "version": "v1.5.0",
>>>>>>> 7bd01aa2
  "license": "Apache-2.0",
  "private": true,
  "workspaces": [
    "cx-portal",
    "cx-portal-shared-components"
  ],
  "config": {
    "image": "tractusx/portal-frontend"
  },
  "scripts": {
    "prepare": "husky install",
    "clean": "yarn workspace cx-portal-shared-components clean && yarn workspace cx-portal clean",
    "version": "yarn config set version-git-tag false && yarn workspace cx-portal-shared-components version --new-version $npm_package_version && yarn workspace cx-portal version --new-version $npm_package_version && yarn workspace cx-portal add cx-portal-shared-components@$npm_package_version && yarn",
    "lint": "eslint cx-portal cx-portal-shared-components",
    "pretty": "prettier --write \"./cx-portal*/src/**/*.{ts,tsx,js,jsx,json,css,sass,scss,xml,md}\"",
    "test:ci": "yarn workspace cx-portal-shared-components test:ci && yarn workspace cx-portal test:ci",
    "build:lib": "yarn workspace cx-portal-shared-components build:lib",
    "build:storybook": "yarn workspace cx-portal-shared-components build:storybook",
    "start:storybook": "yarn workspace cx-portal-shared-components start:storybook",
    "build:portal": "yarn workspace cx-portal build:portal",
    "start:portal": "yarn workspace cx-portal start:portal",
    "build:sources": "cp yarn.lock cx-portal | cp yarn.lock cx-portal-shared-components | zip -r portal-frontend.zip cx-portal*/src package.json **/package.json yarn.lock cx-portal/yarn.lock cx-portal-shared-components/yarn.lock -x '*.stories.*' -x '*.test.*' -x '*mock*' -x '*.ttf' -x '*.svg' -x '*.png'",
    "build:docker": "if [ -d \"./cx-portal/build\" ]; then yarn build:docker:prebuilt; else yarn build:docker:full; fi",
    "build:docker:full": "IMAGE=$npm_package_config_image && docker build -t $IMAGE -f .conf/Dockerfile.full --build-arg \"http_proxy=${http_proxy}\" --build-arg \"https_proxy=${https_proxy}\" --build-arg \"no_proxy=${no_proxy}\" .",
    "build:docker:prebuilt": "IMAGE=$npm_package_config_image && docker build -t $IMAGE -f .conf/Dockerfile.prebuilt . && docker tag $IMAGE:latest $IMAGE:$npm_package_version",
    "start:docker": "IMAGE=$npm_package_config_image  && docker run --rm -d -p 3001:8080 --name cx-portal $IMAGE",
    "publish:docker": "IMAGE=$npm_package_config_image && docker tag $IMAGE:latest $IMAGE:$npm_package_version && docker push $IMAGE:$npm_package_version && docker push $IMAGE:latest",
    "build": "yarn clean && yarn build:lib && yarn build:storybook && yarn build:portal",
    "start": "yarn start:portal",
    "deploy:helm": "helm install portal .chart/portal --namespace portal",
    "undeploy:helm": "helm uninstall portal --namespace portal",
    "build:legal-notice": "bash scripts/legal-notice.sh"
  },
  "lint:staged": {
    "**/src/**/*.{js,jsx,ts,tsx}": [
      "yarn test:ci"
    ]
  },
  "devDependencies": {
    "husky": "^7.0.4",
    "mkdirp": "^1.0.4",
    "rimraf": "^3.0.2",
    "yarn": "^1.22.18"
  },
  "dependencies": {},
  "resolutions": {
    "**/nth-check": "^2.0.1",
    "**/cx-portal/react-scripts/react-dev-utils/loader-utils": "^3.2.0",
    "**/loader-utils": "^2.0.4",
    "**/json5": "^2.2.2",
    "**/cx-portal/react-scripts/workbox-webpack-plugin/workbox-build/@surma/rollup-plugin-off-main-thread/ejs/jake/filelist/minimatch": "^5.0.1",
    "**/minimatch": "^3.0.5",
    "**/terser": "^5.14.2",
    "**/cx-portal/eslint/glob-parent": "^6.0.2",
    "**/cx-portal/react-scripts/tailwindcss/glob-parent": "^6.0.2",
    "**/glob-parent": "^5.1.2",
    "**/trim": "^0.0.3",
    "**/decode-uri-component": "^0.2.1",
    "**/webpack@5.70.0": "^5.76.0"
  }
}<|MERGE_RESOLUTION|>--- conflicted
+++ resolved
@@ -1,9 +1,5 @@
 {
-<<<<<<< HEAD
-  "version": "v1.5.0-RC1",
-=======
   "version": "v1.5.0",
->>>>>>> 7bd01aa2
   "license": "Apache-2.0",
   "private": true,
   "workspaces": [
