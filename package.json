{
  "name": "@catena-x/portal-frontend",
  "version": "v1.6.0-RC8",
  "description": "Catena-X Portal Frontend",
  "author": "Catena-X Contributors",
  "license": "Apache-2.0",
  "repository": {
    "type": "git",
    "url": "https://github.com/eclipse-tractusx/portal-frontend.git"
  },
  "browserslist": {
    "production": [
      ">0.2%",
      "not dead",
      "not op_mini all"
    ],
    "development": [
      "last 1 chrome version",
      "last 1 firefox version",
      "last 1 safari version"
    ]
  },
  "lint:staged": {
    "**/*.{js,jsx,ts,tsx}": [
      "yarn test:ci"
    ]
  },
  "dependencies": {
<<<<<<< HEAD
    "@catena-x/portal-shared-components": "^2.0.22",
=======
    "@catena-x/portal-shared-components": "^2.0.23",
>>>>>>> 67dc1186
    "@emotion/react": "^11.11.1",
    "@emotion/styled": "^11.11.0",
    "@hookform/error-message": "^2.0.1",
    "@mui/icons-material": "^5.11.16",
    "@mui/material": "^5.13.4",
    "@react-hook/cache": "^1.1.1",
    "@reduxjs/toolkit": "^1.9.5",
    "@types/papaparse": "^5.3.7",
    "axios": "^1.4.0",
    "buffer": "^6.0.3",
    "dayjs": "^1.11.8",
    "i18next": "^22.5.1",
    "i18next-browser-languagedetector": "^7.0.2",
    "keycloak-js": "^21.1.1",
    "lodash.debounce": "^4.0.8",
    "lodash.uniq": "^4.5.0",
    "nanoid": "^4.0.2",
    "papaparse": "^5.4.1",
    "qs": "^6.11.2",
    "react": "^18.2.0",
    "react-dom": "^18.2.0",
    "react-dropzone": "^14.2.3",
    "react-hook-form": "^7.44.3",
    "react-i18next": "^12.3.1",
    "react-player": "^2.12.0",
    "react-redux": "^8.0.7",
    "react-router-dom": "^6.12.1",
    "sass": "^1.63.3"
  },
  "devDependencies": {
    "@babel/core": "^7.22.5",
    "@babel/plugin-proposal-private-property-in-object": "^7.21.11",
    "@babel/plugin-syntax-flow": "^7.22.5",
    "@babel/plugin-transform-react-jsx": "^7.22.5",
    "@testing-library/dom": "^9.3.0",
    "@testing-library/jest-dom": "^5.14.1",
    "@testing-library/react": "^13.0.0",
    "@testing-library/user-event": "^13.2.1",
    "@types/jest": "^27.0.1",
    "@types/lodash": "^4.14.195",
    "@types/lodash.debounce": "^4.0.7",
    "@types/lodash.uniq": "^4.5.7",
    "@types/node": "^16.7.13",
    "@types/react": "^18.2.11",
    "@types/react-dom": "^18.2.4",
    "@types/react-redux": "^7.1.25",
    "@types/react-slick": "^0.23.10",
    "@typescript-eslint/eslint-plugin": "^5.50.0",
    "@typescript-eslint/parser": "^5.59.9",
    "eslint": "8.37.0",
    "eslint-config-prettier": "^8.8.0",
    "eslint-config-standard-with-typescript": "^35.0.0",
    "eslint-plugin-import": "^2.25.2",
    "eslint-plugin-n": "^15.0.0",
    "eslint-plugin-promise": "^6.0.0",
    "eslint-plugin-react": "^7.32.2",
    "eslint-plugin-react-hooks": "^4.6.0",
    "husky": "^8.0.3",
    "prettier": "^2.8.8",
    "react-scripts": "5.0.1",
    "typescript": "5.0.4"
  },
  "resolutions": {
    "**/nth-check": "^2.1.1"
  },
  "scripts": {
    "prepare": "husky install",
    "build:sources": "zip -r portal-frontend.zip src package.json yarn.lock -x '*.stories.*' -x '*.test.*' -x '*.css' -x '*.scss' -x '*.svg' -x '*.jpg' -x '*.png' -x '*.webp' -x '*.ttf'",
    "pretty": "prettier --write \"**/*.{ts,tsx,js,jsx,json,css,sass,scss,xml,md}\"",
    "lint": "yarn run eslint \"./src/**/*.{ts,tsx}\"",
    "start": "PORT=3001 BROWSER=none GENERATE_SOURCEMAP=false react-scripts start",
    "build": "GENERATE_SOURCEMAP=false react-scripts build",
    "test": "react-scripts test",
    "test:ci": "CI=true react-scripts test",
    "build:docker": "if [ -d \"./build\" ]; then yarn build:docker:prebuilt; else yarn build:docker:full; fi",
    "build:docker:full": "IMAGE=$npm_package_config_image && docker build -t $IMAGE -f .conf/Dockerfile.full --build-arg \"http_proxy=${http_proxy}\" --build-arg \"https_proxy=${https_proxy}\" --build-arg \"no_proxy=${no_proxy}\" .",
    "build:docker:prebuilt": "IMAGE=$npm_package_config_image && docker build -t $IMAGE -f .conf/Dockerfile.prebuilt . && docker tag $IMAGE:latest $IMAGE:$npm_package_version",
    "start:docker": "IMAGE=$npm_package_config_image  && docker run --rm -d -p 3001:8080 --name cx-portal $IMAGE",
    "publish:docker": "IMAGE=$npm_package_config_image && docker tag $IMAGE:latest $IMAGE:$npm_package_version && docker push $IMAGE:$npm_package_version && docker push $IMAGE:latest",
    "build:legal-notice": "bash scripts/legal-notice.sh"
  }
}<|MERGE_RESOLUTION|>--- conflicted
+++ resolved
@@ -26,11 +26,7 @@
     ]
   },
   "dependencies": {
-<<<<<<< HEAD
-    "@catena-x/portal-shared-components": "^2.0.22",
-=======
     "@catena-x/portal-shared-components": "^2.0.23",
->>>>>>> 67dc1186
     "@emotion/react": "^11.11.1",
     "@emotion/styled": "^11.11.0",
     "@hookform/error-message": "^2.0.1",
