{
  "name": "@catena-x/portal-frontend",
<<<<<<< HEAD
  "version": "v2.2.0-RC3",
=======
  "version": "v2.2.0-RC2",
>>>>>>> 4e559e14
  "description": "Catena-X Portal Frontend",
  "author": "Catena-X Contributors",
  "license": "Apache-2.0",
  "type": "module",
  "repository": {
    "type": "git",
    "url": "https://github.com/eclipse-tractusx/portal-frontend.git"
  },
  "browserslist": {
    "production": [
      ">0.2%",
      "not dead",
      "not op_mini all"
    ],
    "development": [
      "last 1 chrome version",
      "last 1 firefox version",
      "last 1 safari version"
    ]
  },
  "lint-staged": {
    "*.{js,jsx,ts,tsx}": [
      "prettier --write --ignore-unknown",
      "eslint --quiet --fix"
    ],
    "*.{json,css,sass,scss,xml,yml,yaml,md}": [
      "prettier --write --ignore-unknown"
    ],
    "*.test.{js,jsx,ts,tsx}": [
      "jest"
    ]
  },
  "dependencies": {
    "@catena-x/portal-shared-components": "^3.5.1",
    "@emotion/react": "^11.11.4",
    "@emotion/styled": "^11.11.5",
    "@hookform/error-message": "^2.0.1",
    "@mui/icons-material": "^5.15.21",
    "@mui/material": "^5.15.21",
    "@mui/x-data-grid": "^6.19.11",
    "@react-hook/cache": "^1.1.1",
    "@reduxjs/toolkit": "^2.2.7",
    "autosuggest-highlight": "^3.3.4",
    "axios": "^1.6.8",
    "buffer": "^6.0.3",
    "dayjs": "^1.11.13",
    "i18next": "^23.10.1",
    "i18next-browser-languagedetector": "^7.2.1",
    "keycloak-js": "^23.0.7",
    "lodash.debounce": "^4.0.8",
    "lodash.uniq": "^4.5.0",
    "nanoid": "^5.0.7",
    "papaparse": "^5.4.1",
    "phone": "^3.1.50",
    "qs": "^6.12.3",
    "react": "^18.2.0",
    "react-dom": "^18.2.0",
    "react-dropzone": "^14.2.3",
    "react-hook-form": "^7.51.5",
    "react-i18next": "^14.1.3",
    "react-player": "^2.15.1",
    "react-redux": "^9.1.2",
    "react-router-dom": "^6.22.3",
    "sass": "^1.72.0"
  },
  "devDependencies": {
    "@testing-library/dom": "^9.3.4",
    "@testing-library/jest-dom": "^6.4.8",
    "@testing-library/react": "^14.2.2",
    "@testing-library/user-event": "^14.5.2",
    "@types/autosuggest-highlight": "^3.2.3",
    "@types/jest": "^29.5.12",
    "@types/lodash": "^4.17.7",
    "@types/lodash.debounce": "^4.0.9",
    "@types/lodash.uniq": "^4.5.9",
    "@types/node": "^20.11.30",
    "@types/papaparse": "^5.3.14",
    "@types/qs": "^6.9.15",
    "@types/react": "^18.2.71",
    "@types/react-dom": "^18.2.22",
    "@types/react-redux": "^7.1.33",
    "@types/react-slick": "^0.23.13",
    "@typescript-eslint/eslint-plugin": "^7.3.1",
    "@typescript-eslint/parser": "^7.3.1",
    "@vitejs/plugin-react": "^4.2.1",
    "eslint": "^8.57.0",
    "eslint-config-love": "^43.1.0",
    "eslint-config-prettier": "^9.1.0",
    "eslint-plugin-import": "^2.29.1",
    "eslint-plugin-n": "^16.6.2",
    "eslint-plugin-promise": "^6.1.1",
    "eslint-plugin-react": "^7.34.4",
    "eslint-plugin-react-hooks": "^4.6.2",
    "husky": "^9.0.11",
    "identity-obj-proxy": "^3.0.0",
    "jest": "^29.7.0",
    "jest-environment-jsdom": "^29.7.0",
    "prettier": "^3.2.5",
    "ts-jest": "^29.1.5",
    "ts-node": "^10.9.2",
    "typescript": "^5.4.5",
    "vite": "^5.2.13",
    "vite-plugin-svgr": "^4.2.0",
    "vite-tsconfig-paths": "^4.3.2"
  },
  "scripts": {
    "prepare": "husky",
    "pretty": "prettier --write \"**/*.{ts,tsx,js,jsx,json,css,sass,scss,xml,yml,yaml,md}\"",
    "pretty:check": "prettier --check \"**/*.{ts,tsx,js,jsx,json,css,sass,scss,xml,yml,yaml,md}\"",
    "lint": "eslint \"./src/**/*.{ts,tsx,js,jsx}\" --report-unused-disable-directives --max-warnings 0",
    "start": "vite --host --port 3001",
    "build": "yarn build:copy-legal-info && tsc && vite build",
    "test": "jest",
    "test:ci": "CI=true jest",
    "build:docker": "if [ -d \"./build\" ]; then yarn build:docker:prebuilt; else yarn build:docker:full; fi",
    "build:docker:full": "IMAGE=$npm_package_config_image && docker build -t $IMAGE -f .conf/Dockerfile.full --build-arg \"http_proxy=${http_proxy}\" --build-arg \"https_proxy=${https_proxy}\" --build-arg \"no_proxy=${no_proxy}\" .",
    "build:docker:prebuilt": "IMAGE=$npm_package_config_image && docker build -t $IMAGE -f .conf/Dockerfile.prebuilt . && docker tag $IMAGE:latest $IMAGE:$npm_package_version",
    "start:docker": "IMAGE=$npm_package_config_image  && docker run --rm -d -p 3001:8080 --name cx-portal $IMAGE",
    "publish:docker": "IMAGE=$npm_package_config_image && docker tag $IMAGE:latest $IMAGE:$npm_package_version && docker push $IMAGE:$npm_package_version && docker push $IMAGE:latest",
    "build:legal-notice": "bash scripts/legal-notice.sh",
    "build:copy-legal-info": "cp LICENSE NOTICE.md DEPENDENCIES SECURITY.md public/"
  }
}<|MERGE_RESOLUTION|>--- conflicted
+++ resolved
@@ -1,10 +1,6 @@
 {
   "name": "@catena-x/portal-frontend",
-<<<<<<< HEAD
   "version": "v2.2.0-RC3",
-=======
-  "version": "v2.2.0-RC2",
->>>>>>> 4e559e14
   "description": "Catena-X Portal Frontend",
   "author": "Catena-X Contributors",
   "license": "Apache-2.0",
