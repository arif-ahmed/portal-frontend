{
  "name": "cx-portal-shared-components",
<<<<<<< HEAD
  "version": "1.3.0",
=======
  "version": "1.4.0",
>>>>>>> 223b3036
  "main": "./dist/index.js",
  "module": "./dist/index.es.js",
  "license": "Apache-2.0",
  "homepage": "https://catena-x.net/",
  "repository": {
    "type": "git",
    "url": "https://github.com/eclipse-tractusx/portal-frontend.git"
  },
  "author": "Catena-X Contributors",
  "files": [
    "package.json",
    "src",
    "dist"
  ],
  "scripts": {
    "start": "yarn start:storybook",
    "build:lib": "rollup -c",
    "build": "react-scripts build",
    "test": "react-scripts test",
    "test:ci": "CI=true react-scripts test",
    "clean": "rimraf ./build ./dist ./storybook-static",
    "start:storybook": "start-storybook -p 6006 -s public",
    "build:storybook": "mkdirp public && build-storybook -s public && rimraf ../cx-portal/public/_storybook && mv ./storybook-static ../cx-portal/public/_storybook"
  },
  "dependencies": {
    "@date-io/date-fns": "^2.14.0",
    "@emotion/react": "^11.8.1",
    "@emotion/styled": "^11.8.1",
    "@mui/x-data-grid": "^5.15.0",
    "@mui/x-date-pickers": "^5.0.4",
    "@types/autosuggest-highlight": "^3.2.0",
    "@types/react-slick": "^0.23.8",
    "autosuggest-highlight": "^3.2.1",
    "date-fns": "^2.29.1",
    "react-redux": "^7.2.6",
    "react-router-dom": "^6.2.1",
    "react-slick": "^0.28.1",
    "slick-carousel": "^1.8.1"
  },
  "peerDependencies": {
    "@mui/icons-material": "^5.4.4",
    "@mui/material": "^5.4.4",
    "react": ">=17.0.2",
    "react-dom": ">=17.0.2"
  },
  "devDependencies": {
    "@babel/plugin-proposal-private-property-in-object": "^7.16.7",
    "@mui/icons-material": "^5.4.4",
    "@mui/material": "^5.4.4",
    "@reduxjs/toolkit": "^1.7.2",
    "@rollup/plugin-commonjs": "^21.0.2",
    "@rollup/plugin-node-resolve": "^13.1.3",
    "@rollup/plugin-typescript": "^8.3.1",
    "@storybook/addon-actions": "^6.4.19",
    "@storybook/addon-docs": "^6.4.19",
    "@storybook/addon-essentials": "^6.4.19",
    "@storybook/addon-interactions": "^6.4.19",
    "@storybook/addon-links": "^6.4.19",
    "@storybook/builder-webpack5": "^6.4.19",
    "@storybook/manager-webpack5": "^6.4.19",
    "@storybook/node-logger": "^6.4.19",
    "@storybook/preset-create-react-app": "^4.0.1",
    "@storybook/react": "^6.4.19",
    "@storybook/testing-library": "^0.0.9",
    "@testing-library/jest-dom": "^4.2.4",
    "@testing-library/react": "^9.5.0",
    "@testing-library/user-event": "^7.2.1",
    "@types/jest": "^27.4.1",
    "@types/lodash": "^4.14.179",
    "@types/node": "^17.0.23",
    "@types/react": "^16.14.23",
    "@types/react-dom": "^16.9.14",
    "@types/react-redux": "^7.1.22",
    "classnames": "^2.3.1",
    "cross-env": "5.0.5",
    "prettier": "^2.5.1",
    "react": ">=17.0.2",
    "react-dom": ">=17.0.2",
    "react-scripts": "5.0.1",
    "rollup": "^2.70.0",
    "rollup-plugin-peer-deps-external": "^2.2.4",
    "rollup-plugin-scss": "3",
    "rollup-plugin-svg": "^2.0.0",
    "rollup-plugin-terser": "^7.0.2",
    "sass": "^1.49.9",
    "typescript": "^4.1.6",
    "webpack": "^5.69.1"
  },
  "eslintConfig": {
    "extends": "react-app",
    "overrides": [
      {
        "files": [
          "**/*.stories.*"
        ],
        "rules": {
          "import/no-anonymous-default-export": "off"
        }
      }
    ]
  },
  "browserslist": {
    "production": [
      ">0.2%",
      "not dead",
      "not op_mini all"
    ],
    "development": [
      "last 1 chrome version",
      "last 1 firefox version",
      "last 1 safari version"
    ]
  }
}<|MERGE_RESOLUTION|>--- conflicted
+++ resolved
@@ -1,10 +1,6 @@
 {
   "name": "cx-portal-shared-components",
-<<<<<<< HEAD
-  "version": "1.3.0",
-=======
   "version": "1.4.0",
->>>>>>> 223b3036
   "main": "./dist/index.js",
   "module": "./dist/index.es.js",
   "license": "Apache-2.0",
