--- conflicted
+++ resolved
@@ -16,15 +16,9 @@
     "build": "react-scripts build",
     "test": "react-scripts test",
     "test:ci": "CI=true react-scripts test",
-<<<<<<< HEAD
-    "clean": "rm -rf ./build ./dist ./storybook-static",
-    "start:storybook": "start-storybook -p 6006 -s public",
-    "build:storybook": "mkdir -p ./public && build-storybook -s public && rm -rf ../cx-portal/public/_storybook && mv ./storybook-static ../cx-portal/public/_storybook"
-=======
     "clean": "rimraf ./build ./dist ./storybook-static",
     "start:storybook": "start-storybook -p 6006 -s public",
     "build:storybook": "mkdirp public && build-storybook -s public && rimraf ../cx-portal/public/_storybook && mv ./storybook-static ../cx-portal/public/_storybook"
->>>>>>> 181b9ff8
   },
   "dependencies": {
     "@mui/x-data-grid": "^5.6.0",
