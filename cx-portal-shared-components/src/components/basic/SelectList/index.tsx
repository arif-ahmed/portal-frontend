/********************************************************************************
 * Copyright (c) 2021,2022 BMW Group AG
 * Copyright (c) 2021,2022 Contributors to the CatenaX (ng) GitHub Organisation.
 *
 * See the NOTICE file(s) distributed with this work for additional
 * information regarding copyright ownership.
 *
 * This program and the accompanying materials are made available under the
 * terms of the Apache License, Version 2.0 which is available at
 * https://www.apache.org/licenses/LICENSE-2.0.
 *
 * Unless required by applicable law or agreed to in writing, software
 * distributed under the License is distributed on an "AS IS" BASIS, WITHOUT
 * WARRANTIES OR CONDITIONS OF ANY KIND, either express or implied. See the
 * License for the specific language governing permissions and limitations
 * under the License.
 *
 * SPDX-License-Identifier: Apache-2.0
 ********************************************************************************/

import { TextFieldProps } from '@mui/material'
import Autocomplete from '@mui/material/Autocomplete'
import parse from 'autosuggest-highlight/parse'
import match from 'autosuggest-highlight/match'
import { SelectInput } from '../MultiSelectList/Components/SelectInput'
import { SelectOptions } from '../MultiSelectList/Components/SelectOptions'
import uniqueId from 'lodash/uniqueId'
import { isEqual } from 'lodash'

interface SelectListProps extends Omit<TextFieldProps, 'variant'> {
  items: any[]
  defaultValue?: { id: string; title: string; value: string }
  label: string
  placeholder: string
  keyTitle: string
  popperHeight?: number
  variant?: 'filled'
  clearText?: string
  noOptionsText?: string
  defaultValue?: {}
  onChangeItem: (items: any) => void
}

export const SelectList = ({
  items,
  defaultValue = { id: '', title: '', value: '' },
  label,
  placeholder,
  defaultValue = {},
  keyTitle,
  variant,
  margin,
  focused,
  helperText,
  error = false,
  disabled,
  popperHeight = 0,
  clearText = 'Clear',
  noOptionsText = 'No Options',
  onChangeItem,
}: SelectListProps) => {
  const selectHeight = popperHeight ? `${popperHeight}px` : 'auto'
  return (
    <Autocomplete
      id="singleSelectList"
      sx={{ width: '100%' }}
      clearText={clearText}
      defaultValue={defaultValue}
      noOptionsText={noOptionsText}
      ListboxProps={{ style: { maxHeight: selectHeight } }}
      disabled={disabled}
      options={items.map((item) => item)}
<<<<<<< HEAD
      getOptionLabel={(option) => option.title || ''}
=======
      getOptionLabel={(option) => option[keyTitle] || ''}
>>>>>>> 8bd0985e
      onChange={(_, reason: any) => onChangeItem(reason)}
      isOptionEqualToValue={(option, value) => isEqual(option, value)}
      renderOption={(props, option, { inputValue }) => (
        <SelectOptions
          props={props}
          parts={parse(option[keyTitle], match(option[keyTitle], inputValue))}
          key={uniqueId('select-list-option')}
        />
      )}
      renderInput={(params) => {
        return (
          <SelectInput
            params={params}
            label={label}
            placeholder={placeholder}
            variant={variant}
            margin={margin}
            focused={focused}
            helperText={helperText}
            error={error}
            disabled={disabled}
            keyTitle={keyTitle}
          />
        )
      }}
    />
  )
}<|MERGE_RESOLUTION|>--- conflicted
+++ resolved
@@ -29,7 +29,6 @@
 
 interface SelectListProps extends Omit<TextFieldProps, 'variant'> {
   items: any[]
-  defaultValue?: { id: string; title: string; value: string }
   label: string
   placeholder: string
   keyTitle: string
@@ -43,7 +42,6 @@
 
 export const SelectList = ({
   items,
-  defaultValue = { id: '', title: '', value: '' },
   label,
   placeholder,
   defaultValue = {},
@@ -70,11 +68,7 @@
       ListboxProps={{ style: { maxHeight: selectHeight } }}
       disabled={disabled}
       options={items.map((item) => item)}
-<<<<<<< HEAD
-      getOptionLabel={(option) => option.title || ''}
-=======
       getOptionLabel={(option) => option[keyTitle] || ''}
->>>>>>> 8bd0985e
       onChange={(_, reason: any) => onChangeItem(reason)}
       isOptionEqualToValue={(option, value) => isEqual(option, value)}
       renderOption={(props, option, { inputValue }) => (
