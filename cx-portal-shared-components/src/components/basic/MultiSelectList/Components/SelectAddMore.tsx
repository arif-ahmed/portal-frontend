import { Box } from '@mui/material'
import uniqueId from 'lodash/uniqueId'
import { Button } from '../../Button'
import { Typography } from '../../Typography'
import { SelectedTag } from './SelectedTag'
import { TagSizeType } from '..'

interface SelectAddMoreProps {
  selected: any[]
  buttonAddMore: string
  notItemsText: string
  label: string
  keyTitle: string
  margin?: 'normal' | 'none' | 'dense'
  tagSize?: TagSizeType
  handleShowItems: () => void
}

export const SelectAddMore = ({
  selected,
  buttonAddMore,
  notItemsText,
  label,
  keyTitle,
  margin,
  tagSize,
  handleShowItems,
}: SelectAddMoreProps) => {
  const marginTop = margin === 'normal' ? '16px' : '8px'
  return (
    <Box>
      <Typography
        variant="label3"
        fontSize="14px"
        fontWeight="400"
        sx={{
          marginBottom: '10px',
        }}
      >
        {label}
      </Typography>
      <Box
        sx={{
          display: 'flex',
          flexDirection: 'row',
          marginTop: margin === 'none' ? '' : marginTop,
        }}
      >
        <Box
          sx={{
            display: 'flex',
            flexDirection: 'row',
            flexWrap: 'wrap',
            width: '80%',
          }}
        >
          {selected.length > 0 ? (
            selected.map((item: any) => (
<<<<<<< HEAD
              <Typography
                key={uniqueId(item[keyTitle])}
                sx={{
                  width: 'fit-content',
                  padding: '16px 18px',
                  marginRight: '10px',
                  marginBottom: '10px',
                  borderRadius: '10px',
                  fontWeight: 'bold',
                  color: theme.palette.accent.accent03,
                  backgroundColor: theme.palette.accent.accent02,
                }}
              >
                {item[keyTitle]}
              </Typography>
=======
              <SelectedTag
                title={item[keyTitle]}
                size={tagSize}
                key={uniqueId(item[keyTitle])}
              />
>>>>>>> bc93cc54
            ))
          ) : (
            <Typography
              variant="body1"
              fontSize="18px"
              sx={{
                height: 'fit-content',
                paddingTop: '3px',
                width: 'max-content',
              }}
            >
              {notItemsText}
            </Typography>
          )}
        </Box>
        <Box sx={{ height: '40px', width: '20%' }}>
          <Button
            sx={{ width: 'fit-content', float: 'right' }}
            size={tagSize}
            color="secondary"
            onClick={() => handleShowItems()}
          >
            {buttonAddMore}
          </Button>
        </Box>
      </Box>
    </Box>
  )
}<|MERGE_RESOLUTION|>--- conflicted
+++ resolved
@@ -56,29 +56,11 @@
         >
           {selected.length > 0 ? (
             selected.map((item: any) => (
-<<<<<<< HEAD
-              <Typography
-                key={uniqueId(item[keyTitle])}
-                sx={{
-                  width: 'fit-content',
-                  padding: '16px 18px',
-                  marginRight: '10px',
-                  marginBottom: '10px',
-                  borderRadius: '10px',
-                  fontWeight: 'bold',
-                  color: theme.palette.accent.accent03,
-                  backgroundColor: theme.palette.accent.accent02,
-                }}
-              >
-                {item[keyTitle]}
-              </Typography>
-=======
               <SelectedTag
                 title={item[keyTitle]}
                 size={tagSize}
                 key={uniqueId(item[keyTitle])}
               />
->>>>>>> bc93cc54
             ))
           ) : (
             <Typography
