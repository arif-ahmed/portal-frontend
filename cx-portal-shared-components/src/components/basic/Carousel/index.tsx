import { useState, useEffect , Children } from 'react'
import Slider from 'react-slick'
import ArrowForwardIcon from '@mui/icons-material/ArrowForward'
import ArrowBackIcon from '@mui/icons-material/ArrowBack'
import { IconButton } from '../IconButton'
import { Box } from '@mui/material'
<<<<<<< HEAD
=======
import { useState, Children } from 'react'
>>>>>>> 1ab885c8
import { theme } from '../../../theme'
import uniqueId from 'lodash/uniqueId'
import 'slick-carousel/slick/slick.css'
import 'slick-carousel/slick/slick-theme.css'
<<<<<<< HEAD
export interface CarouselProps {
  children?: React.ReactNode,
  dots?: boolean,
  infinite?: boolean,
  slidesToShow?: number, 
  itemWidth?: number,
  itemHeight?: number,
  gapBetweenSlides?: number,
  gapToDots?: number,
  gapToArrows?: number,
=======

export interface CarouselProps {
  children?: React.ReactNode
  dots?: boolean
  infinite?: boolean
  slidesToShow: number
  itemWidth?: number
  itemHeight?: number
  border?: boolean
>>>>>>> 1ab885c8
}

function NavArrows(props: any) {
  const { className, style, onClick } = props
  return (
    <div className={className} style={{ ...style }}>
      {props.show && (
        <IconButton color="secondary" size="small" onClick={onClick}>
          {props.isNext && <ArrowForwardIcon />}

          {!props.isNext && <ArrowBackIcon />}
        </IconButton>
      )}
    </div>
  )
}

export const Carousel = ({
  children,
<<<<<<< HEAD
  dots = true,
  infinite = true,
  slidesToShow = 4,
  itemWidth = 266,
  itemHeight = 279,
  gapBetweenSlides = 32,
  gapToDots = 40,
  gapToArrows = 32,
=======
  dots,
  infinite,
  slidesToShow,
  itemWidth,
  itemHeight,
  border,
>>>>>>> 1ab885c8
}: CarouselProps) => {
  const [showArrows, setShowArrows] = useState(false)
  const onMouseEnter = () => setShowArrows(true)
  const onMouseLeave = () => setShowArrows(false)
  const arrayChildren = Children.toArray(children)
<<<<<<< HEAD

  slidesToShow = slidesToShow && slidesToShow > 0 ? slidesToShow : 1
  slidesToShow = slidesToShow && slidesToShow > arrayChildren.length ? arrayChildren.length : slidesToShow
  gapToArrows = gapToArrows && gapToArrows > 0 ? gapToArrows : 1
  gapBetweenSlides = gapBetweenSlides && gapBetweenSlides > 0 ? gapBetweenSlides : 1

  const carouselLeft = gapBetweenSlides ? `-${2 * gapBetweenSlides}px` : 0
  const slidsInnerGap = gapBetweenSlides ? `${gapBetweenSlides / 2}px` : 0
  const outerGapToArrow = gapToArrows ? `${gapToArrows}px` : 0;
  const innerGapToArrow = gapToArrows ? `${gapToArrows / 2}px` : 0;
  const outerGapToDots = gapToDots && dots ? `${gapToDots}px` : 'auto'
  const carouselWidth = slidesToShow && itemWidth && gapBetweenSlides && gapToArrows ? 
    slidesToShow * itemWidth + (slidesToShow * gapBetweenSlides) + 3 * gapToArrows : 
    'auto'
=======
>>>>>>> 1ab885c8

    const settings = {
    dots: dots,
    infinite: infinite,
    slidesToShow: slidesToShow,
    slidesToScroll: slidesToShow,
    swipeToSlide: false,
    nextArrow: <NavArrows show={showArrows} isNext={true} />,
    prevArrow: <NavArrows show={showArrows} isNext={false} />,
    responsive: [
      {
        breakpoint: theme.breakpoints.values.lg,
        settings: {
          slidesToShow: 3,
          slidesToScroll: 3,
        },
      },
      {
        breakpoint: theme.breakpoints.values.md,
        settings: {
          slidesToShow: 2,
          slidesToScroll: 2,
        },
      },
      {
        breakpoint: theme.breakpoints.values.sm,
        settings: {
          slidesToShow: 1,
          slidesToScroll: 1,
        },
      },
    ],
<<<<<<< HEAD
  };

  return (
    <Box
      sx={{
        width: carouselWidth,
        position: 'relative',
        left: carouselLeft,
        marginLeft: 'auto',
        marginRight: 'auto',
        li: {
          margin: 0,
          button: {
            ':before': {
              opacity: '.9',
              fontSize: 8,
            }
          },
          '&.slick-active': {
            button: {
              ':before': {
                opacity: '.9',
                fontSize: 12,
              }
            },
          }
        },
        '.slick-prev': {
          left: '-33px',
          ':before': {
            content: 'none',
=======
  }
  const arrowTop = itemHeight ? `${itemHeight / 2}px` : '50%'
  return (
    <div>
      <Box
        sx={{
          padding: '0px 25px 25px 25px',
          li: {
            margin: 0,
            button: {
              ':before': {
                opacity: '.9',
                fontSize: 8,
              },
            },
            '&.slick-active': {
              button: {
                ':before': {
                  opacity: '.9',
                  fontSize: 12,
                },
              },
            },
          },
          '.slick-prev': {
            top: arrowTop,
            ':before': {
              content: 'none',
            },
>>>>>>> 1ab885c8
          },
        },
        '.slick-next': {
          ':before': {
            content: 'none',
          },
<<<<<<< HEAD
        },
        '.slick-slider': {
          paddingLeft: innerGapToArrow,
          paddingRight: innerGapToArrow,
          marginLeft: outerGapToArrow,
          marginRight: outerGapToArrow,
        },
        '.slick-slide': {
          width: 'max-content !important',
        },
        '.slick-dots': {
          marginLeft: '-20px'
        },
        'img': {
          display: 'initial',
        }
      }}
      onMouseEnter={onMouseEnter}
      onMouseLeave={onMouseLeave}
    >
      <Slider {...settings}>
        {Children.map(arrayChildren, (child) => {
          return (
            <div key={uniqueId('cax-carousel')}>
              <Box sx={{display:"flex"}}>
                <Box sx={{width: slidsInnerGap}}></Box>
=======
        }}
        onMouseEnter={onMouseEnter}
        onMouseLeave={onMouseLeave}
      >
        <Slider {...settings}>
          {Children.map(arrayChildren, (child) => {
            return (
              <div key={uniqueId('cax-carousel')}>
>>>>>>> 1ab885c8
                <Box
                  sx={{
                    width: `${itemWidth}px`,
                    height: `${itemHeight}px`,
<<<<<<< HEAD
                    marginTop: outerGapToDots,
                    marginBottom: outerGapToDots,
=======
                    marginLeft: 'auto',
                    marginRight: 'auto',
                    marginBottom: '30px',
                    borderRadius: '20px',
                    border: border
                      ? `1px solid ${theme.palette.border.border01}`
                      : 'none',
>>>>>>> 1ab885c8
                  }}
                >
                  {child}
                </Box>
<<<<<<< HEAD
                <Box sx={{width: slidsInnerGap}}></Box>
              </Box>
            </div>
          )
        })
        }
      </Slider>
    </Box>
=======
              </div>
            )
          })}
        </Slider>
      </Box>
    </div>
>>>>>>> 1ab885c8
  )
}<|MERGE_RESOLUTION|>--- conflicted
+++ resolved
@@ -1,18 +1,13 @@
-import { useState, useEffect , Children } from 'react'
+import { useState, Children } from 'react'
 import Slider from 'react-slick'
 import ArrowForwardIcon from '@mui/icons-material/ArrowForward'
 import ArrowBackIcon from '@mui/icons-material/ArrowBack'
 import { IconButton } from '../IconButton'
 import { Box } from '@mui/material'
-<<<<<<< HEAD
-=======
-import { useState, Children } from 'react'
->>>>>>> 1ab885c8
 import { theme } from '../../../theme'
 import uniqueId from 'lodash/uniqueId'
 import 'slick-carousel/slick/slick.css'
 import 'slick-carousel/slick/slick-theme.css'
-<<<<<<< HEAD
 export interface CarouselProps {
   children?: React.ReactNode,
   dots?: boolean,
@@ -23,17 +18,6 @@
   gapBetweenSlides?: number,
   gapToDots?: number,
   gapToArrows?: number,
-=======
-
-export interface CarouselProps {
-  children?: React.ReactNode
-  dots?: boolean
-  infinite?: boolean
-  slidesToShow: number
-  itemWidth?: number
-  itemHeight?: number
-  border?: boolean
->>>>>>> 1ab885c8
 }
 
 function NavArrows(props: any) {
@@ -53,7 +37,6 @@
 
 export const Carousel = ({
   children,
-<<<<<<< HEAD
   dots = true,
   infinite = true,
   slidesToShow = 4,
@@ -62,20 +45,11 @@
   gapBetweenSlides = 32,
   gapToDots = 40,
   gapToArrows = 32,
-=======
-  dots,
-  infinite,
-  slidesToShow,
-  itemWidth,
-  itemHeight,
-  border,
->>>>>>> 1ab885c8
 }: CarouselProps) => {
   const [showArrows, setShowArrows] = useState(false)
   const onMouseEnter = () => setShowArrows(true)
   const onMouseLeave = () => setShowArrows(false)
   const arrayChildren = Children.toArray(children)
-<<<<<<< HEAD
 
   slidesToShow = slidesToShow && slidesToShow > 0 ? slidesToShow : 1
   slidesToShow = slidesToShow && slidesToShow > arrayChildren.length ? arrayChildren.length : slidesToShow
@@ -90,8 +64,6 @@
   const carouselWidth = slidesToShow && itemWidth && gapBetweenSlides && gapToArrows ? 
     slidesToShow * itemWidth + (slidesToShow * gapBetweenSlides) + 3 * gapToArrows : 
     'auto'
-=======
->>>>>>> 1ab885c8
 
     const settings = {
     dots: dots,
@@ -124,7 +96,6 @@
         },
       },
     ],
-<<<<<<< HEAD
   };
 
   return (
@@ -156,44 +127,12 @@
           left: '-33px',
           ':before': {
             content: 'none',
-=======
-  }
-  const arrowTop = itemHeight ? `${itemHeight / 2}px` : '50%'
-  return (
-    <div>
-      <Box
-        sx={{
-          padding: '0px 25px 25px 25px',
-          li: {
-            margin: 0,
-            button: {
-              ':before': {
-                opacity: '.9',
-                fontSize: 8,
-              },
-            },
-            '&.slick-active': {
-              button: {
-                ':before': {
-                  opacity: '.9',
-                  fontSize: 12,
-                },
-              },
-            },
-          },
-          '.slick-prev': {
-            top: arrowTop,
-            ':before': {
-              content: 'none',
-            },
->>>>>>> 1ab885c8
           },
         },
         '.slick-next': {
           ':before': {
             content: 'none',
           },
-<<<<<<< HEAD
         },
         '.slick-slider': {
           paddingLeft: innerGapToArrow,
@@ -220,37 +159,16 @@
             <div key={uniqueId('cax-carousel')}>
               <Box sx={{display:"flex"}}>
                 <Box sx={{width: slidsInnerGap}}></Box>
-=======
-        }}
-        onMouseEnter={onMouseEnter}
-        onMouseLeave={onMouseLeave}
-      >
-        <Slider {...settings}>
-          {Children.map(arrayChildren, (child) => {
-            return (
-              <div key={uniqueId('cax-carousel')}>
->>>>>>> 1ab885c8
                 <Box
                   sx={{
                     width: `${itemWidth}px`,
                     height: `${itemHeight}px`,
-<<<<<<< HEAD
                     marginTop: outerGapToDots,
                     marginBottom: outerGapToDots,
-=======
-                    marginLeft: 'auto',
-                    marginRight: 'auto',
-                    marginBottom: '30px',
-                    borderRadius: '20px',
-                    border: border
-                      ? `1px solid ${theme.palette.border.border01}`
-                      : 'none',
->>>>>>> 1ab885c8
                   }}
                 >
                   {child}
                 </Box>
-<<<<<<< HEAD
                 <Box sx={{width: slidsInnerGap}}></Box>
               </Box>
             </div>
@@ -259,13 +177,5 @@
         }
       </Slider>
     </Box>
-=======
-              </div>
-            )
-          })}
-        </Slider>
-      </Box>
-    </div>
->>>>>>> 1ab885c8
   )
 }