import { DataGrid, DataGridProps } from '@mui/x-data-grid'
import { StatusTag } from './components/StatusTag'
import { Toolbar, ToolbarProps } from './components/Toolbar'

export { StatusTag }

export interface TableProps extends DataGridProps {
  title: string
  rowsCount?: number
  toolbar?: ToolbarProps
}

export const Table = ({
  columns,
  rows,
  autoHeight = true,
  headerHeight = 76, // Default header height from base design
  rowHeight = 76, // Default row height from base design
  rowsCount = 0,
  title,
  toolbar,
  checkboxSelection,
  ...props
<<<<<<< HEAD
}: TableProps) => {
  return (
    <DataGrid
      components={{
        Toolbar: () => (
          <Toolbar title={title} {...toolbar} {...{ rowsCount }} />
        ),
      }}
      {...{
        rows,
        columns,
        autoHeight,
        headerHeight,
        rowHeight,
        checkboxSelection,
      }}
      {...props}
    />
  )
}
=======
}: TableProps) => (
  <DataGrid
    getRowId={(row) => row.id}
    components={{
      Toolbar: () => <Toolbar title={title} {...toolbar} {...{ rowsCount }} />,
    }}
    {...{
      rows,
      columns,
      autoHeight,
      headerHeight,
      rowHeight,
      checkboxSelection,
    }}
    {...props}
    sx={{
      '.MuiDataGrid-columnHeaderCheckbox': {
        width: '64px !important',
        minWidth: '64px !important',
        maxWidth: '64px !important',
        paddingLeft: '10px !important',
        paddingRight: '10px !important',
        height: '76px !important',
      },
    }}
  />
)
>>>>>>> 7bfefb17
<|MERGE_RESOLUTION|>--- conflicted
+++ resolved
@@ -21,28 +21,6 @@
   toolbar,
   checkboxSelection,
   ...props
-<<<<<<< HEAD
-}: TableProps) => {
-  return (
-    <DataGrid
-      components={{
-        Toolbar: () => (
-          <Toolbar title={title} {...toolbar} {...{ rowsCount }} />
-        ),
-      }}
-      {...{
-        rows,
-        columns,
-        autoHeight,
-        headerHeight,
-        rowHeight,
-        checkboxSelection,
-      }}
-      {...props}
-    />
-  )
-}
-=======
 }: TableProps) => (
   <DataGrid
     getRowId={(row) => row.id}
@@ -58,16 +36,5 @@
       checkboxSelection,
     }}
     {...props}
-    sx={{
-      '.MuiDataGrid-columnHeaderCheckbox': {
-        width: '64px !important',
-        minWidth: '64px !important',
-        maxWidth: '64px !important',
-        paddingLeft: '10px !important',
-        paddingRight: '10px !important',
-        height: '76px !important',
-      },
-    }}
   />
-)
->>>>>>> 7bfefb17
+)