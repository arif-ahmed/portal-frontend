import React, { useCallback, useEffect, useMemo, useState } from 'react'
import { Box, debounce, useTheme } from '@mui/material'
import { Button } from '../../../Button'
import { IconButton } from '../../../IconButton'
import { SearchInput } from '../../../SearchInput'
import { Typography } from '../../../Typography'
import SearchIcon from '@mui/icons-material/Search'
import FilterIcon from '@mui/icons-material/FilterAltOutlined'
import { Checkbox } from '../../../Checkbox'
import { getSelectedFilterUpdate } from './helper'

interface FilterValue {
  value: string
  label?: string
}

interface Filter {
  name: string
  values: FilterValue[]
}

export type SelectedFilter = {
  [name: string]: string[]
}

interface SearchInputState {
  open: boolean
  text: string
}

export interface ToolbarProps {
  title?: string
  rowsCount?: number
  rowsCountMax?: number
  buttonLabel?: string
  onButtonClick?: React.MouseEventHandler
  onSearch?: (value: string) => void
  searchExpr?: string
  searchPlaceholder?: string
  searchDebounce?: number
  searchInputData?: SearchInputState
  filter?: Filter[]
  onFilter?: (selectedFilter: SelectedFilter) => void
  openFilterSection?: boolean
  onOpenFilterSection?: (value: boolean) => void
  selectedFilter?: SelectedFilter
}

export const Toolbar = ({
  title,
  rowsCount = 0,
  rowsCountMax = 0,
  buttonLabel,
  onButtonClick,
  onSearch,
  searchExpr,
  searchPlaceholder,
  searchDebounce = 500,
  searchInputData,
  filter,
  onFilter,
  openFilterSection,
  onOpenFilterSection,
  selectedFilter,
}: ToolbarProps) => {
  const { spacing } = useTheme()
  const [openSearch, setOpenSearch] = useState<boolean>(
    searchInputData ? searchInputData.open : false
  )
  const [openFilter, setOpenFilter] = useState<boolean>(false)
<<<<<<< HEAD
  const [searchInput, setSearchInput] = useState<string>(
    searchExpr ?? (searchInputData ? searchInputData.text : '')
  )
  const [selectedFilter, setSelectedFilter] = useState<SelectedFilter>({})
=======
  const [searchInput, setSearchInput] = useState<string>('')
>>>>>>> 157202b1
  const showMaxRows = rowsCountMax > 0 && rowsCount < rowsCountMax

  const debouncedSearch = useMemo(
    () =>
      debounce((expr: string) => {
        onSearch && onSearch(expr)
      }, searchDebounce),
    []
  )

  const doSearch = useCallback(
    (expr: string) => {
      debouncedSearch(expr)
    },
    [debouncedSearch]
  )

  const onSearchInputChange = (e: React.ChangeEvent<HTMLInputElement>) => {
    setSearchInput(e.target.value)
    const inputLen = e.target.value.length
    if (inputLen === 0 || inputLen > 2) {
      onSearch && doSearch(e.target.value)
    }
  }

  const onSearchInputKeyPress = (_e: React.KeyboardEvent<HTMLInputElement>) => {
    //console.log(e.key)
  }

  const onFilterChange = ({ target }: React.ChangeEvent<HTMLInputElement>) => {
    const { name, value, checked } = target
    onFilter &&
      onFilter(
        getSelectedFilterUpdate(
          selectedFilter as SelectedFilter,
          name,
          value,
          checked
        )
      )
  }

  useEffect(() => {
    openFilterSection && setOpenFilter(openFilterSection)
  }, [openFilterSection])

  return (
    <Box>
      <Box
        sx={{
          backgroundColor: 'background.background01',
          minHeight: 100,
          padding: spacing(1, 4),
          display: 'flex',
          alignItems: 'center',
          justifyContent: 'space-between',
        }}
      >
        <Box sx={{ display: 'flex', alignItems: 'center' }}>
          <Typography variant="h5">
            {title}
            <Box
              component="span"
              sx={{
                typography: 'body1',
                color: 'text.tertiary',
                marginLeft: 1,
              }}
            >
              ({rowsCount || 0}
              {showMaxRows && `/${rowsCountMax}`})
            </Box>
          </Typography>
          {buttonLabel && onButtonClick && (
            <Button size="small" onClick={onButtonClick} sx={{ marginLeft: 3 }}>
              {buttonLabel}
            </Button>
          )}
        </Box>
        <Box sx={{ display: 'flex', justifyContent: 'flex-end' }}>
          {openSearch ? (
            <SearchInput
              autoFocus
              value={searchInput}
              onChange={onSearchInputChange}
              onKeyPress={onSearchInputKeyPress}
              onBlur={() => setOpenSearch(false)}
              placeholder={searchPlaceholder}
            />
          ) : (
            onSearch && (
              <IconButton
                sx={{ color: 'text.tertiary' }}
                onClick={() => setOpenSearch(true)}
              >
                <SearchIcon />
              </IconButton>
            )
          )}
          {onFilter && (
            <IconButton
              sx={{
                alignSelf: 'center',
                color: openFilter ? 'primary' : 'text.tertiary',
              }}
              onClick={() =>
                onOpenFilterSection && onOpenFilterSection(!openFilter)
              }
            >
              <FilterIcon />
            </IconButton>
          )}
        </Box>
      </Box>
      {openFilter &&
        filter?.map(({ name, values }) => (
          <Box
            key={name}
            sx={{
              backgroundColor: 'background.background02',
              borderTop: '1px solid',
              borderColor: 'border.border01',
              padding: spacing(2, 4),
              textAlign: 'right',
            }}
          >
            {values?.map(({ value, label }) => (
              <Box component="span" sx={{ marginLeft: 3 }} key={value}>
                <Checkbox
                  id={`${name}${value}`}
                  name={name}
                  value={value}
                  label={label || value}
                  checked={(selectedFilter as SelectedFilter)[name]?.includes(
                    value
                  )}
                  onChange={onFilterChange}
                />
              </Box>
            ))}
          </Box>
        ))}
    </Box>
  )
}<|MERGE_RESOLUTION|>--- conflicted
+++ resolved
@@ -68,14 +68,10 @@
     searchInputData ? searchInputData.open : false
   )
   const [openFilter, setOpenFilter] = useState<boolean>(false)
-<<<<<<< HEAD
   const [searchInput, setSearchInput] = useState<string>(
     searchExpr ?? (searchInputData ? searchInputData.text : '')
   )
   const [selectedFilter, setSelectedFilter] = useState<SelectedFilter>({})
-=======
-  const [searchInput, setSearchInput] = useState<string>('')
->>>>>>> 157202b1
   const showMaxRows = rowsCountMax > 0 && rowsCount < rowsCountMax
 
   const debouncedSearch = useMemo(
