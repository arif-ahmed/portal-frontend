--- conflicted
+++ resolved
@@ -54,11 +54,8 @@
   const [openSearch, setOpenSearch] = useState<boolean>(false)
   const [openFilter, setOpenFilter] = useState<boolean>(false)
   const [searchInput, setSearchInput] = useState<string>('')
-<<<<<<< HEAD
-=======
   const [selectedFilter, setSelectedFilter] = useState<SelectedFilter>({})
   const showMaxRows = rowsCountMax > 0 && rowsCount < rowsCountMax
->>>>>>> 9ae0a232
 
   const onSearchInputChange = (e: React.ChangeEvent<HTMLInputElement>) => {
     setSearchInput(e.target.value)
