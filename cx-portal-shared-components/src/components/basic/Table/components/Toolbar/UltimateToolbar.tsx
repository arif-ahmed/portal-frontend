--- conflicted
+++ resolved
@@ -1,7 +1,3 @@
-<<<<<<< HEAD
-import React, { useState, useMemo, useCallback } from 'react'
-import { Box, useTheme, debounce } from '@mui/material'
-=======
 /********************************************************************************
  * Copyright (c) 2021,2022 BMW Group AG
  * Copyright (c) 2021,2022 Contributors to the CatenaX (ng) GitHub Organisation.
@@ -22,9 +18,8 @@
  * SPDX-License-Identifier: Apache-2.0
  ********************************************************************************/
 
-import React, { useState } from 'react'
-import { Box, useTheme } from '@mui/material'
->>>>>>> 72287e0a
+import React, { useState, useMemo, useCallback } from 'react'
+import { Box, useTheme, debounce } from '@mui/material'
 import { Button } from '../../../Button'
 import { SearchInput } from '../../../SearchInput'
 import { ToolbarProps } from '.'
