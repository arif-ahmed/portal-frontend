--- conflicted
+++ resolved
@@ -145,27 +145,15 @@
             </Grid>
           )}
           {buttonText && (
-<<<<<<< HEAD
-            <Grid
-              xs={4}
-=======
             <Button
               size="small"
               onClick={onBtnClick}
->>>>>>> f00ca631
               sx={{
                 marginLeft: 'auto',
               }}
             >
-<<<<<<< HEAD
-              <Button size="small" onClick={onBtnClick}>
-                {buttonText}
-              </Button>
-            </Grid>
-=======
               {buttonText}
             </Button>
->>>>>>> f00ca631
           )}
         </Grid>
       </Box>
