--- conflicted
+++ resolved
@@ -1,4 +1,3 @@
-<<<<<<< HEAD
 /********************************************************************************
  * Copyright (c) 2021,2022 BMW Group AG
  * Copyright (c) 2021,2022 Contributors to the CatenaX (ng) GitHub Organisation.
@@ -20,9 +19,7 @@
  ********************************************************************************/
 
 import { Box, useTheme } from '@mui/material'
-=======
 import { Box, Grid, useTheme } from '@mui/material'
->>>>>>> b6837fdc
 import { LogoGrayData } from '../../basic/Logo'
 import { Button } from '../../basic/Button'
 import { Typography } from '../../basic/Typography'
