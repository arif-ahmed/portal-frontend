import EditOutlinedIcon from '@mui/icons-material/EditOutlined'
import { Box, List, ListItem } from '@mui/material'
import { Chip } from '../../basic/Chip'
import { IconButton } from '../../basic/IconButton'
import { Typography } from '../../basic/Typography'

export interface UserCardProps {
  action?: React.MouseEventHandler
  category: string
  items: UserItems
}

interface UserItemsTranslation {
  label: string
  value: string
}

export interface UserItems {
  [key: string]: UserItemsTranslation | undefined
}

export const UserDetailCard = ({ action, category, items }: UserCardProps) => {
  const renderContentSwitch = (
    param: string,
    value: UserItemsTranslation | undefined
  ) => {
    switch (param) {
<<<<<<< HEAD
    case 'status':
      return (
        <>
          <span style={{ marginRight: '10px' }}>{value?.label} :</span>
          <Chip
            color="secondary"
            label={value?.value}
            type="plain"
            variant="filled"
            withIcon={false}
          />
        </>
      )
    default:
      return `${value?.label}: ${value?.value}`
=======
      case 'status':
        return (
          <>
            <span style={{ marginRight: '10px' }}>{value?.label} :</span>
            <Chip
              color="secondary"
              label={value?.value}
              type="confirm"
              variant="filled"
              withIcon={false}
            />
          </>
        )
      default:
        return `${value?.label}: ${value?.value}`
>>>>>>> bd4f393e
    }
  }
  return (
    <Box>
      <Box
        sx={{
          alignItems: 'center',
          backgroundColor: 'background.background09',
          display: 'flex',
          height: '55px',
          paddingLeft: '20px',
          paddingRight: '14px',
        }}
      >
        <Typography variant="label3">{category}</Typography>
        {action && (
          <IconButton
            color="secondary"
            sx={{ marginLeft: 'auto' }}
            onClick={action}
          >
            <EditOutlinedIcon />
          </IconButton>
        )}
      </Box>
      <List>
        {Object.entries(items).map(([k, v], i) => (
          <ListItem
            key={i}
            disableGutters
            sx={{
              borderBottom: '1px solid',
              borderColor: 'border.border01',
              color: 'text.tertiary',
              fontFamily: 'LibreFranklin-Light',
              padding: k === 'status' ? '14.5px 20px' : '20px',
            }}
          >
            {renderContentSwitch(k, v)}
          </ListItem>
        ))}
      </List>
    </Box>
  )
}<|MERGE_RESOLUTION|>--- conflicted
+++ resolved
@@ -5,9 +5,9 @@
 import { Typography } from '../../basic/Typography'
 
 export interface UserCardProps {
-  action?: React.MouseEventHandler
-  category: string
-  items: UserItems
+  cardAction?: React.MouseEventHandler
+  cardCategory: string
+  cardContentItems: UserItems
 }
 
 interface UserItemsTranslation {
@@ -19,29 +19,16 @@
   [key: string]: UserItemsTranslation | undefined
 }
 
-export const UserDetailCard = ({ action, category, items }: UserCardProps) => {
+export const UserDetailCard = ({
+  cardAction,
+  cardCategory,
+  cardContentItems,
+}: UserCardProps) => {
   const renderContentSwitch = (
     param: string,
     value: UserItemsTranslation | undefined
   ) => {
     switch (param) {
-<<<<<<< HEAD
-    case 'status':
-      return (
-        <>
-          <span style={{ marginRight: '10px' }}>{value?.label} :</span>
-          <Chip
-            color="secondary"
-            label={value?.value}
-            type="plain"
-            variant="filled"
-            withIcon={false}
-          />
-        </>
-      )
-    default:
-      return `${value?.label}: ${value?.value}`
-=======
       case 'status':
         return (
           <>
@@ -49,7 +36,7 @@
             <Chip
               color="secondary"
               label={value?.value}
-              type="confirm"
+              type="plain"
               variant="filled"
               withIcon={false}
             />
@@ -57,7 +44,6 @@
         )
       default:
         return `${value?.label}: ${value?.value}`
->>>>>>> bd4f393e
     }
   }
   return (
@@ -72,19 +58,19 @@
           paddingRight: '14px',
         }}
       >
-        <Typography variant="label3">{category}</Typography>
-        {action && (
+        <Typography variant="label3">{cardCategory}</Typography>
+        {cardAction && (
           <IconButton
             color="secondary"
             sx={{ marginLeft: 'auto' }}
-            onClick={action}
+            onClick={cardAction}
           >
             <EditOutlinedIcon />
           </IconButton>
         )}
       </Box>
       <List>
-        {Object.entries(items).map(([k, v], i) => (
+        {Object.entries(cardContentItems).map(([k, v], i) => (
           <ListItem
             key={i}
             disableGutters
